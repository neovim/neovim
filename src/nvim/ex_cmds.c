/*
 * ex_cmds.c: some functions for command line commands
 */

#include <assert.h>
#include <float.h>
#include <stdbool.h>
#include <string.h>
#include <stdlib.h>
#include <inttypes.h>

#include "nvim/vim.h"
#include "nvim/ascii.h"
#include "nvim/ex_cmds.h"
#include "nvim/buffer.h"
#include "nvim/charset.h"
#include "nvim/cursor.h"
#include "nvim/diff.h"
#include "nvim/digraph.h"
#include "nvim/edit.h"
#include "nvim/eval.h"
#include "nvim/ex_cmds2.h"
#include "nvim/ex_docmd.h"
#include "nvim/ex_eval.h"
#include "nvim/ex_getln.h"
#include "nvim/farsi.h"
#include "nvim/fileio.h"
#include "nvim/fold.h"
#include "nvim/getchar.h"
#include "nvim/indent.h"
#include "nvim/main.h"
#include "nvim/mark.h"
#include "nvim/mbyte.h"
#include "nvim/memline.h"
#include "nvim/message.h"
#include "nvim/misc1.h"
#include "nvim/garray.h"
#include "nvim/memory.h"
#include "nvim/move.h"
#include "nvim/mouse.h"
#include "nvim/normal.h"
#include "nvim/ops.h"
#include "nvim/option.h"
#include "nvim/os_unix.h"
#include "nvim/path.h"
#include "nvim/quickfix.h"
#include "nvim/regexp.h"
#include "nvim/screen.h"
#include "nvim/search.h"
#include "nvim/spell.h"
#include "nvim/strings.h"
#include "nvim/syntax.h"
#include "nvim/tag.h"
#include "nvim/ui.h"
#include "nvim/undo.h"
#include "nvim/window.h"
#include "nvim/os/os.h"
#include "nvim/os/shell.h"
#include "nvim/os/input.h"
#include "nvim/os/time.h"

//#include "nvim/buffer.c"
extern ArrayOf(String) buffer_get_lines(Buffer buffer,
                                 Integer start,
                                 Integer end,
                                 Boolean strict_indexing,
                                 Error *err);

extern Integer buffer_add_highlight(Buffer buffer,
                             Integer src_id,
                             String hl_group,
                             Integer line,
                             Integer col_start,
                             Integer col_end,
                             Error *err);
/*
 * Struct to hold the sign properties.
 */
typedef struct sign sign_T;


#ifdef INCLUDE_GENERATED_DECLARATIONS
# include "ex_cmds.c.generated.h"
#include "ex_cmds_defs.h"
#include "regexp_defs.h"
#include "pos.h"

#endif

/*
 * ":ascii" and "ga".
 */
void do_ascii(exarg_T *eap)
{
  int c;
  int cval;
  char buf1[20];
  char buf2[20];
  char_u buf3[7];
  int cc[MAX_MCO];
  int ci = 0;
  int len;
  const bool l_enc_utf8 = enc_utf8;

  if (l_enc_utf8)
    c = utfc_ptr2char(get_cursor_pos_ptr(), cc);
  else
    c = gchar_cursor();
  if (c == NUL) {
    MSG("NUL");
    return;
  }

  IObuff[0] = NUL;
  if (!has_mbyte || (enc_dbcs != 0 && c < 0x100) || c < 0x80) {
    if (c == NL)            /* NUL is stored as NL */
      c = NUL;
    if (c == CAR && get_fileformat(curbuf) == EOL_MAC)
      cval = NL;            /* NL is stored as CR */
    else
      cval = c;
    if (vim_isprintc_strict(c) && (c < ' '
                                   || c > '~'
                                   )) {
      transchar_nonprint(buf3, c);
      vim_snprintf(buf1, sizeof(buf1), "  <%s>", (char *)buf3);
    } else
      buf1[0] = NUL;
    if (c >= 0x80)
      vim_snprintf(buf2, sizeof(buf2), "  <M-%s>",
          (char *)transchar(c & 0x7f));
    else
      buf2[0] = NUL;
    vim_snprintf((char *)IObuff, IOSIZE,
        _("<%s>%s%s  %d,  Hex %02x,  Octal %03o"),
        transchar(c), buf1, buf2, cval, cval, cval);
    if (l_enc_utf8)
      c = cc[ci++];
    else
      c = 0;
  }

  /* Repeat for combining characters. */
  while (has_mbyte && (c >= 0x100 || (l_enc_utf8 && c >= 0x80))) {
    len = (int)STRLEN(IObuff);
    /* This assumes every multi-byte char is printable... */
    if (len > 0)
      IObuff[len++] = ' ';
    IObuff[len++] = '<';
    if (l_enc_utf8 && utf_iscomposing(c)
# ifdef USE_GUI
        && !gui.in_use
# endif
        )
      IObuff[len++] = ' ';       /* draw composing char on top of a space */
    len += (*mb_char2bytes)(c, IObuff + len);
    vim_snprintf((char *)IObuff + len, IOSIZE - len,
        c < 0x10000 ? _("> %d, Hex %04x, Octal %o")
        : _("> %d, Hex %08x, Octal %o"), c, c, c);
    if (ci == MAX_MCO)
      break;
    if (l_enc_utf8)
      c = cc[ci++];
    else
      c = 0;
  }

  msg(IObuff);
}

/*
 * ":left", ":center" and ":right": align text.
 */
void ex_align(exarg_T *eap)
{
  pos_T save_curpos;
  int len;
  int indent = 0;
  int new_indent;
  int has_tab;
  int width;

  if (curwin->w_p_rl) {
    /* switch left and right aligning */
    if (eap->cmdidx == CMD_right)
      eap->cmdidx = CMD_left;
    else if (eap->cmdidx == CMD_left)
      eap->cmdidx = CMD_right;
  }

  width = atoi((char *)eap->arg);
  save_curpos = curwin->w_cursor;
  if (eap->cmdidx == CMD_left) {    /* width is used for new indent */
    if (width >= 0)
      indent = width;
  } else {
    /*
     * if 'textwidth' set, use it
     * else if 'wrapmargin' set, use it
     * if invalid value, use 80
     */
    if (width <= 0)
      width = curbuf->b_p_tw;
    if (width == 0 && curbuf->b_p_wm > 0)
      width = curwin->w_width - curbuf->b_p_wm;
    if (width <= 0)
      width = 80;
  }

  if (u_save((linenr_T)(eap->line1 - 1), (linenr_T)(eap->line2 + 1)) == FAIL)
    return;

  for (curwin->w_cursor.lnum = eap->line1;
       curwin->w_cursor.lnum <= eap->line2; ++curwin->w_cursor.lnum) {
    if (eap->cmdidx == CMD_left)                /* left align */
      new_indent = indent;
    else {
      has_tab = FALSE;          /* avoid uninit warnings */
      len = linelen(eap->cmdidx == CMD_right ? &has_tab
          : NULL) - get_indent();

      if (len <= 0)                             /* skip blank lines */
        continue;

      if (eap->cmdidx == CMD_center)
        new_indent = (width - len) / 2;
      else {
        new_indent = width - len;               /* right align */

        /*
         * Make sure that embedded TABs don't make the text go too far
         * to the right.
         */
        if (has_tab)
          while (new_indent > 0) {
            (void)set_indent(new_indent, 0);
            if (linelen(NULL) <= width) {
              /*
               * Now try to move the line as much as possible to
               * the right.  Stop when it moves too far.
               */
              do
                (void)set_indent(++new_indent, 0);
              while (linelen(NULL) <= width);
              --new_indent;
              break;
            }
            --new_indent;
          }
      }
    }
    if (new_indent < 0)
      new_indent = 0;
    (void)set_indent(new_indent, 0);                    /* set indent */
  }
  changed_lines(eap->line1, 0, eap->line2 + 1, 0L);
  curwin->w_cursor = save_curpos;
  beginline(BL_WHITE | BL_FIX);
}

/*
 * Get the length of the current line, excluding trailing white space.
 */
static int linelen(int *has_tab)
{
  char_u  *line;
  char_u  *first;
  char_u  *last;
  int save;
  int len;

  /* find the first non-blank character */
  line = get_cursor_line_ptr();
  first = skipwhite(line);

  /* find the character after the last non-blank character */
  for (last = first + STRLEN(first);
       last > first && ascii_iswhite(last[-1]); --last)
    ;
  save = *last;
  *last = NUL;
  len = linetabsize(line);              /* get line length */
  if (has_tab != NULL)                  /* check for embedded TAB */
    *has_tab = (vim_strrchr(first, TAB) != NULL);
  *last = save;

  return len;
}

/* Buffer for two lines used during sorting.  They are allocated to
 * contain the longest line being sorted. */
static char_u   *sortbuf1;
static char_u   *sortbuf2;

static int sort_ic;       ///< ignore case
static int sort_nr;       ///< sort on number
static int sort_rx;       ///< sort on regex instead of skipping it
static int sort_flt;      ///< sort on floating number

static int sort_abort;    ///< flag to indicate if sorting has been interrupted

/// Struct to store info to be sorted.
typedef struct {
  linenr_T lnum;          ///< line number
  long start_col_nr;      ///< starting column number or number
  long end_col_nr;        ///< ending column number
  union {
    struct {
      long start_col_nr;  ///< starting column number
      long end_col_nr;    ///< ending column number
    } line;
    long value;           ///< value if sorting by integer
    float_T value_flt;    ///< value if sorting by float
  } st_u;
} sorti_T;


static int sort_compare(const void *s1, const void *s2)
{
  sorti_T l1 = *(sorti_T *)s1;
  sorti_T l2 = *(sorti_T *)s2;
  int result = 0;

  /* If the user interrupts, there's no way to stop qsort() immediately, but
   * if we return 0 every time, qsort will assume it's done sorting and
   * exit. */
  if (sort_abort)
    return 0;
  fast_breakcheck();
  if (got_int)
    sort_abort = TRUE;

  // When sorting numbers "start_col_nr" is the number, not the column
  // number.
  if (sort_nr) {
    result = l1.st_u.value == l2.st_u.value
             ? 0 : l1.st_u.value > l2.st_u.value
             ? 1 : -1;
  } else if (sort_flt) {
    result = l1.st_u.value_flt == l2.st_u.value_flt
             ? 0 : l1.st_u.value_flt > l2.st_u.value_flt
             ? 1 : -1;
  } else {
    // We need to copy one line into "sortbuf1", because there is no
    // guarantee that the first pointer becomes invalid when obtaining the
    // second one.
    STRNCPY(sortbuf1, ml_get(l1.lnum) + l1.st_u.line.start_col_nr,
            l1.st_u.line.end_col_nr - l1.st_u.line.start_col_nr + 1);
    sortbuf1[l1.st_u.line.end_col_nr - l1.st_u.line.start_col_nr] = 0;
    STRNCPY(sortbuf2, ml_get(l2.lnum) + l2.st_u.line.start_col_nr,
            l2.st_u.line.end_col_nr - l2.st_u.line.start_col_nr + 1);
    sortbuf2[l2.st_u.line.end_col_nr - l2.st_u.line.start_col_nr] = 0;

    result = sort_ic ? STRICMP(sortbuf1, sortbuf2)
             : STRCMP(sortbuf1, sortbuf2);
  }

  /* If two lines have the same value, preserve the original line order. */
  if (result == 0)
    return (int)(l1.lnum - l2.lnum);
  return result;
}

// ":sort".
void ex_sort(exarg_T *eap)
{
  regmatch_T regmatch;
  int len;
  linenr_T lnum;
  long maxlen = 0;
  size_t count = (size_t)(eap->line2 - eap->line1 + 1);
  size_t i;
  char_u      *p;
  char_u      *s;
  char_u      *s2;
  char_u c;                             // temporary character storage
  bool unique = false;
  long deleted;
  colnr_T start_col;
  colnr_T end_col;
  int sort_what = 0;

  // Sorting one line is really quick!
  if (count <= 1) {
    return;
  }

  if (u_save((linenr_T)(eap->line1 - 1), (linenr_T)(eap->line2 + 1)) == FAIL) {
    return;
  }
  sortbuf1 = NULL;
  sortbuf2 = NULL;
  regmatch.regprog = NULL;
  sorti_T *nrs = xmalloc(count * sizeof(sorti_T));

  sort_abort = sort_ic = sort_rx = sort_nr = sort_flt = 0;
  size_t format_found = 0;

  for (p = eap->arg; *p != NUL; ++p) {
    if (ascii_iswhite(*p)) {
    } else if (*p == 'i') {
      sort_ic = true;
    } else if (*p == 'r') {
      sort_rx = true;
    } else if (*p == 'n') {
      sort_nr = 1;
      format_found++;
    } else if (*p == 'f') {
      sort_flt = 1;
      format_found++;
    } else if (*p == 'b') {
      sort_what = STR2NR_BIN + STR2NR_FORCE;
      format_found++;
    } else if (*p == 'o') {
      sort_what = STR2NR_OCT + STR2NR_FORCE;
      format_found++;
    } else if (*p == 'x') {
      sort_what = STR2NR_HEX + STR2NR_FORCE;
      format_found++;
    } else if (*p == 'u') {
      unique = true;
    } else if (*p == '"') {
      // comment start
      break;
    } else if (check_nextcmd(p) != NULL) {
      eap->nextcmd = check_nextcmd(p);
      break;
    } else if (!ASCII_ISALPHA(*p) && regmatch.regprog == NULL) {
      s = skip_regexp(p + 1, *p, true, NULL);
      if (*s != *p) {
        EMSG(_(e_invalpat));
        goto sortend;
      }
      *s = NUL;
      // Use last search pattern if sort pattern is empty.
      if (s == p + 1) {
        if (last_search_pat() == NULL) {
          EMSG(_(e_noprevre));
          goto sortend;
        }
        regmatch.regprog = vim_regcomp(last_search_pat(), RE_MAGIC);
      } else {
        regmatch.regprog = vim_regcomp(p + 1, RE_MAGIC);
      }
      if (regmatch.regprog == NULL) {
        goto sortend;
      }
      p = s;                    // continue after the regexp
      regmatch.rm_ic = p_ic;
    } else {
      EMSG2(_(e_invarg2), p);
      goto sortend;
    }
  }

  // Can only have one of 'n', 'b', 'o' and 'x'.
  if (format_found > 1) {
    EMSG(_(e_invarg));
    goto sortend;
  }

  // From here on "sort_nr" is used as a flag for any integer number
  // sorting.
  sort_nr += sort_what;

  // Make an array with all line numbers.  This avoids having to copy all
  // the lines into allocated memory.
  // When sorting on strings "start_col_nr" is the offset in the line, for
  // numbers sorting it's the number to sort on.  This means the pattern
  // matching and number conversion only has to be done once per line.
  // Also get the longest line length for allocating "sortbuf".
  for (lnum = eap->line1; lnum <= eap->line2; ++lnum) {
    s = ml_get(lnum);
    len = (int)STRLEN(s);
    if (maxlen < len) {
      maxlen = len;
    }

    start_col = 0;
    end_col = len;
    if (regmatch.regprog != NULL && vim_regexec(&regmatch, s, 0)) {
      if (sort_rx) {
        start_col = (colnr_T)(regmatch.startp[0] - s);
        end_col = (colnr_T)(regmatch.endp[0] - s);
      } else {
        start_col = (colnr_T)(regmatch.endp[0] - s);
      }
    } else if (regmatch.regprog != NULL) {
      end_col = 0;
    }

    if (sort_nr || sort_flt) {
      // Make sure vim_str2nr doesn't read any digits past the end
      // of the match, by temporarily terminating the string there
      s2 = s + end_col;
      c = *s2;
      *s2 = NUL;
      // Sorting on number: Store the number itself.
      p = s + start_col;
      if (sort_nr) {
        if (sort_what & STR2NR_HEX) {
          s = skiptohex(p);
        } else if (sort_what & STR2NR_BIN) {
          s = (char_u *)skiptobin((char *)p);
        } else {
          s = skiptodigit(p);
        }
        if (s > p && s[-1] == '-') {
          s--;  // include preceding negative sign
        }
        if (*s == NUL) {
          // empty line should sort before any number
          nrs[lnum - eap->line1].st_u.value = -MAXLNUM;
        } else {
          vim_str2nr(s, NULL, NULL, sort_what,
                     &nrs[lnum - eap->line1].st_u.value, NULL, 0);
        }
      } else {
        s = skipwhite(p);
        if (*s == '+') {
          s = skipwhite(s + 1);
        }

        if (*s == NUL) {
          // empty line should sort before any number
          nrs[lnum - eap->line1].st_u.value_flt = -DBL_MAX;
        } else {
          nrs[lnum - eap->line1].st_u.value_flt = strtod((char *)s, NULL);
        }
      }
      *s2 = c;
    } else {
      // Store the column to sort at.
      nrs[lnum - eap->line1].st_u.line.start_col_nr = start_col;
      nrs[lnum - eap->line1].st_u.line.end_col_nr = end_col;
    }

    nrs[lnum - eap->line1].lnum = lnum;

    if (regmatch.regprog != NULL)
      fast_breakcheck();
    if (got_int)
      goto sortend;
  }

  // Allocate a buffer that can hold the longest line.
  sortbuf1 = xmalloc(maxlen + 1);
  sortbuf2 = xmalloc(maxlen + 1);

  // Sort the array of line numbers.  Note: can't be interrupted!
  qsort((void *)nrs, count, sizeof(sorti_T), sort_compare);

  if (sort_abort)
    goto sortend;

  // Insert the lines in the sorted order below the last one.
  lnum = eap->line2;
  for (i = 0; i < count; ++i) {
    s = ml_get(nrs[eap->forceit ? count - i - 1 : i].lnum);
    if (!unique || i == 0
        || (sort_ic ? STRICMP(s, sortbuf1) : STRCMP(s, sortbuf1)) != 0) {
      // Copy the line into a buffer, it may become invalid in
      // ml_append(). And it's needed for "unique".
      STRCPY(sortbuf1, s);
      if (ml_append(lnum++, sortbuf1, (colnr_T)0, false) == FAIL) {
        break;
      }
    }
    fast_breakcheck();
    if (got_int)
      goto sortend;
  }

  // delete the original lines if appending worked
  if (i == count) {
    for (i = 0; i < count; ++i) {
      ml_delete(eap->line1, false);
    }
  } else {
    count = 0;
  }

  // Adjust marks for deleted (or added) lines and prepare for displaying.
  deleted = (long)(count - (lnum - eap->line2));
  if (deleted > 0) {
    mark_adjust(eap->line2 - deleted, eap->line2, (long)MAXLNUM, -deleted);
  } else if (deleted < 0) {
    mark_adjust(eap->line2, MAXLNUM, -deleted, 0L);
  }
  changed_lines(eap->line1, 0, eap->line2 + 1, -deleted);

  curwin->w_cursor.lnum = eap->line1;
  beginline(BL_WHITE | BL_FIX);

sortend:
  xfree(nrs);
  xfree(sortbuf1);
  xfree(sortbuf2);
  vim_regfree(regmatch.regprog);
  if (got_int) {
    EMSG(_(e_interr));
  }
}

/*
 * ":retab".
 */
void ex_retab(exarg_T *eap)
{
  linenr_T lnum;
  int got_tab = FALSE;
  long num_spaces = 0;
  long num_tabs;
  long len;
  long col;
  long vcol;
  long start_col = 0;                   /* For start of white-space string */
  long start_vcol = 0;                  /* For start of white-space string */
  int temp;
  long old_len;
  char_u      *ptr;
  char_u      *new_line = (char_u *)1;      /* init to non-NULL */
  int did_undo;                         /* called u_save for current line */
  int new_ts;
  int save_list;
  linenr_T first_line = 0;              /* first changed line */
  linenr_T last_line = 0;               /* last changed line */

  save_list = curwin->w_p_list;
  curwin->w_p_list = 0;             /* don't want list mode here */

  new_ts = getdigits_int(&(eap->arg));
  if (new_ts < 0) {
    EMSG(_(e_positive));
    return;
  }
  if (new_ts == 0)
    new_ts = curbuf->b_p_ts;
  for (lnum = eap->line1; !got_int && lnum <= eap->line2; ++lnum) {
    ptr = ml_get(lnum);
    col = 0;
    vcol = 0;
    did_undo = FALSE;
    for (;; ) {
      if (ascii_iswhite(ptr[col])) {
        if (!got_tab && num_spaces == 0) {
          /* First consecutive white-space */
          start_vcol = vcol;
          start_col = col;
        }
        if (ptr[col] == ' ')
          num_spaces++;
        else
          got_tab = TRUE;
      } else {
        if (got_tab || (eap->forceit && num_spaces > 1)) {
          /* Retabulate this string of white-space */

          /* len is virtual length of white string */
          len = num_spaces = vcol - start_vcol;
          num_tabs = 0;
          if (!curbuf->b_p_et) {
            temp = new_ts - (start_vcol % new_ts);
            if (num_spaces >= temp) {
              num_spaces -= temp;
              num_tabs++;
            }
            num_tabs += num_spaces / new_ts;
            num_spaces -= (num_spaces / new_ts) * new_ts;
          }
          if (curbuf->b_p_et || got_tab
              || (num_spaces + num_tabs < len)) {
            if (did_undo == false) {
              did_undo = true;
              if (u_save((linenr_T)(lnum - 1),
                         (linenr_T)(lnum + 1)) == FAIL) {
                new_line = NULL;  // flag out-of-memory
                break;
              }
            }

            /* len is actual number of white characters used */
            len = num_spaces + num_tabs;
            old_len = (long)STRLEN(ptr);
            new_line = xmalloc(old_len - col + start_col + len + 1);

            if (start_col > 0)
              memmove(new_line, ptr, (size_t)start_col);
            memmove(new_line + start_col + len,
                ptr + col, (size_t)(old_len - col + 1));
            ptr = new_line + start_col;
            for (col = 0; col < len; col++)
              ptr[col] = (col < num_tabs) ? '\t' : ' ';
            ml_replace(lnum, new_line, FALSE);
            if (first_line == 0)
              first_line = lnum;
            last_line = lnum;
            ptr = new_line;
            col = start_col + len;
          }
        }
        got_tab = FALSE;
        num_spaces = 0;
      }
      if (ptr[col] == NUL)
        break;
      vcol += chartabsize(ptr + col, (colnr_T)vcol);
      if (has_mbyte)
        col += (*mb_ptr2len)(ptr + col);
      else
        ++col;
    }
    if (new_line == NULL)                   /* out of memory */
      break;
    line_breakcheck();
  }
  if (got_int)
    EMSG(_(e_interr));

  if (curbuf->b_p_ts != new_ts)
    redraw_curbuf_later(NOT_VALID);
  if (first_line != 0)
    changed_lines(first_line, 0, last_line + 1, 0L);

  curwin->w_p_list = save_list;         /* restore 'list' */

  curbuf->b_p_ts = new_ts;
  coladvance(curwin->w_curswant);

  u_clearline();
}

/*
 * :move command - move lines line1-line2 to line dest
 *
 * return FAIL for failure, OK otherwise
 */
int do_move(linenr_T line1, linenr_T line2, linenr_T dest)
{
  char_u      *str;
  linenr_T l;
  linenr_T extra;      // Num lines added before line1
  linenr_T num_lines;  // Num lines moved
  linenr_T last_line;  // Last line in file after adding new text

  // Moving lines seems to corrupt the folds, delete folding info now
  // and recreate it when finished.  Don't do this for manual folding, it
  // would delete all folds.
  bool isFolded = hasAnyFolding(curwin) && !foldmethodIsManual(curwin);
  if (isFolded) {
    deleteFoldRecurse(&curwin->w_folds);
  }

  if (dest >= line1 && dest < line2) {
    EMSG(_("E134: Move lines into themselves"));
    return FAIL;
  }

  num_lines = line2 - line1 + 1;

  /*
   * First we copy the old text to its new location -- webb
   * Also copy the flag that ":global" command uses.
   */
  if (u_save(dest, dest + 1) == FAIL)
    return FAIL;
  for (extra = 0, l = line1; l <= line2; l++) {
    str = vim_strsave(ml_get(l + extra));
    ml_append(dest + l - line1, str, (colnr_T)0, FALSE);
    xfree(str);
    if (dest < line1)
      extra++;
  }

  /*
   * Now we must be careful adjusting our marks so that we don't overlap our
   * mark_adjust() calls.
   *
   * We adjust the marks within the old text so that they refer to the
   * last lines of the file (temporarily), because we know no other marks
   * will be set there since these line numbers did not exist until we added
   * our new lines.
   *
   * Then we adjust the marks on lines between the old and new text positions
   * (either forwards or backwards).
   *
   * And Finally we adjust the marks we put at the end of the file back to
   * their final destination at the new text position -- webb
   */
  last_line = curbuf->b_ml.ml_line_count;
  mark_adjust(line1, line2, last_line - line2, 0L);
  changed_lines(last_line - num_lines + 1, 0, last_line + 1, num_lines);
  if (dest >= line2) {
    mark_adjust(line2 + 1, dest, -num_lines, 0L);
    curbuf->b_op_start.lnum = dest - num_lines + 1;
    curbuf->b_op_end.lnum = dest;
  } else {
    mark_adjust(dest + 1, line1 - 1, num_lines, 0L);
    curbuf->b_op_start.lnum = dest + 1;
    curbuf->b_op_end.lnum = dest + num_lines;
  }
  curbuf->b_op_start.col = curbuf->b_op_end.col = 0;
  mark_adjust(last_line - num_lines + 1, last_line,
      -(last_line - dest - extra), 0L);
  changed_lines(last_line - num_lines + 1, 0, last_line + 1, -extra);

  /*
   * Now we delete the original text -- webb
   */
  if (u_save(line1 + extra - 1, line2 + extra + 1) == FAIL)
    return FAIL;

  for (l = line1; l <= line2; l++)
    ml_delete(line1 + extra, TRUE);

  if (!global_busy && num_lines > p_report) {
    if (num_lines == 1)
      MSG(_("1 line moved"));
    else
      smsg(_("%" PRId64 " lines moved"), (int64_t)num_lines);
  }

  /*
   * Leave the cursor on the last of the moved lines.
   */
  if (dest >= line1)
    curwin->w_cursor.lnum = dest;
  else
    curwin->w_cursor.lnum = dest + (line2 - line1) + 1;

  if (line1 < dest) {
    dest += num_lines + 1;
    last_line = curbuf->b_ml.ml_line_count;
    if (dest > last_line + 1)
      dest = last_line + 1;
    changed_lines(line1, 0, dest, 0L);
  } else {
    changed_lines(dest + 1, 0, line1 + num_lines, 0L);
  }

  // recreate folds
  if (isFolded) {
    foldUpdateAll(curwin);
  }

  return OK;
}

/*
 * ":copy"
 */
void ex_copy(linenr_T line1, linenr_T line2, linenr_T n)
{
  linenr_T count;
  char_u      *p;

  count = line2 - line1 + 1;
  curbuf->b_op_start.lnum = n + 1;
  curbuf->b_op_end.lnum = n + count;
  curbuf->b_op_start.col = curbuf->b_op_end.col = 0;

  /*
   * there are three situations:
   * 1. destination is above line1
   * 2. destination is between line1 and line2
   * 3. destination is below line2
   *
   * n = destination (when starting)
   * curwin->w_cursor.lnum = destination (while copying)
   * line1 = start of source (while copying)
   * line2 = end of source (while copying)
   */
  if (u_save(n, n + 1) == FAIL)
    return;

  curwin->w_cursor.lnum = n;
  while (line1 <= line2) {
    /* need to use vim_strsave() because the line will be unlocked within
     * ml_append() */
    p = vim_strsave(ml_get(line1));
    ml_append(curwin->w_cursor.lnum, p, (colnr_T)0, FALSE);
    xfree(p);

    /* situation 2: skip already copied lines */
    if (line1 == n)
      line1 = curwin->w_cursor.lnum;
    ++line1;
    if (curwin->w_cursor.lnum < line1)
      ++line1;
    if (curwin->w_cursor.lnum < line2)
      ++line2;
    ++curwin->w_cursor.lnum;
  }

  appended_lines_mark(n, count);

  msgmore((long)count);
}

static char_u   *prevcmd = NULL;        /* the previous command */

#if defined(EXITFREE)
void free_prev_shellcmd(void)
{
  xfree(prevcmd);
}

#endif

/*
 * Handle the ":!cmd" command.	Also for ":r !cmd" and ":w !cmd"
 * Bangs in the argument are replaced with the previously entered command.
 * Remember the argument.
 */
void do_bang(int addr_count, exarg_T *eap, int forceit, int do_in, int do_out)
{
  char_u              *arg = eap->arg;          /* command */
  linenr_T line1 = eap->line1;                  /* start of range */
  linenr_T line2 = eap->line2;                  /* end of range */
  char_u              *newcmd = NULL;           /* the new command */
  int free_newcmd = FALSE;                      /* need to free() newcmd */
  int ins_prevcmd;
  char_u              *t;
  char_u              *p;
  char_u              *trailarg;
  int len;
  int scroll_save = msg_scroll;

  /*
   * Disallow shell commands in restricted mode (-Z)
   * Disallow shell commands from .exrc and .vimrc in current directory for
   * security reasons.
   */
  if (check_restricted() || check_secure())
    return;

  if (addr_count == 0) {                /* :! */
    msg_scroll = FALSE;             /* don't scroll here */
    autowrite_all();
    msg_scroll = scroll_save;
  }

  /*
   * Try to find an embedded bang, like in :!<cmd> ! [args]
   * (:!! is indicated by the 'forceit' variable)
   */
  ins_prevcmd = forceit;
  trailarg = arg;
  do {
    len = (int)STRLEN(trailarg) + 1;
    if (newcmd != NULL)
      len += (int)STRLEN(newcmd);
    if (ins_prevcmd) {
      if (prevcmd == NULL) {
        EMSG(_(e_noprev));
        xfree(newcmd);
        return;
      }
      len += (int)STRLEN(prevcmd);
    }
    t = xmalloc(len);
    *t = NUL;
    if (newcmd != NULL)
      STRCAT(t, newcmd);
    if (ins_prevcmd)
      STRCAT(t, prevcmd);
    p = t + STRLEN(t);
    STRCAT(t, trailarg);
    xfree(newcmd);
    newcmd = t;

    /*
     * Scan the rest of the argument for '!', which is replaced by the
     * previous command.  "\!" is replaced by "!" (this is vi compatible).
     */
    trailarg = NULL;
    while (*p) {
      if (*p == '!') {
        if (p > newcmd && p[-1] == '\\')
          STRMOVE(p - 1, p);
        else {
          trailarg = p;
          *trailarg++ = NUL;
          ins_prevcmd = TRUE;
          break;
        }
      }
      ++p;
    }
  } while (trailarg != NULL);

  xfree(prevcmd);
  prevcmd = newcmd;

  if (bangredo) { /* put cmd in redo buffer for ! command */
    /* If % or # appears in the command, it must have been escaped.
     * Reescape them, so that redoing them does not substitute them by the
     * buffername. */
    char_u *cmd = vim_strsave_escaped(prevcmd, (char_u *)"%#");

    AppendToRedobuffLit(cmd, -1);
    xfree(cmd);
    AppendToRedobuff((char_u *)"\n");
    bangredo = FALSE;
  }
  /*
   * Add quotes around the command, for shells that need them.
   */
  if (*p_shq != NUL) {
    newcmd = xmalloc(STRLEN(prevcmd) + 2 * STRLEN(p_shq) + 1);
    STRCPY(newcmd, p_shq);
    STRCAT(newcmd, prevcmd);
    STRCAT(newcmd, p_shq);
    free_newcmd = TRUE;
  }
  if (addr_count == 0) {                /* :! */
    /* echo the command */
    msg_start();
    msg_putchar(':');
    msg_putchar('!');
    msg_outtrans(newcmd);
    msg_clr_eos();
    ui_cursor_goto(msg_row, msg_col);

    do_shell(newcmd, 0);
  } else {                            /* :range! */
    /* Careful: This may recursively call do_bang() again! (because of
     * autocommands) */
    do_filter(line1, line2, eap, newcmd, do_in, do_out);
    apply_autocmds(EVENT_SHELLFILTERPOST, NULL, NULL, FALSE, curbuf);
  }
  if (free_newcmd)
    xfree(newcmd);
}

// do_filter: filter lines through a command given by the user
//
// We mostly use temp files and the call_shell() routine here. This would
// normally be done using pipes on a Unix system, but this is more portable
// to non-Unix systems. The call_shell() routine needs to be able
// to deal with redirection somehow, and should handle things like looking
// at the PATH env. variable, and adding reasonable extensions to the
// command name given by the user. All reasonable versions of call_shell()
// do this.
// Alternatively, if on Unix and redirecting input or output, but not both,
// and the 'shelltemp' option isn't set, use pipes.
// We use input redirection if do_in is TRUE.
// We use output redirection if do_out is TRUE.
static void do_filter(
    linenr_T line1,
    linenr_T line2,
    exarg_T *eap,               /* for forced 'ff' and 'fenc' */
    char_u *cmd,
    int do_in,
    int do_out)
{
  char_u      *itmp = NULL;
  char_u      *otmp = NULL;
  linenr_T linecount;
  linenr_T read_linecount;
  pos_T cursor_save;
  char_u      *cmd_buf;
  buf_T       *old_curbuf = curbuf;
  int shell_flags = 0;

  if (*cmd == NUL)          /* no filter command */
    return;


  cursor_save = curwin->w_cursor;
  linecount = line2 - line1 + 1;
  curwin->w_cursor.lnum = line1;
  curwin->w_cursor.col = 0;
  changed_line_abv_curs();
  invalidate_botline();

  /*
   * When using temp files:
   * 1. * Form temp file names
   * 2. * Write the lines to a temp file
   * 3.   Run the filter command on the temp file
   * 4. * Read the output of the command into the buffer
   * 5. * Delete the original lines to be filtered
   * 6. * Remove the temp files
   *
   * When writing the input with a pipe or when catching the output with a
   * pipe only need to do 3.
   */

  if (do_out)
    shell_flags |= kShellOptDoOut;

  if (!do_in && do_out && !p_stmp) {
    // Use a pipe to fetch stdout of the command, do not use a temp file.
    shell_flags |= kShellOptRead;
    curwin->w_cursor.lnum = line2;
  } else if (do_in && !do_out && !p_stmp) {
    // Use a pipe to write stdin of the command, do not use a temp file.
    shell_flags |= kShellOptWrite;
    curbuf->b_op_start.lnum = line1;
    curbuf->b_op_end.lnum = line2;
  } else if (do_in && do_out && !p_stmp) {
    // Use a pipe to write stdin and fetch stdout of the command, do not
    // use a temp file.
    shell_flags |= kShellOptRead | kShellOptWrite;
    curbuf->b_op_start.lnum = line1;
    curbuf->b_op_end.lnum = line2;
    curwin->w_cursor.lnum = line2;
  } else if ((do_in && (itmp = vim_tempname()) == NULL)
      || (do_out && (otmp = vim_tempname()) == NULL)) {
    EMSG(_(e_notmp));
    goto filterend;
  }

  /*
   * The writing and reading of temp files will not be shown.
   * Vi also doesn't do this and the messages are not very informative.
   */
  ++no_wait_return;             /* don't call wait_return() while busy */
  if (itmp != NULL && buf_write(curbuf, itmp, NULL, line1, line2, eap,
          FALSE, FALSE, FALSE, TRUE) == FAIL) {
    msg_putchar('\n');                  /* keep message from buf_write() */
    --no_wait_return;
    if (!aborting())
      (void)EMSG2(_(e_notcreate), itmp);        /* will call wait_return */
    goto filterend;
  }
  if (curbuf != old_curbuf)
    goto filterend;

  if (!do_out)
    msg_putchar('\n');

  /* Create the shell command in allocated memory. */
  cmd_buf = make_filter_cmd(cmd, itmp, otmp);
  ui_cursor_goto((int)Rows - 1, 0);

  /*
   * When not redirecting the output the command can write anything to the
   * screen. If 'shellredir' is equal to ">", screen may be messed up by
   * stderr output of external command. Clear the screen later.
   * If do_in is FALSE, this could be something like ":r !cat", which may
   * also mess up the screen, clear it later.
   */
  if (!do_out || STRCMP(p_srr, ">") == 0 || !do_in)
    redraw_later_clear();

  if (do_out) {
    if (u_save((linenr_T)(line2), (linenr_T)(line2 + 1)) == FAIL) {
      xfree(cmd_buf);
      goto error;
    }
    redraw_curbuf_later(VALID);
  }
  read_linecount = curbuf->b_ml.ml_line_count;

  /*
   * When call_shell() fails wait_return() is called to give the user a
   * chance to read the error messages. Otherwise errors are ignored, so you
   * can see the error messages from the command that appear on stdout; use
   * 'u' to fix the text
   * Switch to cooked mode when not redirecting stdin, avoids that something
   * like ":r !cat" hangs.
   * Pass on the kShellDoOut flag when the output is being redirected.
   */
  if (call_shell(
        cmd_buf,
        kShellOptFilter | shell_flags,
        NULL
        )) {
    redraw_later_clear();
    wait_return(FALSE);
  }
  xfree(cmd_buf);

  did_check_timestamps = FALSE;
  need_check_timestamps = TRUE;

  /* When interrupting the shell command, it may still have produced some
   * useful output.  Reset got_int here, so that readfile() won't cancel
   * reading. */
  os_breakcheck();
  got_int = FALSE;

  if (do_out) {
    if (otmp != NULL) {
      if (readfile(otmp, NULL, line2, (linenr_T)0, (linenr_T)MAXLNUM,
              eap, READ_FILTER) == FAIL) {
        if (!aborting()) {
          msg_putchar('\n');
          EMSG2(_(e_notread), otmp);
        }
        goto error;
      }
      if (curbuf != old_curbuf)
        goto filterend;
    }

    read_linecount = curbuf->b_ml.ml_line_count - read_linecount;

    if (shell_flags & kShellOptRead) {
      curbuf->b_op_start.lnum = line2 + 1;
      curbuf->b_op_end.lnum = curwin->w_cursor.lnum;
      appended_lines_mark(line2, read_linecount);
    }

    if (do_in) {
      if (cmdmod.keepmarks || vim_strchr(p_cpo, CPO_REMMARK) == NULL) {
        if (read_linecount >= linecount)
          /* move all marks from old lines to new lines */
          mark_adjust(line1, line2, linecount, 0L);
        else {
          /* move marks from old lines to new lines, delete marks
           * that are in deleted lines */
          mark_adjust(line1, line1 + read_linecount - 1,
              linecount, 0L);
          mark_adjust(line1 + read_linecount, line2, MAXLNUM, 0L);
        }
      }

      /*
       * Put cursor on first filtered line for ":range!cmd".
       * Adjust '[ and '] (set by buf_write()).
       */
      curwin->w_cursor.lnum = line1;
      del_lines(linecount, TRUE);
      curbuf->b_op_start.lnum -= linecount;             /* adjust '[ */
      curbuf->b_op_end.lnum -= linecount;               /* adjust '] */
      write_lnum_adjust(-linecount);                    /* adjust last line
                                                           for next write */
      foldUpdate(curwin, curbuf->b_op_start.lnum, curbuf->b_op_end.lnum);
    } else {
      /*
       * Put cursor on last new line for ":r !cmd".
       */
      linecount = curbuf->b_op_end.lnum - curbuf->b_op_start.lnum + 1;
      curwin->w_cursor.lnum = curbuf->b_op_end.lnum;
    }

    beginline(BL_WHITE | BL_FIX);           /* cursor on first non-blank */
    --no_wait_return;

    if (linecount > p_report) {
      if (do_in) {
        vim_snprintf((char *)msg_buf, sizeof(msg_buf),
            _("%" PRId64 " lines filtered"), (int64_t)linecount);
        if (msg(msg_buf) && !msg_scroll)
          /* save message to display it after redraw */
          set_keep_msg(msg_buf, 0);
      } else
        msgmore((long)linecount);
    }
  } else {
error:
    /* put cursor back in same position for ":w !cmd" */
    curwin->w_cursor = cursor_save;
    --no_wait_return;
    wait_return(FALSE);
  }

filterend:

  if (curbuf != old_curbuf) {
    --no_wait_return;
    EMSG(_("E135: *Filter* Autocommands must not change current buffer"));
  }
  if (itmp != NULL)
    os_remove((char *)itmp);
  if (otmp != NULL)
    os_remove((char *)otmp);
  xfree(itmp);
  xfree(otmp);
}

/*
 * Call a shell to execute a command.
 * When "cmd" is NULL start an interactive shell.
 */
void 
do_shell (
    char_u *cmd,
    int flags              /* may be SHELL_DOOUT when output is redirected */
)
{
  int save_nwr;

  /*
   * Disallow shell commands in restricted mode (-Z)
   * Disallow shell commands from .exrc and .vimrc in current directory for
   * security reasons.
   */
  if (check_restricted() || check_secure()) {
    msg_end();
    return;
  }


  /*
   * For autocommands we want to get the output on the current screen, to
   * avoid having to type return below.
   */
  msg_putchar('\r');                    /* put cursor at start of line */
  msg_putchar('\n');                    /* may shift screen one line up */

  /* warning message before calling the shell */
  if (p_warn
      && !autocmd_busy
      && msg_silent == 0)
    FOR_ALL_BUFFERS(buf) {
      if (bufIsChanged(buf)) {
        MSG_PUTS(_("[No write since last change]\n"));
        break;
      }
    }

  // This ui_cursor_goto is required for when the '\n' resulted in a "delete line
  // 1" command to the terminal.
  ui_cursor_goto(msg_row, msg_col);
  (void)call_shell(cmd, flags, NULL);
  msg_didout = true;
  did_check_timestamps = false;
  need_check_timestamps = true;

  // put the message cursor at the end of the screen, avoids wait_return()
  // to overwrite the text that the external command showed
  msg_row = Rows - 1;
  msg_col = 0;

  if (autocmd_busy) {
    if (msg_silent == 0)
      redraw_later_clear();
  } else {
    /*
     * For ":sh" there is no need to call wait_return(), just redraw.
     * Also for the Win32 GUI (the output is in a console window).
     * Otherwise there is probably text on the screen that the user wants
     * to read before redrawing, so call wait_return().
     */
    if (cmd == NULL
        ) {
      if (msg_silent == 0)
        redraw_later_clear();
      need_wait_return = FALSE;
    } else {
      /*
       * If we switch screens when starttermcap() is called, we really
       * want to wait for "hit return to continue".
       */
      save_nwr = no_wait_return;
      wait_return(msg_silent == 0);
      no_wait_return = save_nwr;
    }
  }

  /* display any error messages now */
  display_errors();

  apply_autocmds(EVENT_SHELLCMDPOST, NULL, NULL, FALSE, curbuf);
}

/// Create a shell command from a command string, input redirection file and
/// output redirection file.
///
/// @param cmd  Command to execute.
/// @param itmp NULL or the input file.
/// @param otmp NULL or the output file.
/// @returns an allocated string with the shell command.
char_u *make_filter_cmd(char_u *cmd, char_u *itmp, char_u *otmp)
{
  bool is_fish_shell =
#if defined(UNIX)
    STRNCMP(invocation_path_tail(p_sh, NULL), "fish", 4) == 0;
#else
    false;
#endif

  size_t len = STRLEN(cmd) + 1;  // At least enough space for cmd + NULL.

  len += is_fish_shell ?  sizeof("begin; ""; end") - 1
                       :  sizeof("("")") - 1;

  if (itmp != NULL) {
    len += STRLEN(itmp) + sizeof(" { "" < "" } ") - 1;
  }
  if (otmp != NULL) {
    len += STRLEN(otmp) + STRLEN(p_srr) + 2;  // two extra spaces ("  "),
  }
  char *const buf = xmalloc(len);

#if defined(UNIX)
  // Put delimiters around the command (for concatenated commands) when
  // redirecting input and/or output.
  if (itmp != NULL || otmp != NULL) {
    char *fmt = is_fish_shell ? "begin; %s; end"
                              :       "(%s)";
    vim_snprintf(buf, len, fmt, (char *)cmd);
  } else {
    strncpy(buf, (char *) cmd, len);
  }

  if (itmp != NULL) {
    strncat(buf, " < ", len);
    strncat(buf, (char *) itmp, len);
  }
#else
  // For shells that don't understand braces around commands, at least allow
  // the use of commands in a pipe.
  strncpy(buf, cmd, len);
  if (itmp != NULL) {
    char_u  *p;

    // If there is a pipe, we have to put the '<' in front of it.
    // Don't do this when 'shellquote' is not empty, otherwise the
    // redirection would be inside the quotes.
    if (*p_shq == NUL) {
      p = strchr(buf, '|');
      if (p != NULL) {
        *p = NUL;
      }
    }
    strncat(buf, " < ", len);
    strncat(buf, (char *) itmp, len);
    if (*p_shq == NUL) {
      p = strchr(cmd, '|');
      if (p != NULL) {
        strncat(buf, " ", len);  // Insert a space before the '|' for DOS
        strncat(buf, p, len);
      }
    }
  }
#endif
  if (otmp != NULL) {
    append_redir(buf, len, (char *) p_srr, (char *) otmp);
  }
  return (char_u *) buf;
}

/// Append output redirection for the given file to the end of the buffer
///
/// @param[out]  buf  Buffer to append to.
/// @param[in]  buflen  Buffer length.
/// @param[in]  opt  Separator or format string to append: will append
///                  `printf(' ' . opt, fname)` if `%s` is found in `opt` or
///                  a space, opt, a space and then fname if `%s` is not found
///                  there.
/// @param[in]  fname  File name to append.
void append_redir(char *const buf, const size_t buflen,
                  const char *const opt, const char *const fname)
{
  char *const end = buf + strlen(buf);
  // find "%s"
  const char *p = opt;
  for (; (p = strchr(p, '%')) != NULL; p++) {
    if (p[1] == 's') {  // found %s
      break;
    } else if (p[1] == '%') {  // skip %%
      p++;
    }
  }
  if (p != NULL) {
    *end = ' ';  // not really needed? Not with sh, ksh or bash
    vim_snprintf(end + 1, (size_t) (buflen - (end + 1 - buf)), opt, fname);
  } else {
    vim_snprintf(end, (size_t) (buflen - (end - buf)), " %s %s", opt, fname);
  }
}

void print_line_no_prefix(linenr_T lnum, int use_number, int list)
{
  char_u numbuf[30];

  if (curwin->w_p_nu || use_number) {
    vim_snprintf((char *)numbuf, sizeof(numbuf),
        "%*ld ", number_width(curwin), (long)lnum);
    msg_puts_attr(numbuf, hl_attr(HLF_N));      /* Highlight line nrs */
  }
  msg_prt_line(ml_get(lnum), list);
}

/*
 * Print a text line.  Also in silent mode ("ex -s").
 */
void print_line(linenr_T lnum, int use_number, int list)
{
  int save_silent = silent_mode;

  msg_start();
  silent_mode = FALSE;
  info_message = TRUE;          /* use mch_msg(), not mch_errmsg() */
  print_line_no_prefix(lnum, use_number, list);
  if (save_silent) {
    msg_putchar('\n');
    ui_flush();
    silent_mode = save_silent;
  }
  info_message = FALSE;
}

int rename_buffer(char_u *new_fname)
{
  char_u      *fname, *sfname, *xfname;
  buf_T       *buf;

  buf = curbuf;
  apply_autocmds(EVENT_BUFFILEPRE, NULL, NULL, FALSE, curbuf);
  /* buffer changed, don't change name now */
  if (buf != curbuf)
    return FAIL;
  if (aborting())           /* autocmds may abort script processing */
    return FAIL;
  /*
   * The name of the current buffer will be changed.
   * A new (unlisted) buffer entry needs to be made to hold the old file
   * name, which will become the alternate file name.
   * But don't set the alternate file name if the buffer didn't have a
   * name.
   */
  fname = curbuf->b_ffname;
  sfname = curbuf->b_sfname;
  xfname = curbuf->b_fname;
  curbuf->b_ffname = NULL;
  curbuf->b_sfname = NULL;
  if (setfname(curbuf, new_fname, NULL, TRUE) == FAIL) {
    curbuf->b_ffname = fname;
    curbuf->b_sfname = sfname;
    return FAIL;
  }
  curbuf->b_flags |= BF_NOTEDITED;
  if (xfname != NULL && *xfname != NUL) {
    buf = buflist_new(fname, xfname, curwin->w_cursor.lnum, 0);
    if (buf != NULL && !cmdmod.keepalt)
      curwin->w_alt_fnum = buf->b_fnum;
  }
  xfree(fname);
  xfree(sfname);
  apply_autocmds(EVENT_BUFFILEPOST, NULL, NULL, FALSE, curbuf);
  /* Change directories when the 'acd' option is set. */
  do_autochdir();
  return OK;
}

/*
 * ":file[!] [fname]".
 */
void ex_file(exarg_T *eap)
{
  /* ":0file" removes the file name.  Check for illegal uses ":3file",
   * "0file name", etc. */
  if (eap->addr_count > 0
      && (*eap->arg != NUL
          || eap->line2 > 0
          || eap->addr_count > 1)) {
    EMSG(_(e_invarg));
    return;
  }

  if (*eap->arg != NUL || eap->addr_count == 1) {
    if (rename_buffer(eap->arg) == FAIL)
      return;
  }

  if (!shortmess(SHM_FILEINFO)) {
    // print full file name if :cd used
    fileinfo(false, false, eap->forceit);
  }
}

/*
 * ":update".
 */
void ex_update(exarg_T *eap)
{
  if (curbufIsChanged())
    (void)do_write(eap);
}

/*
 * ":write" and ":saveas".
 */
void ex_write(exarg_T *eap)
{
  if (eap->usefilter)           /* input lines to shell command */
    do_bang(1, eap, FALSE, TRUE, FALSE);
  else
    (void)do_write(eap);
}

/*
 * write current buffer to file 'eap->arg'
 * if 'eap->append' is TRUE, append to the file
 *
 * if *eap->arg == NUL write to current file
 *
 * return FAIL for failure, OK otherwise
 */
int do_write(exarg_T *eap)
{
  int other;
  char_u      *fname = NULL;            /* init to shut up gcc */
  char_u      *ffname;
  int retval = FAIL;
  char_u      *free_fname = NULL;
  buf_T       *alt_buf = NULL;

  if (not_writing())            /* check 'write' option */
    return FAIL;

  ffname = eap->arg;
  if (*ffname == NUL) {
    if (eap->cmdidx == CMD_saveas) {
      EMSG(_(e_argreq));
      goto theend;
    }
    other = FALSE;
  } else {
    fname = ffname;
    free_fname = (char_u *)fix_fname((char *)ffname);
    /*
     * When out-of-memory, keep unexpanded file name, because we MUST be
     * able to write the file in this situation.
     */
    if (free_fname != NULL)
      ffname = free_fname;
    other = otherfile(ffname);
  }

  /*
   * If we have a new file, put its name in the list of alternate file names.
   */
  if (other) {
    if (vim_strchr(p_cpo, CPO_ALTWRITE) != NULL
        || eap->cmdidx == CMD_saveas)
      alt_buf = setaltfname(ffname, fname, (linenr_T)1);
    else
      alt_buf = buflist_findname(ffname);
    if (alt_buf != NULL && alt_buf->b_ml.ml_mfp != NULL) {
      /* Overwriting a file that is loaded in another buffer is not a
       * good idea. */
      EMSG(_(e_bufloaded));
      goto theend;
    }
  }

  // Writing to the current file is not allowed in readonly mode
  // and a file name is required.
  // "nofile" and "nowrite" buffers cannot be written implicitly either.
  if (!other && (bt_dontwrite_msg(curbuf)
                 || check_fname() == FAIL
                 || check_readonly(&eap->forceit, curbuf))) {
    goto theend;
  }

  if (!other) {
    ffname = curbuf->b_ffname;
    fname = curbuf->b_fname;
    /*
     * Not writing the whole file is only allowed with '!'.
     */
    if (       (eap->line1 != 1
                || eap->line2 != curbuf->b_ml.ml_line_count)
               && !eap->forceit
               && !eap->append
               && !p_wa) {
      if (p_confirm || cmdmod.confirm) {
        if (vim_dialog_yesno(VIM_QUESTION, NULL,
                (char_u *)_("Write partial file?"), 2) != VIM_YES)
          goto theend;
        eap->forceit = TRUE;
      } else {
        EMSG(_("E140: Use ! to write partial buffer"));
        goto theend;
      }
    }
  }

  if (check_overwrite(eap, curbuf, fname, ffname, other) == OK) {
    if (eap->cmdidx == CMD_saveas && alt_buf != NULL) {
      buf_T       *was_curbuf = curbuf;

      apply_autocmds(EVENT_BUFFILEPRE, NULL, NULL, FALSE, curbuf);
      apply_autocmds(EVENT_BUFFILEPRE, NULL, NULL, FALSE, alt_buf);
      if (curbuf != was_curbuf || aborting()) {
        /* buffer changed, don't change name now */
        retval = FAIL;
        goto theend;
      }
      /* Exchange the file names for the current and the alternate
       * buffer.  This makes it look like we are now editing the buffer
       * under the new name.  Must be done before buf_write(), because
       * if there is no file name and 'cpo' contains 'F', it will set
       * the file name. */
      fname = alt_buf->b_fname;
      alt_buf->b_fname = curbuf->b_fname;
      curbuf->b_fname = fname;
      fname = alt_buf->b_ffname;
      alt_buf->b_ffname = curbuf->b_ffname;
      curbuf->b_ffname = fname;
      fname = alt_buf->b_sfname;
      alt_buf->b_sfname = curbuf->b_sfname;
      curbuf->b_sfname = fname;
      buf_name_changed(curbuf);
      apply_autocmds(EVENT_BUFFILEPOST, NULL, NULL, FALSE, curbuf);
      apply_autocmds(EVENT_BUFFILEPOST, NULL, NULL, FALSE, alt_buf);
      if (!alt_buf->b_p_bl) {
        alt_buf->b_p_bl = TRUE;
        apply_autocmds(EVENT_BUFADD, NULL, NULL, FALSE, alt_buf);
      }
      if (curbuf != was_curbuf || aborting()) {
        /* buffer changed, don't write the file */
        retval = FAIL;
        goto theend;
      }

      /* If 'filetype' was empty try detecting it now. */
      if (*curbuf->b_p_ft == NUL) {
        if (au_has_group((char_u *)"filetypedetect"))
          (void)do_doautocmd((char_u *)"filetypedetect BufRead",
              TRUE);
        do_modelines(0);
      }

      /* Autocommands may have changed buffer names, esp. when
       * 'autochdir' is set. */
      fname = curbuf->b_sfname;
    }

    retval = buf_write(curbuf, ffname, fname, eap->line1, eap->line2,
        eap, eap->append, eap->forceit, TRUE, FALSE);

    /* After ":saveas fname" reset 'readonly'. */
    if (eap->cmdidx == CMD_saveas) {
      if (retval == OK) {
        curbuf->b_p_ro = FALSE;
        redraw_tabline = TRUE;
      }
      /* Change directories when the 'acd' option is set. */
      do_autochdir();
    }
  }

theend:
  xfree(free_fname);
  return retval;
}

/*
 * Check if it is allowed to overwrite a file.  If b_flags has BF_NOTEDITED,
 * BF_NEW or BF_READERR, check for overwriting current file.
 * May set eap->forceit if a dialog says it's OK to overwrite.
 * Return OK if it's OK, FAIL if it is not.
 */
int 
check_overwrite (
    exarg_T *eap,
    buf_T *buf,
    char_u *fname,         /* file name to be used (can differ from
                               buf->ffname) */
    char_u *ffname,        /* full path version of fname */
    int other                  /* writing under other name */
)
{
  /*
   * write to other file or b_flags set or not writing the whole file:
   * overwriting only allowed with '!'
   */
  if (       (other
              || (buf->b_flags & BF_NOTEDITED)
              || ((buf->b_flags & BF_NEW)
                  && vim_strchr(p_cpo, CPO_OVERNEW) == NULL)
              || (buf->b_flags & BF_READERR))
             && !p_wa
             && !bt_nofile(buf)
             && os_file_exists(ffname)) {
    if (!eap->forceit && !eap->append) {
#ifdef UNIX
      // It is possible to open a directory on Unix.
      if (os_isdir(ffname)) {
        EMSG2(_(e_isadir2), ffname);
        return FAIL;
      }
#endif
      if (p_confirm || cmdmod.confirm) {
        char_u buff[DIALOG_MSG_SIZE];

        dialog_msg(buff, _("Overwrite existing file \"%s\"?"), fname);
        if (vim_dialog_yesno(VIM_QUESTION, NULL, buff, 2) != VIM_YES)
          return FAIL;
        eap->forceit = TRUE;
      } else {
        EMSG(_(e_exists));
        return FAIL;
      }
    }

    /* For ":w! filename" check that no swap file exists for "filename". */
    if (other && !emsg_silent) {
      char_u      *dir;
      char_u      *p;
      char_u      *swapname;

      /* We only try the first entry in 'directory', without checking if
       * it's writable.  If the "." directory is not writable the write
       * will probably fail anyway.
       * Use 'shortname' of the current buffer, since there is no buffer
       * for the written file. */
      if (*p_dir == NUL) {
        dir = xmalloc(5);
        STRCPY(dir, ".");
      } else {
        dir = xmalloc(MAXPATHL);
        p = p_dir;
        copy_option_part(&p, dir, MAXPATHL, ",");
      }
      swapname = makeswapname(fname, ffname, curbuf, dir);
      xfree(dir);
      if (os_file_exists(swapname)) {
        if (p_confirm || cmdmod.confirm) {
          char_u buff[DIALOG_MSG_SIZE];

          dialog_msg(buff,
              _("Swap file \"%s\" exists, overwrite anyway?"),
              swapname);
          if (vim_dialog_yesno(VIM_QUESTION, NULL, buff, 2)
              != VIM_YES) {
            xfree(swapname);
            return FAIL;
          }
          eap->forceit = TRUE;
        } else {
          EMSG2(_("E768: Swap file exists: %s (:silent! overrides)"),
              swapname);
          xfree(swapname);
          return FAIL;
        }
      }
      xfree(swapname);
    }
  }
  return OK;
}

/*
 * Handle ":wnext", ":wNext" and ":wprevious" commands.
 */
void ex_wnext(exarg_T *eap)
{
  int i;

  if (eap->cmd[1] == 'n')
    i = curwin->w_arg_idx + (int)eap->line2;
  else
    i = curwin->w_arg_idx - (int)eap->line2;
  eap->line1 = 1;
  eap->line2 = curbuf->b_ml.ml_line_count;
  if (do_write(eap) != FAIL)
    do_argfile(eap, i);
}

/*
 * ":wall", ":wqall" and ":xall": Write all changed files (and exit).
 */
void do_wqall(exarg_T *eap)
{
  int error = 0;
  int save_forceit = eap->forceit;

  if (eap->cmdidx == CMD_xall || eap->cmdidx == CMD_wqall)
    exiting = TRUE;

  FOR_ALL_BUFFERS(buf) {
    if (!bufIsChanged(buf)) {
      continue;
    }
    /*
     * Check if there is a reason the buffer cannot be written:
     * 1. if the 'write' option is set
     * 2. if there is no file name (even after browsing)
     * 3. if the 'readonly' is set (even after a dialog)
     * 4. if overwriting is allowed (even after a dialog)
     */
    if (not_writing()) {
      ++error;
      break;
    }
    if (buf->b_ffname == NULL) {
      EMSGN(_("E141: No file name for buffer %" PRId64), buf->b_fnum);
      ++error;
    } else if (check_readonly(&eap->forceit, buf)
               || check_overwrite(eap, buf, buf->b_fname, buf->b_ffname,
                   FALSE) == FAIL) {
      ++error;
    } else {
      if (buf_write_all(buf, eap->forceit) == FAIL)
        ++error;
      /* an autocommand may have deleted the buffer */
      if (!buf_valid(buf))
        buf = firstbuf;
    }
    eap->forceit = save_forceit;          /* check_overwrite() may set it */
  }
  if (exiting) {
    if (!error)
      getout(0);                /* exit Vim */
    not_exiting();
  }
}

/*
 * Check the 'write' option.
 * Return TRUE and give a message when it's not st.
 */
int not_writing(void)
{
  if (p_write)
    return FALSE;
  EMSG(_("E142: File not written: Writing is disabled by 'write' option"));
  return TRUE;
}

/*
 * Check if a buffer is read-only (either 'readonly' option is set or file is
 * read-only). Ask for overruling in a dialog. Return TRUE and give an error
 * message when the buffer is readonly.
 */
static int check_readonly(int *forceit, buf_T *buf)
{
  /* Handle a file being readonly when the 'readonly' option is set or when
   * the file exists and permissions are read-only. */
  if (!*forceit && (buf->b_p_ro
                    || (os_file_exists(buf->b_ffname)
                        && !os_file_is_writable((char *)buf->b_ffname)))) {
    if ((p_confirm || cmdmod.confirm) && buf->b_fname != NULL) {
      char_u buff[DIALOG_MSG_SIZE];

      if (buf->b_p_ro)
        dialog_msg(buff,
            _(
                "'readonly' option is set for \"%s\".\nDo you wish to write anyway?"),
            buf->b_fname);
      else
        dialog_msg(buff,
            _(
                "File permissions of \"%s\" are read-only.\nIt may still be possible to write it.\nDo you wish to try?"),
            buf->b_fname);

      if (vim_dialog_yesno(VIM_QUESTION, NULL, buff, 2) == VIM_YES) {
        /* Set forceit, to force the writing of a readonly file */
        *forceit = TRUE;
        return FALSE;
      } else
        return TRUE;
    } else if (buf->b_p_ro)
      EMSG(_(e_readonly));
    else
      EMSG2(_("E505: \"%s\" is read-only (add ! to override)"),
          buf->b_fname);
    return TRUE;
  }

  return FALSE;
}

/*
 * Try to abandon current file and edit a new or existing file.
 * 'fnum' is the number of the file, if zero use ffname/sfname.
 *
 * Return 1 for "normal" error, 2 for "not written" error, 0 for success
 * -1 for successfully opening another file.
 * 'lnum' is the line number for the cursor in the new file (if non-zero).
 */
int getfile(int fnum, char_u *ffname, char_u *sfname, int setpm, linenr_T lnum, int forceit)
{
  int other;
  int retval;
  char_u      *free_me = NULL;

  if (text_locked())
    return 1;
  if (curbuf_locked())
    return 1;

  if (fnum == 0) {
    /* make ffname full path, set sfname */
    fname_expand(curbuf, &ffname, &sfname);
    other = otherfile(ffname);
    free_me = ffname;                   /* has been allocated, free() later */
  } else
    other = (fnum != curbuf->b_fnum);

  if (other)
    ++no_wait_return;               /* don't wait for autowrite message */
  if (other && !forceit && curbuf->b_nwindows == 1 && !P_HID(curbuf)
      && curbufIsChanged() && autowrite(curbuf, forceit) == FAIL) {
    if (p_confirm && p_write)
      dialog_changed(curbuf, FALSE);
    if (curbufIsChanged()) {
      if (other)
        --no_wait_return;
      EMSG(_(e_nowrtmsg));
      retval = 2;       /* file has been changed */
      goto theend;
    }
  }
  if (other)
    --no_wait_return;
  if (setpm)
    setpcmark();
  if (!other) {
    if (lnum != 0)
      curwin->w_cursor.lnum = lnum;
    check_cursor_lnum();
    beginline(BL_SOL | BL_FIX);
    retval = 0;         /* it's in the same file */
  } else if (do_ecmd(fnum, ffname, sfname, NULL, lnum,
                 (P_HID(curbuf) ? ECMD_HIDE : 0) + (forceit ? ECMD_FORCEIT : 0),
                 curwin) == OK)
    retval = -1;        /* opened another file */
  else
    retval = 1;         /* error encountered */

theend:
  xfree(free_me);
  return retval;
}

/*
 * start editing a new file
 *
 *     fnum: file number; if zero use ffname/sfname
 *   ffname: the file name
 *		- full path if sfname used,
 *		- any file name if sfname is NULL
 *		- empty string to re-edit with the same file name (but may be
 *		    in a different directory)
 *		- NULL to start an empty buffer
 *   sfname: the short file name (or NULL)
 *	eap: contains the command to be executed after loading the file and
 *	     forced 'ff' and 'fenc'
 *  newlnum: if > 0: put cursor on this line number (if possible)
 *	     if ECMD_LASTL: use last position in loaded file
 *	     if ECMD_LAST: use last position in all files
 *	     if ECMD_ONE: use first line
 *    flags:
 *	   ECMD_HIDE: if TRUE don't free the current buffer
 *     ECMD_SET_HELP: set b_help flag of (new) buffer before opening file
 *	 ECMD_OLDBUF: use existing buffer if it exists
 *	ECMD_FORCEIT: ! used for Ex command
 *	 ECMD_ADDBUF: don't edit, just add to buffer list
 *   oldwin: Should be "curwin" when editing a new buffer in the current
 *	     window, NULL when splitting the window first.  When not NULL info
 *	     of the previous buffer for "oldwin" is stored.
 *
 * return FAIL for failure, OK otherwise
 */
int 
do_ecmd (
    int fnum,
    char_u *ffname,
    char_u *sfname,
    exarg_T *eap,                       /* can be NULL! */
    linenr_T newlnum,
    int flags,
    win_T *oldwin
)
{
  int other_file;                       /* TRUE if editing another file */
  int oldbuf;                           /* TRUE if using existing buffer */
  int auto_buf = FALSE;                 /* TRUE if autocommands brought us
                                           into the buffer unexpectedly */
  char_u      *new_name = NULL;
  int did_set_swapcommand = FALSE;
  buf_T       *buf;
  buf_T       *old_curbuf = curbuf;
  char_u      *free_fname = NULL;
  int retval = FAIL;
  long n;
  pos_T orig_pos;
  linenr_T topline = 0;
  int newcol = -1;
  int solcol = -1;
  pos_T       *pos;
  char_u      *command = NULL;
  int did_get_winopts = FALSE;
  int readfile_flags = 0;

  if (eap != NULL)
    command = eap->do_ecmd_cmd;

  if (fnum != 0) {
    if (fnum == curbuf->b_fnum)         /* file is already being edited */
      return OK;                        /* nothing to do */
    other_file = TRUE;
  } else {
    /* if no short name given, use ffname for short name */
    if (sfname == NULL)
      sfname = ffname;
#ifdef USE_FNAME_CASE
    if (sfname != NULL)
      path_fix_case(sfname);             // set correct case for sfname
#endif

    if ((flags & ECMD_ADDBUF) && (ffname == NULL || *ffname == NUL))
      goto theend;

    if (ffname == NULL)
      other_file = TRUE;
    /* there is no file name */
    else if (*ffname == NUL && curbuf->b_ffname == NULL)
      other_file = FALSE;
    else {
      if (*ffname == NUL) {                 /* re-edit with same file name */
        ffname = curbuf->b_ffname;
        sfname = curbuf->b_fname;
      }
      free_fname = (char_u *)fix_fname((char *)ffname);       /* may expand to full path name */
      if (free_fname != NULL)
        ffname = free_fname;
      other_file = otherfile(ffname);
    }
  }

  /*
   * if the file was changed we may not be allowed to abandon it
   * - if we are going to re-edit the same file
   * - or if we are the only window on this file and if ECMD_HIDE is FALSE
   */
  if (  ((!other_file && !(flags & ECMD_OLDBUF))
         || (curbuf->b_nwindows == 1
             && !(flags & (ECMD_HIDE | ECMD_ADDBUF))))
        && check_changed(curbuf, (p_awa ? CCGD_AW : 0)
            | (other_file ? 0 : CCGD_MULTWIN)
            | ((flags & ECMD_FORCEIT) ? CCGD_FORCEIT : 0)
            | (eap == NULL ? 0 : CCGD_EXCMD))) {
    if (fnum == 0 && other_file && ffname != NULL)
      (void)setaltfname(ffname, sfname, newlnum < 0 ? 0 : newlnum);
    goto theend;
  }

  /*
   * End Visual mode before switching to another buffer, so the text can be
   * copied into the GUI selection buffer.
   */
  reset_VIsual();

  if ((command != NULL || newlnum > (linenr_T)0)
      && *get_vim_var_str(VV_SWAPCOMMAND) == NUL) {
    // Set v:swapcommand for the SwapExists autocommands.
    const size_t len = (command != NULL) ? STRLEN(command) + 3 : 30;
    char *const p = xmalloc(len);
    if (command != NULL) {
      vim_snprintf(p, len, ":%s\r", command);
    } else {
      vim_snprintf(p, len, "%" PRId64 "G", (int64_t)newlnum);
    }
    set_vim_var_string(VV_SWAPCOMMAND, p, -1);
    did_set_swapcommand = TRUE;
    xfree(p);
  }

  /*
   * If we are starting to edit another file, open a (new) buffer.
   * Otherwise we re-use the current buffer.
   */
  if (other_file) {
    if (!(flags & ECMD_ADDBUF)) {
      if (!cmdmod.keepalt)
        curwin->w_alt_fnum = curbuf->b_fnum;
      if (oldwin != NULL)
        buflist_altfpos(oldwin);
    }

    if (fnum)
      buf = buflist_findnr(fnum);
    else {
      if (flags & ECMD_ADDBUF) {
        linenr_T tlnum = 1L;

        if (command != NULL) {
          tlnum = atol((char *)command);
          if (tlnum <= 0)
            tlnum = 1L;
        }
        (void)buflist_new(ffname, sfname, tlnum, BLN_LISTED);
        goto theend;
      }
      buf = buflist_new(ffname, sfname, 0L,
          BLN_CURBUF | ((flags & ECMD_SET_HELP) ? 0 : BLN_LISTED));
      // Autocmds may change curwin and curbuf.
      if (oldwin != NULL) {
        oldwin = curwin;
      }
      old_curbuf = curbuf;
    }
    if (buf == NULL)
      goto theend;
    if (buf->b_ml.ml_mfp == NULL) {             /* no memfile yet */
      oldbuf = FALSE;
    } else {                                  /* existing memfile */
      oldbuf = TRUE;
      (void)buf_check_timestamp(buf, FALSE);
      /* Check if autocommands made buffer invalid or changed the current
       * buffer. */
      if (!buf_valid(buf)
          || curbuf != old_curbuf
          )
        goto theend;
      if (aborting())               /* autocmds may abort script processing */
        goto theend;
    }

    /* May jump to last used line number for a loaded buffer or when asked
     * for explicitly */
    if ((oldbuf && newlnum == ECMD_LASTL) || newlnum == ECMD_LAST) {
      pos = buflist_findfpos(buf);
      newlnum = pos->lnum;
      solcol = pos->col;
    }

    /*
     * Make the (new) buffer the one used by the current window.
     * If the old buffer becomes unused, free it if ECMD_HIDE is FALSE.
     * If the current buffer was empty and has no file name, curbuf
     * is returned by buflist_new(), nothing to do here.
     */
    if (buf != curbuf) {
      /*
       * Be careful: The autocommands may delete any buffer and change
       * the current buffer.
       * - If the buffer we are going to edit is deleted, give up.
       * - If the current buffer is deleted, prefer to load the new
       *   buffer when loading a buffer is required.  This avoids
       *   loading another buffer which then must be closed again.
       * - If we ended up in the new buffer already, need to skip a few
       *	 things, set auto_buf.
       */
      if (buf->b_fname != NULL)
        new_name = vim_strsave(buf->b_fname);
      au_new_curbuf = buf;
      apply_autocmds(EVENT_BUFLEAVE, NULL, NULL, FALSE, curbuf);
      if (!buf_valid(buf)) {            /* new buffer has been deleted */
        delbuf_msg(new_name);           /* frees new_name */
        goto theend;
      }
      if (aborting()) {             /* autocmds may abort script processing */
        xfree(new_name);
        goto theend;
      }
      if (buf == curbuf)                /* already in new buffer */
        auto_buf = TRUE;
      else {
        if (curbuf == old_curbuf)
          buf_copy_options(buf, BCO_ENTER);

        /* close the link to the current buffer */
        u_sync(FALSE);
        close_buffer(oldwin, curbuf,
            (flags & ECMD_HIDE) || curbuf->terminal ? 0 : DOBUF_UNLOAD, FALSE);

        /* Autocommands may open a new window and leave oldwin open
         * which leads to crashes since the above call sets
         * oldwin->w_buffer to NULL. */
        if (curwin != oldwin && oldwin != aucmd_win && win_valid(oldwin)) {
          assert(oldwin);
          if (oldwin->w_buffer == NULL) {
            win_close(oldwin, FALSE);
          }
        }

        if (aborting()) {           /* autocmds may abort script processing */
          xfree(new_name);
          goto theend;
        }
        /* Be careful again, like above. */
        if (!buf_valid(buf)) {          /* new buffer has been deleted */
          delbuf_msg(new_name);                 /* frees new_name */
          goto theend;
        }
        if (buf == curbuf) {  // already in new buffer
          auto_buf = true;
        } else {
          // <VN> We could instead free the synblock
          // and re-attach to buffer, perhaps.
          if (curwin->w_buffer != NULL
              && curwin->w_s == &(curwin->w_buffer->b_s)) {
            curwin->w_s = &(buf->b_s);
          }

          curwin->w_buffer = buf;
          curbuf = buf;
          ++curbuf->b_nwindows;

          /* Set 'fileformat', 'binary' and 'fenc' when forced. */
          if (!oldbuf && eap != NULL) {
            set_file_options(TRUE, eap);
            set_forced_fenc(eap);
          }
        }

        /* May get the window options from the last time this buffer
         * was in this window (or another window).  If not used
         * before, reset the local window options to the global
         * values.  Also restores old folding stuff. */
        get_winopts(curbuf);
        did_get_winopts = TRUE;

      }
      xfree(new_name);
      au_new_curbuf = NULL;
    }

    curwin->w_pcmark.lnum = 1;
    curwin->w_pcmark.col = 0;
  } else {  // !other_file
    if ((flags & ECMD_ADDBUF)
        || check_fname() == FAIL) {
      goto theend;
    }
    oldbuf = (flags & ECMD_OLDBUF);
  }

  buf = curbuf;
  if ((flags & ECMD_SET_HELP) || keep_help_flag) {
    prepare_help_buffer();
  } else if (!curbuf->b_help) {
    // Don't make a buffer listed if it's a help buffer.  Useful when using
    // CTRL-O to go back to a help file.
    set_buflisted(TRUE);
  }

  /* If autocommands change buffers under our fingers, forget about
   * editing the file. */
  if (buf != curbuf)
    goto theend;
  if (aborting())           /* autocmds may abort script processing */
    goto theend;

  /* Since we are starting to edit a file, consider the filetype to be
   * unset.  Helps for when an autocommand changes files and expects syntax
   * highlighting to work in the other file. */
  did_filetype = FALSE;

  /*
   * other_file	oldbuf
   *  FALSE	FALSE	    re-edit same file, buffer is re-used
   *  FALSE	TRUE	    re-edit same file, nothing changes
   *  TRUE	FALSE	    start editing new file, new buffer
   *  TRUE	TRUE	    start editing in existing buffer (nothing to do)
   */
  if (!other_file && !oldbuf) {         /* re-use the buffer */
    set_last_cursor(curwin);            /* may set b_last_cursor */
    if (newlnum == ECMD_LAST || newlnum == ECMD_LASTL) {
      newlnum = curwin->w_cursor.lnum;
      solcol = curwin->w_cursor.col;
    }
    buf = curbuf;
    if (buf->b_fname != NULL)
      new_name = vim_strsave(buf->b_fname);
    else
      new_name = NULL;
    if (p_ur < 0 || curbuf->b_ml.ml_line_count <= p_ur) {
      /* Save all the text, so that the reload can be undone.
       * Sync first so that this is a separate undo-able action. */
      u_sync(FALSE);
      if (u_savecommon(0, curbuf->b_ml.ml_line_count + 1, 0, TRUE)
          == FAIL)
        goto theend;
      u_unchanged(curbuf);
      buf_freeall(curbuf, BFA_KEEP_UNDO);

      /* tell readfile() not to clear or reload undo info */
      readfile_flags = READ_KEEP_UNDO;
    } else
      buf_freeall(curbuf, 0);         /* free all things for buffer */
    /* If autocommands deleted the buffer we were going to re-edit, give
     * up and jump to the end. */
    if (!buf_valid(buf)) {
      delbuf_msg(new_name);             /* frees new_name */
      goto theend;
    }
    xfree(new_name);

    /* If autocommands change buffers under our fingers, forget about
     * re-editing the file.  Should do the buf_clear_file(), but perhaps
     * the autocommands changed the buffer... */
    if (buf != curbuf)
      goto theend;
    if (aborting())         /* autocmds may abort script processing */
      goto theend;
    buf_clear_file(curbuf);
    curbuf->b_op_start.lnum = 0;        /* clear '[ and '] marks */
    curbuf->b_op_end.lnum = 0;
  }

  /*
   * If we get here we are sure to start editing
   */
  /* don't redraw until the cursor is in the right line */
  ++RedrawingDisabled;

  /* Assume success now */
  retval = OK;

  /*
   * Reset cursor position, could be used by autocommands.
   */
  check_cursor();

  /*
   * Check if we are editing the w_arg_idx file in the argument list.
   */
  check_arg_idx(curwin);

  if (!auto_buf) {
    /*
     * Set cursor and init window before reading the file and executing
     * autocommands.  This allows for the autocommands to position the
     * cursor.
     */
    curwin_init();

    /* It's possible that all lines in the buffer changed.  Need to update
     * automatic folding for all windows where it's used. */
    FOR_ALL_TAB_WINDOWS(tp, win) {
      if (win->w_buffer == curbuf) {
        foldUpdateAll(win);
      }
    }

    /* Change directories when the 'acd' option is set. */
    do_autochdir();

    /*
     * Careful: open_buffer() and apply_autocmds() may change the current
     * buffer and window.
     */
    orig_pos = curwin->w_cursor;
    topline = curwin->w_topline;
    if (!oldbuf) {                          /* need to read the file */
      swap_exists_action = SEA_DIALOG;
      curbuf->b_flags |= BF_CHECK_RO;       /* set/reset 'ro' flag */

      /*
       * Open the buffer and read the file.
       */
      if (should_abort(open_buffer(FALSE, eap, readfile_flags)))
        retval = FAIL;

      if (swap_exists_action == SEA_QUIT)
        retval = FAIL;
      handle_swap_exists(old_curbuf);
    } else {
      /* Read the modelines, but only to set window-local options.  Any
       * buffer-local options have already been set and may have been
       * changed by the user. */
      do_modelines(OPT_WINONLY);

      apply_autocmds_retval(EVENT_BUFENTER, NULL, NULL, FALSE, curbuf,
          &retval);
      apply_autocmds_retval(EVENT_BUFWINENTER, NULL, NULL, FALSE, curbuf,
          &retval);
    }
    check_arg_idx(curwin);

    // If autocommands change the cursor position or topline, we should keep
    // it.  Also when it moves within a line.
    if (!equalpos(curwin->w_cursor, orig_pos)) {
      newlnum = curwin->w_cursor.lnum;
      newcol = curwin->w_cursor.col;
    }
    if (curwin->w_topline == topline)
      topline = 0;

    /* Even when cursor didn't move we need to recompute topline. */
    changed_line_abv_curs();

    maketitle();
  }

  /* Tell the diff stuff that this buffer is new and/or needs updating.
   * Also needed when re-editing the same buffer, because unloading will
   * have removed it as a diff buffer. */
  if (curwin->w_p_diff) {
    diff_buf_add(curbuf);
    diff_invalidate(curbuf);
  }

  /* If the window options were changed may need to set the spell language.
   * Can only do this after the buffer has been properly setup. */
  if (did_get_winopts && curwin->w_p_spell && *curwin->w_s->b_p_spl != NUL)
    (void)did_set_spelllang(curwin);

  if (command == NULL) {
    if (newcol >= 0) {          /* position set by autocommands */
      curwin->w_cursor.lnum = newlnum;
      curwin->w_cursor.col = newcol;
      check_cursor();
    } else if (newlnum > 0) { /* line number from caller or old position */
      curwin->w_cursor.lnum = newlnum;
      check_cursor_lnum();
      if (solcol >= 0 && !p_sol) {
        /* 'sol' is off: Use last known column. */
        curwin->w_cursor.col = solcol;
        check_cursor_col();
        curwin->w_cursor.coladd = 0;
        curwin->w_set_curswant = TRUE;
      } else
        beginline(BL_SOL | BL_FIX);
    } else {                  /* no line number, go to last line in Ex mode */
      if (exmode_active)
        curwin->w_cursor.lnum = curbuf->b_ml.ml_line_count;
      beginline(BL_WHITE | BL_FIX);
    }
  }

  /* Check if cursors in other windows on the same buffer are still valid */
  check_lnums(FALSE);

  /*
   * Did not read the file, need to show some info about the file.
   * Do this after setting the cursor.
   */
  if (oldbuf
      && !auto_buf
      ) {
    int msg_scroll_save = msg_scroll;

    /* Obey the 'O' flag in 'cpoptions': overwrite any previous file
     * message. */
    if (shortmess(SHM_OVERALL) && !exiting && p_verbose == 0)
      msg_scroll = FALSE;
    if (!msg_scroll)            /* wait a bit when overwriting an error msg */
      check_for_delay(FALSE);
    msg_start();
    msg_scroll = msg_scroll_save;
    msg_scrolled_ign = TRUE;

    if (!shortmess(SHM_FILEINFO)) {
      fileinfo(false, true, false);
    }

    msg_scrolled_ign = FALSE;
  }

  if (command != NULL)
    do_cmdline(command, NULL, NULL, DOCMD_VERBOSE);

  if (curbuf->b_kmap_state & KEYMAP_INIT)
    (void)keymap_init();

  --RedrawingDisabled;
  if (!skip_redraw) {
    n = p_so;
    if (topline == 0 && command == NULL)
      p_so = 999;        // force cursor to be vertically centered in the window
    update_topline();
    curwin->w_scbind_pos = curwin->w_topline;
    p_so = n;
    redraw_curbuf_later(NOT_VALID);     /* redraw this buffer later */
  }

  if (p_im)
    need_start_insertmode = TRUE;

  /* Change directories when the 'acd' option is set. */
  do_autochdir();


theend:
  if (did_set_swapcommand)
    set_vim_var_string(VV_SWAPCOMMAND, NULL, -1);
  xfree(free_fname);
  return retval;
}

static void delbuf_msg(char_u *name)
{
  EMSG2(_("E143: Autocommands unexpectedly deleted new buffer %s"),
      name == NULL ? (char_u *)"" : name);
  xfree(name);
  au_new_curbuf = NULL;
}

static int append_indent = 0;       /* autoindent for first line */

/*
 * ":insert" and ":append", also used by ":change"
 */
void ex_append(exarg_T *eap)
{
  char_u      *theline;
  int did_undo = FALSE;
  linenr_T lnum = eap->line2;
  int indent = 0;
  char_u      *p;
  int vcol;
  int empty = (curbuf->b_ml.ml_flags & ML_EMPTY);

  /* the ! flag toggles autoindent */
  if (eap->forceit)
    curbuf->b_p_ai = !curbuf->b_p_ai;

  /* First autoindent comes from the line we start on */
  if (eap->cmdidx != CMD_change && curbuf->b_p_ai && lnum > 0)
    append_indent = get_indent_lnum(lnum);

  if (eap->cmdidx != CMD_append)
    --lnum;

  /* when the buffer is empty append to line 0 and delete the dummy line */
  if (empty && lnum == 1)
    lnum = 0;

  State = INSERT;                   /* behave like in Insert mode */
  if (curbuf->b_p_iminsert == B_IMODE_LMAP)
    State |= LANGMAP;

  for (;; ) {
    msg_scroll = TRUE;
    need_wait_return = FALSE;
    if (curbuf->b_p_ai) {
      if (append_indent >= 0) {
        indent = append_indent;
        append_indent = -1;
      } else if (lnum > 0)
        indent = get_indent_lnum(lnum);
    }
    ex_keep_indent = FALSE;
    if (eap->getline == NULL) {
      /* No getline() function, use the lines that follow. This ends
       * when there is no more. */
      if (eap->nextcmd == NULL || *eap->nextcmd == NUL)
        break;
      p = vim_strchr(eap->nextcmd, NL);
      if (p == NULL)
        p = eap->nextcmd + STRLEN(eap->nextcmd);
      theline = vim_strnsave(eap->nextcmd, (int)(p - eap->nextcmd));
      if (*p != NUL)
        ++p;
      eap->nextcmd = p;
    } else {
      // Set State to avoid the cursor shape to be set to INSERT mode
      // when getline() returns.
      int save_State = State;
      State = CMDLINE;
      theline = eap->getline(
          eap->cstack->cs_looplevel > 0 ? -1 :
          NUL, eap->cookie, indent);
      State = save_State;
    }
    lines_left = Rows - 1;
    if (theline == NULL)
      break;

    /* Using ^ CTRL-D in getexmodeline() makes us repeat the indent. */
    if (ex_keep_indent)
      append_indent = indent;

    /* Look for the "." after automatic indent. */
    vcol = 0;
    for (p = theline; indent > vcol; ++p) {
      if (*p == ' ')
        ++vcol;
      else if (*p == TAB)
        vcol += 8 - vcol % 8;
      else
        break;
    }
    if ((p[0] == '.' && p[1] == NUL)
        || (!did_undo && u_save(lnum, lnum + 1 + (empty ? 1 : 0))
            == FAIL)) {
      xfree(theline);
      break;
    }

    /* don't use autoindent if nothing was typed. */
    if (p[0] == NUL)
      theline[0] = NUL;

    did_undo = TRUE;
    ml_append(lnum, theline, (colnr_T)0, FALSE);
    appended_lines_mark(lnum, 1L);

    xfree(theline);
    ++lnum;

    if (empty) {
      ml_delete(2L, FALSE);
      empty = FALSE;
    }
  }
  State = NORMAL;

  if (eap->forceit)
    curbuf->b_p_ai = !curbuf->b_p_ai;

  /* "start" is set to eap->line2+1 unless that position is invalid (when
   * eap->line2 pointed to the end of the buffer and nothing was appended)
   * "end" is set to lnum when something has been appended, otherwise
   * it is the same than "start"  -- Acevedo */
  curbuf->b_op_start.lnum = (eap->line2 < curbuf->b_ml.ml_line_count) ?
                            eap->line2 + 1 : curbuf->b_ml.ml_line_count;
  if (eap->cmdidx != CMD_append)
    --curbuf->b_op_start.lnum;
  curbuf->b_op_end.lnum = (eap->line2 < lnum)
                          ? lnum : curbuf->b_op_start.lnum;
  curbuf->b_op_start.col = curbuf->b_op_end.col = 0;
  curwin->w_cursor.lnum = lnum;
  check_cursor_lnum();
  beginline(BL_SOL | BL_FIX);

  need_wait_return = FALSE;     /* don't use wait_return() now */
  ex_no_reprint = TRUE;
}

/*
 * ":change"
 */
void ex_change(exarg_T *eap)
{
  linenr_T lnum;

  if (eap->line2 >= eap->line1
      && u_save(eap->line1 - 1, eap->line2 + 1) == FAIL)
    return;

  /* the ! flag toggles autoindent */
  if (eap->forceit ? !curbuf->b_p_ai : curbuf->b_p_ai)
    append_indent = get_indent_lnum(eap->line1);

  for (lnum = eap->line2; lnum >= eap->line1; --lnum) {
    if (curbuf->b_ml.ml_flags & ML_EMPTY)           /* nothing to delete */
      break;
    ml_delete(eap->line1, FALSE);
  }

  /* make sure the cursor is not beyond the end of the file now */
  check_cursor_lnum();
  deleted_lines_mark(eap->line1, (long)(eap->line2 - lnum));

  /* ":append" on the line above the deleted lines. */
  eap->line2 = eap->line1;
  ex_append(eap);
}

void ex_z(exarg_T *eap)
{
  char_u      *x;
  int bigness;
  char_u      *kind;
  int minus = 0;
  linenr_T start, end, curs, i;
  int j;
  linenr_T lnum = eap->line2;

  /* Vi compatible: ":z!" uses display height, without a count uses
   * 'scroll' */
  if (eap->forceit)
    bigness = curwin->w_height;
  else if (firstwin == lastwin)
    bigness = curwin->w_p_scr * 2;
  else
    bigness = curwin->w_height - 3;
  if (bigness < 1)
    bigness = 1;

  x = eap->arg;
  kind = x;
  if (*kind == '-' || *kind == '+' || *kind == '='
      || *kind == '^' || *kind == '.')
    ++x;
  while (*x == '-' || *x == '+')
    ++x;

  if (*x != 0) {
    if (!ascii_isdigit(*x)) {
      EMSG(_("E144: non-numeric argument to :z"));
      return;
    }
    bigness = atoi((char *)x);
    p_window = bigness;
    if (*kind == '=')
      bigness += 2;
  }

  /* the number of '-' and '+' multiplies the distance */
  if (*kind == '-' || *kind == '+')
    for (x = kind + 1; *x == *kind; ++x)
      ;

  switch (*kind) {
  case '-':
    start = lnum - bigness * (linenr_T)(x - kind) + 1;
    end = start + bigness - 1;
    curs = end;
    break;

  case '=':
    start = lnum - (bigness + 1) / 2 + 1;
    end = lnum + (bigness + 1) / 2 - 1;
    curs = lnum;
    minus = 1;
    break;

  case '^':
    start = lnum - bigness * 2;
    end = lnum - bigness;
    curs = lnum - bigness;
    break;

  case '.':
    start = lnum - (bigness + 1) / 2 + 1;
    end = lnum + (bigness + 1) / 2 - 1;
    curs = end;
    break;

  default:        /* '+' */
    start = lnum;
    if (*kind == '+')
      start += bigness * (linenr_T)(x - kind - 1) + 1;
    else if (eap->addr_count == 0)
      ++start;
    end = start + bigness - 1;
    curs = end;
    break;
  }

  if (start < 1)
    start = 1;

  if (end > curbuf->b_ml.ml_line_count)
    end = curbuf->b_ml.ml_line_count;

  if (curs > curbuf->b_ml.ml_line_count)
    curs = curbuf->b_ml.ml_line_count;

  for (i = start; i <= end; i++) {
    if (minus && i == lnum) {
      msg_putchar('\n');

      for (j = 1; j < Columns; j++)
        msg_putchar('-');
    }

    print_line(i, eap->flags & EXFLAG_NR, eap->flags & EXFLAG_LIST);

    if (minus && i == lnum) {
      msg_putchar('\n');

      for (j = 1; j < Columns; j++)
        msg_putchar('-');
    }
  }

  curwin->w_cursor.lnum = curs;
  ex_no_reprint = TRUE;
}

/*
 * Check if the restricted flag is set.
 * If so, give an error message and return TRUE.
 * Otherwise, return FALSE.
 */
int check_restricted(void)
{
  if (restricted) {
    EMSG(_("E145: Shell commands not allowed in restricted mode"));
    return TRUE;
  }
  return FALSE;
}

/*
 * Check if the secure flag is set (.exrc or .vimrc in current directory).
 * If so, give an error message and return TRUE.
 * Otherwise, return FALSE.
 */
int check_secure(void)
{
  if (secure) {
    secure = 2;
    EMSG(_(e_curdir));
    return TRUE;
  }

  // In the sandbox more things are not allowed, including the things
  // disallowed in secure mode.
  if (sandbox != 0) {
    EMSG(_(e_sandbox));
    return TRUE;
  }
  return FALSE;
}

/// Previous substitute replacement string
static SubReplacementString old_sub = {NULL, 0, NULL};

static int global_need_beginline;       // call beginline() after ":g"

/// Get old substitute replacement string
///
/// @param[out]  ret_sub    Location where old string will be saved.
void sub_get_replacement(SubReplacementString *const ret_sub)
  FUNC_ATTR_NONNULL_ALL
{
  *ret_sub = old_sub;
}

/// Set substitute string and timestamp
///
/// @warning `sub` must be in allocated memory. It is not copied.
///
/// @param[in]  sub  New replacement string.
void sub_set_replacement(SubReplacementString sub)
{
  xfree(old_sub.sub);
  if (sub.additional_elements != old_sub.additional_elements) {
    list_unref(old_sub.additional_elements);
  }
  old_sub = sub;
}

/* do_sub()
 *
 * Perform a substitution from line eap->line1 to line eap->line2 using the
 * command pointed to by eap->arg which should be of the form:
 *
 * /pattern/substitution/{flags}
 *
 * The usual escapes are supported as described in the regexp docs.
 */
void do_sub(exarg_T *eap)
{
  linenr_T lnum;
  long i = 0;
  regmmatch_T regmatch;
  static int do_all = FALSE;            /* do multiple substitutions per line */
  static int do_ask = FALSE;            /* ask for confirmation */
  static bool do_count = false;         /* count only */
  static int do_error = TRUE;           /* if false, ignore errors */
  static int do_print = FALSE;          /* print last line with subs. */
  static int do_list = FALSE;           /* list last line with subs. */
  static int do_number = FALSE;         /* list last line with line nr*/
  static int do_ic = 0;                 /* ignore case flag */
  int save_do_all;                      // remember user specified 'g' flag
  int save_do_ask;                      // remember user specified 'c' flag
  char_u      *pat = NULL, *sub = NULL;         /* init for GCC */
  int delimiter;
  int sublen;
  int got_quit = FALSE;
  int got_match = FALSE;
  int temp;
  int which_pat;
  char_u      *cmd;
  int save_State;
  linenr_T first_line = 0;              /* first changed line */
  linenr_T last_line= 0;                /* below last changed line AFTER the
                                         * change */
  linenr_T old_line_count = curbuf->b_ml.ml_line_count;
  linenr_T line2;
  long nmatch;                          /* number of lines in match */
  char_u      *sub_firstline;           /* allocated copy of first sub line */
  int endcolumn = FALSE;                /* cursor in last column when done */
  pos_T old_cursor = curwin->w_cursor;
  int start_nsubs;
  int save_ma = 0;

  klist_t(matchedline_T) *lmatch = kl_init(matchedline_T);  /*  list to save matched lines */

  cmd = eap->arg;
  if (!global_busy) {
    sub_nsubs = 0;
    sub_nlines = 0;
  }
  start_nsubs = sub_nsubs;

  if (eap->cmdidx == CMD_tilde)
    which_pat = RE_LAST;        /* use last used regexp */
  else
    which_pat = RE_SUBST;       /* use last substitute regexp */

  /* new pattern and substitution */
  if (eap->cmd[0] == 's' && *cmd != NUL && !ascii_iswhite(*cmd)
      && vim_strchr((char_u *)"0123456789cegriIp|\"", *cmd) == NULL) {
    /* don't accept alphanumeric for separator */
    if (isalpha(*cmd)) {
      EMSG(_("E146: Regular expressions can't be delimited by letters"));
      return;
    }
    /*
     * undocumented vi feature:
     *  "\/sub/" and "\?sub?" use last used search pattern (almost like
     *  //sub/r).  "\&sub&" use last substitute pattern (like //sub/).
     */
    if (*cmd == '\\') {
      ++cmd;
      if (vim_strchr((char_u *)"/?&", *cmd) == NULL) {
        EMSG(_(e_backslash));
        return;
      }
      if (*cmd != '&')
        which_pat = RE_SEARCH;              /* use last '/' pattern */
      pat = (char_u *)"";                   /* empty search pattern */
      delimiter = *cmd++;                   /* remember delimiter character */
    } else {          /* find the end of the regexp */
      if (p_altkeymap && curwin->w_p_rl)
        lrF_sub(cmd);
      which_pat = RE_LAST;                  /* use last used regexp */
      delimiter = *cmd++;                   /* remember delimiter character */
      pat = cmd;                            /* remember start of search pat */
      cmd = skip_regexp(cmd, delimiter, p_magic, &eap->arg);
      if (cmd[0] == delimiter)              /* end delimiter found */
        *cmd++ = NUL;                       /* replace it with a NUL */
    }

    /*
     * Small incompatibility: vi sees '\n' as end of the command, but in
     * Vim we want to use '\n' to find/substitute a NUL.
     */
    sub = cmd;              /* remember the start of the substitution */

    while (cmd[0]) {
      if (cmd[0] == delimiter) {                /* end delimiter found */
        *cmd++ = NUL;                           /* replace it with a NUL */
        break;
      }
      if (cmd[0] == '\\' && cmd[1] != 0)        /* skip escaped characters */
        ++cmd;
      mb_ptr_adv(cmd);
    }

    if (!eap->skip) {
      sub_set_replacement((SubReplacementString) {
        .sub = xstrdup((char *) sub),
        .timestamp = os_time(),
        .additional_elements = NULL,
      });
    }
  } else if (!eap->skip) {    /* use previous pattern and substitution */
    if (old_sub.sub == NULL) {      /* there is no previous command */
      EMSG(_(e_nopresub));
      return;
    }
    pat = NULL;                 /* search_regcomp() will use previous pattern */
    sub = (char_u *) old_sub.sub;

    /* Vi compatibility quirk: repeating with ":s" keeps the cursor in the
     * last column after using "$". */
    endcolumn = (curwin->w_curswant == MAXCOL);
  }

  // Recognize ":%s/\n//" and turn it into a join command, which is much
  // more efficient.
  // TODO: find a generic solution to make line-joining operations more
  // efficient, avoid allocating a string that grows in size.
  if (pat != NULL
      && strcmp((const char *)pat, "\\n") == 0
      && *sub == NUL
      && (*cmd == NUL || (cmd[1] == NUL
                          && (*cmd == 'g'
                              || *cmd == 'l'
                              || *cmd == 'p'
                              || *cmd == '#')))) {
    curwin->w_cursor.lnum = eap->line1;
    if (*cmd == 'l') {
      eap->flags = EXFLAG_LIST;
    } else if (*cmd == '#') {
      eap->flags = EXFLAG_NR;
    } else if (*cmd == 'p') {
      eap->flags = EXFLAG_PRINT;
    }

    // The number of lines joined is the number of lines in the range
    linenr_T joined_lines_count = eap->line2 - eap->line1 + 1
      // plus one extra line if not at the end of file.
      + (eap->line2 < curbuf->b_ml.ml_line_count ? 1 : 0);
    if (joined_lines_count > 1) {
      do_join(joined_lines_count, FALSE, TRUE, FALSE, true);
      sub_nsubs = joined_lines_count - 1;
      sub_nlines = 1;
      do_sub_msg(false);
      ex_may_print(eap);
    }

    if (!cmdmod.keeppatterns) {
      save_re_pat(RE_SUBST, pat, p_magic);
    }
    add_to_history(HIST_SEARCH, pat, TRUE, NUL);

    return;
  }

  /*
   * Find trailing options.  When '&' is used, keep old options.
   */
  if (*cmd == '&') {
    ++cmd;
  } else {
    // default is global on
    do_all = p_gd ? TRUE : FALSE;

    do_ask = FALSE;
    do_error = TRUE;
    do_print = FALSE;
    do_count = false;
    do_number = FALSE;
    do_ic = 0;
  }
  while (*cmd) {
    // Note that 'g' and 'c' are always inverted.
    // 'r' is never inverted.
    if (*cmd == 'g')
      do_all = !do_all;
    else if (*cmd == 'c')
      do_ask = !do_ask;
    else if (*cmd == 'n')
      do_count = true;
    else if (*cmd == 'e')
      do_error = !do_error;
    else if (*cmd == 'r')           /* use last used regexp */
      which_pat = RE_LAST;
    else if (*cmd == 'p')
      do_print = TRUE;
    else if (*cmd == '#') {
      do_print = TRUE;
      do_number = TRUE;
    } else if (*cmd == 'l') {
      do_print = TRUE;
      do_list = TRUE;
    } else if (*cmd == 'i')         /* ignore case */
      do_ic = 'i';
    else if (*cmd == 'I')           /* don't ignore case */
      do_ic = 'I';
    else
      break;
    ++cmd;
  }
  if (do_count) {
    do_ask = FALSE;
  }

  save_do_all = do_all;
  save_do_ask = do_ask;

  // check for a trailing count
  cmd = skipwhite(cmd);
  if (ascii_isdigit(*cmd)) {
    i = getdigits_long(&cmd);
    if (i <= 0 && !eap->skip && do_error) {
      EMSG(_(e_zerocount));
      return;
    }
    eap->line1 = eap->line2;
    eap->line2 += i - 1;
    if (eap->line2 > curbuf->b_ml.ml_line_count)
      eap->line2 = curbuf->b_ml.ml_line_count;
  }

  /*
   * check for trailing command or garbage
   */
  cmd = skipwhite(cmd);
  if (*cmd && *cmd != '"') {        /* if not end-of-line or comment */
    eap->nextcmd = check_nextcmd(cmd);
    if (eap->nextcmd == NULL) {
      EMSG(_(e_trailing));
      return;
    }
  }

  if (eap->skip)            /* not executing commands, only parsing */
    return;

  if (!do_count && !MODIFIABLE(curbuf)) {
    /* Substitution is not allowed in non-'modifiable' buffer */
    EMSG(_(e_modifiable));
    return;
  }

  if (search_regcomp(pat, RE_SUBST, which_pat, SEARCH_HIS,
          &regmatch) == FAIL) {
    if (do_error)
      EMSG(_(e_invcmd));
    return;
  }

  /* the 'i' or 'I' flag overrules 'ignorecase' and 'smartcase' */
  if (do_ic == 'i')
    regmatch.rmm_ic = TRUE;
  else if (do_ic == 'I')
    regmatch.rmm_ic = FALSE;

  sub_firstline = NULL;

  /*
   * ~ in the substitute pattern is replaced with the old pattern.
   * We do it here once to avoid it to be replaced over and over again.
   * But don't do it when it starts with "\=", then it's an expression.
   */
  if (!(sub[0] == '\\' && sub[1] == '='))
    sub = regtilde(sub, p_magic);

  /*
   * Check for a match on each line.
   */
  line2 = eap->line2;
  for (lnum = eap->line1; lnum <= line2 && !(got_quit
                                             || aborting()
                                             ); ++lnum) {
    nmatch = vim_regexec_multi(&regmatch, curwin, curbuf, lnum,
        (colnr_T)0, NULL);
    if (nmatch) {
      colnr_T copycol;
      colnr_T matchcol;
      colnr_T prev_matchcol = MAXCOL;
      char_u      *new_end, *new_start = NULL;
      unsigned new_start_len = 0;
      char_u      *p1;
      int did_sub = FALSE;
      int lastone;
      int len, copy_len, needed_len;
      long nmatch_tl = 0;               /* nr of lines matched below lnum */
      int do_again;                     /* do it again after joining lines */
      int skip_match = FALSE;
      linenr_T sub_firstlnum;           /* nr of first sub line */

      /*
       * The new text is build up step by step, to avoid too much
       * copying.  There are these pieces:
       * sub_firstline	The old text, unmodified.
       * copycol		Column in the old text where we started
       *			looking for a match; from here old text still
       *			needs to be copied to the new text.
       * matchcol		Column number of the old text where to look
       *			for the next match.  It's just after the
       *			previous match or one further.
       * prev_matchcol	Column just after the previous match (if any).
       *			Mostly equal to matchcol, except for the first
       *			match and after skipping an empty match.
       * regmatch.*pos	Where the pattern matched in the old text.
       * new_start	The new text, all that has been produced so
       *			far.
       * new_end		The new text, where to append new text.
       *
       * lnum		The line number where we found the start of
       *			the match.  Can be below the line we searched
       *			when there is a \n before a \zs in the
       *			pattern.
       * sub_firstlnum	The line number in the buffer where to look
       *			for a match.  Can be different from "lnum"
       *			when the pattern or substitute string contains
       *			line breaks.
       *
       * Special situations:
       * - When the substitute string contains a line break, the part up
       *   to the line break is inserted in the text, but the copy of
       *   the original line is kept.  "sub_firstlnum" is adjusted for
       *   the inserted lines.
       * - When the matched pattern contains a line break, the old line
       *   is taken from the line at the end of the pattern.  The lines
       *   in the match are deleted later, "sub_firstlnum" is adjusted
       *   accordingly.
       *
       * The new text is built up in new_start[].  It has some extra
       * room to avoid using xmalloc()/free() too often.  new_start_len is
       * the length of the allocated memory at new_start.
       *
       * Make a copy of the old line, so it won't be taken away when
       * updating the screen or handling a multi-line match.  The "old_"
       * pointers point into this copy.
       */
      sub_firstlnum = lnum;
      copycol = 0;
      matchcol = 0;
      matchedline_T cmatch = {0, 0, NULL, kl_init(colnr_T)}; /* the current match */

      /* At first match, remember current cursor position. */
      if (!got_match) {
        setpcmark();
        got_match = TRUE;
      }

      /*
       * Loop until nothing more to replace in this line.
       * 1. Handle match with empty string.
       * 2. If do_ask is set, ask for confirmation.
       * 3. substitute the string.
       * 4. if do_all is set, find next match
       * 5. break if there isn't another match in this line
       */
      for (;; ) {
        /* Advance "lnum" to the line where the match starts.  The
         * match does not start in the first line when there is a line
         * break before \zs. */
        if (regmatch.startpos[0].lnum > 0) {
          lnum += regmatch.startpos[0].lnum;
          sub_firstlnum += regmatch.startpos[0].lnum;
          nmatch -= regmatch.startpos[0].lnum;
          xfree(sub_firstline);
          sub_firstline = NULL;
        }

        if (sub_firstline == NULL) {
          sub_firstline = vim_strsave(ml_get(sub_firstlnum));
        }

        /* Save the line number of the last change for the final
         * cursor position (just like Vi). */
        curwin->w_cursor.lnum = lnum;
        do_again = FALSE;

        /* increment number of match on the line and store the column */
        cmatch.nmatch++;
        kl_push(colnr_T, cmatch.start_col, regmatch.startpos[0].col);

        /*
         * 1. Match empty string does not count, except for first
         * match.  This reproduces the strange vi behaviour.
         * This also catches endless loops.
         */
        if (matchcol == prev_matchcol
            && regmatch.endpos[0].lnum == 0
            && matchcol == regmatch.endpos[0].col) {
          if (sub_firstline[matchcol] == NUL)
            /* We already were at the end of the line.  Don't look
             * for a match in this line again. */
            skip_match = TRUE;
          else {
            /* search for a match at next column */
            if (has_mbyte)
              matchcol += mb_ptr2len(sub_firstline + matchcol);
            else
              ++matchcol;
          }
          goto skip;
        }

        /* Normally we continue searching for a match just after the
         * previous match. */
        matchcol = regmatch.endpos[0].col;
        prev_matchcol = matchcol;

        /*
         * 2. If do_count is set only increase the counter.
         *    If do_ask is set, ask for confirmation.
         */
        if (do_count) {
          /* For a multi-line match, put matchcol at the NUL at
           * the end of the line and set nmatch to one, so that
           * we continue looking for a match on the next line.
           * Avoids that ":s/\nB\@=//gc" get stuck. */
          if (nmatch > 1) {
            matchcol = (colnr_T)STRLEN(sub_firstline);
            nmatch = 1;
            skip_match = TRUE;
          }
          sub_nsubs++;
          did_sub = TRUE;
          /* Skip the substitution, unless an expression is used,
           * then it is evaluated in the sandbox. */
          if (!(sub[0] == '\\' && sub[1] == '='))
            goto skip;
        }

        if (do_ask) {
          int typed = 0;

          /* change State to CONFIRM, so that the mouse works
           * properly */
          save_State = State;
          State = CONFIRM;
          setmouse();                   /* disable mouse in xterm */
          curwin->w_cursor.col = regmatch.startpos[0].col;

          /* When 'cpoptions' contains "u" don't sync undo when
           * asking for confirmation. */
          if (vim_strchr(p_cpo, CPO_UNDO) != NULL)
            ++no_u_sync;

          /*
           * Loop until 'y', 'n', 'q', CTRL-E or CTRL-Y typed.
           */
          while (do_ask) {
            if (exmode_active) {
              char_u      *resp;
              colnr_T sc, ec;

              print_line_no_prefix(lnum, do_number, do_list);

              getvcol(curwin, &curwin->w_cursor, &sc, NULL, NULL);
              curwin->w_cursor.col = regmatch.endpos[0].col - 1;
              getvcol(curwin, &curwin->w_cursor, NULL, NULL, &ec);
              if (do_number || curwin->w_p_nu) {
                int numw = number_width(curwin) + 1;
                sc += numw;
                ec += numw;
              }
              msg_start();
              for (i = 0; i < (long)sc; ++i)
                msg_putchar(' ');
              for (; i <= (long)ec; ++i)
                msg_putchar('^');

              resp = getexmodeline('?', NULL, 0);
              if (resp != NULL) {
                typed = *resp;
                xfree(resp);
              }
            } else {
              char_u *orig_line = NULL;
              int len_change = 0;
              int save_p_fen = curwin->w_p_fen;

              curwin->w_p_fen = FALSE;
              /* Invert the matched string.
               * Remove the inversion afterwards. */
              temp = RedrawingDisabled;
              RedrawingDisabled = 0;

              if (new_start != NULL) {
                /* There already was a substitution, we would
                 * like to show this to the user.  We cannot
                 * really update the line, it would change
                 * what matches.  Temporarily replace the line
                 * and change it back afterwards. */
                orig_line = vim_strsave(ml_get(lnum));
                char_u *new_line = concat_str(new_start, sub_firstline + copycol);

                // Position the cursor relative to the end of the line, the
                // previous substitute may have inserted or deleted characters
                // before the cursor.
                len_change = (int)STRLEN(new_line) - (int)STRLEN(orig_line);
                curwin->w_cursor.col += len_change;
                ml_replace(lnum, new_line, FALSE);
              }

              search_match_lines = regmatch.endpos[0].lnum
                                   - regmatch.startpos[0].lnum;
              search_match_endcol = regmatch.endpos[0].col
                                    + len_change;
              highlight_match = TRUE;

              update_topline();
              validate_cursor();
              update_screen(SOME_VALID);
              highlight_match = FALSE;
              redraw_later(SOME_VALID);

              curwin->w_p_fen = save_p_fen;
              if (msg_row == Rows - 1)
                msg_didout = FALSE;                     /* avoid a scroll-up */
              msg_starthere();
              i = msg_scroll;
              msg_scroll = 0;                           /* truncate msg when
                                                           needed */
              msg_no_more = TRUE;
              /* write message same highlighting as for
               * wait_return */
              smsg_attr(hl_attr(HLF_R),
                        _("replace with %s (y/n/a/q/l/^E/^Y)?"), sub);
              msg_no_more = FALSE;
              msg_scroll = i;
              showruler(TRUE);
              ui_cursor_goto(msg_row, msg_col);
              RedrawingDisabled = temp;

              ++no_mapping;                     /* don't map this key */
              ++allow_keys;                     /* allow special keys */
              typed = plain_vgetc();
              --allow_keys;
              --no_mapping;

              /* clear the question */
              msg_didout = FALSE;               /* don't scroll up */
              msg_col = 0;
              gotocmdline(TRUE);

              /* restore the line */
              if (orig_line != NULL)
                ml_replace(lnum, orig_line, FALSE);
            }

            need_wait_return = FALSE;             /* no hit-return prompt */
            if (typed == 'q' || typed == ESC || typed == Ctrl_C
#ifdef UNIX
                || typed == intr_char
#endif
                ) {
              got_quit = TRUE;
              break;
            }
            if (typed == 'n')
              break;
            if (typed == 'y')
              break;
            if (typed == 'l') {
              /* last: replace and then stop */
              do_all = FALSE;
              line2 = lnum;
              break;
            }
            if (typed == 'a') {
              do_ask = FALSE;
              break;
            }
            if (typed == Ctrl_E)
              scrollup_clamp();
            else if (typed == Ctrl_Y)
              scrolldown_clamp();
          }
          State = save_State;
          setmouse();
          if (vim_strchr(p_cpo, CPO_UNDO) != NULL)
            --no_u_sync;

          if (typed == 'n') {
            /* For a multi-line match, put matchcol at the NUL at
             * the end of the line and set nmatch to one, so that
             * we continue looking for a match on the next line.
             * Avoids that ":%s/\nB\@=//gc" and ":%s/\n/,\r/gc"
             * get stuck when pressing 'n'. */
            if (nmatch > 1) {
              matchcol = (colnr_T)STRLEN(sub_firstline);
              skip_match = TRUE;
            }
            goto skip;
          }
          if (got_quit)
            goto skip;
        }

        /* Move the cursor to the start of the match, so that we can
         * use "\=col("."). */
        curwin->w_cursor.col = regmatch.startpos[0].col;

        /*
         * 3. substitute the string.
         */
        if (do_count) {
          /* prevent accidentally changing the buffer by a function */
          save_ma = curbuf->b_p_ma;
          curbuf->b_p_ma = FALSE;
          sandbox++;
        }
        /* get length of substitution part */
        sublen = vim_regsub_multi(&regmatch,
            sub_firstlnum - regmatch.startpos[0].lnum,
            sub, sub_firstline, FALSE, p_magic, TRUE);
        if (do_count) {
          curbuf->b_p_ma = save_ma;
          sandbox--;
          goto skip;
        }

        /* When the match included the "$" of the last line it may
         * go beyond the last line of the buffer. */
        if (nmatch > curbuf->b_ml.ml_line_count - sub_firstlnum + 1) {
          nmatch = curbuf->b_ml.ml_line_count - sub_firstlnum + 1;
          skip_match = TRUE;
        }

        /* Need room for:
         * - result so far in new_start (not for first sub in line)
         * - original text up to match
         * - length of substituted part
         * - original text after match
         */
        if (nmatch == 1)
          p1 = sub_firstline;
        else {
          p1 = ml_get(sub_firstlnum + nmatch - 1);
          nmatch_tl += nmatch - 1;
        }
        copy_len = regmatch.startpos[0].col - copycol;
        needed_len = copy_len + ((unsigned)STRLEN(p1)
                                 - regmatch.endpos[0].col) + sublen + 1;
        if (new_start == NULL) {
          /*
           * Get some space for a temporary buffer to do the
           * substitution into (and some extra space to avoid
           * too many calls to xmalloc()/free()).
           */
          new_start_len = needed_len + 50;
          new_start = xmalloc(new_start_len);
          *new_start = NUL;
          new_end = new_start;
        } else {
          /*
           * Check if the temporary buffer is long enough to do the
           * substitution into.  If not, make it larger (with a bit
           * extra to avoid too many calls to xmalloc()/free()).
           */
          len = (unsigned)STRLEN(new_start);
          needed_len += len;
          if (needed_len > (int)new_start_len) {
            new_start_len = needed_len + 50;
            new_start = xrealloc(new_start, new_start_len);
          }
          new_end = new_start + len;
        }

        /*
         * copy the text up to the part that matched
         */
        memmove(new_end, sub_firstline + copycol, (size_t)copy_len);
        new_end += copy_len;

        (void)vim_regsub_multi(&regmatch,
            sub_firstlnum - regmatch.startpos[0].lnum,
            sub, new_end, TRUE, p_magic, TRUE);
        sub_nsubs++;
        did_sub = TRUE;

        /* Move the cursor to the start of the line, to avoid that it
         * is beyond the end of the line after the substitution. */
        curwin->w_cursor.col = 0;

        /* For a multi-line match, make a copy of the last matched
         * line and continue in that one. */
        if (nmatch > 1) {
          sub_firstlnum += nmatch - 1;
          xfree(sub_firstline);
          sub_firstline = vim_strsave(ml_get(sub_firstlnum));
          /* When going beyond the last line, stop substituting. */
          if (sub_firstlnum <= line2)
            do_again = TRUE;
          else
            do_all = FALSE;
        }

        /* Remember next character to be copied. */
        copycol = regmatch.endpos[0].col;

        if (skip_match) {
          /* Already hit end of the buffer, sub_firstlnum is one
           * less than what it ought to be. */
          xfree(sub_firstline);
          sub_firstline = vim_strsave((char_u *)"");
          copycol = 0;
        }

        /*
         * Now the trick is to replace CTRL-M chars with a real line
         * break.  This would make it impossible to insert a CTRL-M in
         * the text.  The line break can be avoided by preceding the
         * CTRL-M with a backslash.  To be able to insert a backslash,
         * they must be doubled in the string and are halved here.
         * That is Vi compatible.
         */
        for (p1 = new_end; *p1; ++p1) {
          if (p1[0] == '\\' && p1[1] != NUL)            /* remove backslash */
            STRMOVE(p1, p1 + 1);
          else if (*p1 == CAR) {
            if (u_inssub(lnum) == OK) {             /* prepare for undo */
              *p1 = NUL;                            /* truncate up to the CR */
              ml_append(lnum - 1, new_start,
                  (colnr_T)(p1 - new_start + 1), FALSE);
              mark_adjust(lnum + 1, (linenr_T)MAXLNUM, 1L, 0L);
              if (do_ask)
                appended_lines(lnum - 1, 1L);
              else {
                if (first_line == 0)
                  first_line = lnum;
                last_line = lnum + 1;
              }
              /* All line numbers increase. */
              ++sub_firstlnum;
              ++lnum;
              ++line2;
              /* move the cursor to the new line, like Vi */
              ++curwin->w_cursor.lnum;
              /* copy the rest */
              STRMOVE(new_start, p1 + 1);
              p1 = new_start - 1;
            }
          } else if (has_mbyte)
            p1 += (*mb_ptr2len)(p1) - 1;
        }

        /*
         * 4. If do_all is set, find next match.
         * Prevent endless loop with patterns that match empty
         * strings, e.g. :s/$/pat/g or :s/[a-z]* /(&)/g.
         * But ":s/\n/#/" is OK.
         */
skip:
        /* We already know that we did the last subst when we are at
         * the end of the line, except that a pattern like
         * "bar\|\nfoo" may match at the NUL.  "lnum" can be below
         * "line2" when there is a \zs in the pattern after a line
         * break. */
        lastone = (skip_match
                   || got_int
                   || got_quit
                   || lnum > line2
                   || !(do_all || do_again)
                   || (sub_firstline[matchcol] == NUL && nmatch <= 1
                       && !re_multiline(regmatch.regprog)));
        nmatch = -1;

        /*
         * Replace the line in the buffer when needed.  This is
         * skipped when there are more matches.
         * The check for nmatch_tl is needed for when multi-line
         * matching must replace the lines before trying to do another
         * match, otherwise "\@<=" won't work.
         * When the match starts below where we start searching also
         * need to replace the line first (using \zs after \n).
         */
        if (lastone
            || nmatch_tl > 0
            || (nmatch = vim_regexec_multi(&regmatch, curwin,
                    curbuf, sub_firstlnum,
                    matchcol, NULL)) == 0
            || regmatch.startpos[0].lnum > 0) {
          if (new_start != NULL) {
            /*
             * Copy the rest of the line, that didn't match.
             * "matchcol" has to be adjusted, we use the end of
             * the line as reference, because the substitute may
             * have changed the number of characters.  Same for
             * "prev_matchcol".
             */
            STRCAT(new_start, sub_firstline + copycol);
            matchcol = (colnr_T)STRLEN(sub_firstline) - matchcol;
            prev_matchcol = (colnr_T)STRLEN(sub_firstline)
                            - prev_matchcol;

            if (u_savesub(lnum) != OK)
              break;
            ml_replace(lnum, new_start, TRUE);

            if (nmatch_tl > 0) {
              /*
               * Matched lines have now been substituted and are
               * useless, delete them.  The part after the match
               * has been appended to new_start, we don't need
               * it in the buffer.
               */
              ++lnum;
              if (u_savedel(lnum, nmatch_tl) != OK)
                break;
              for (i = 0; i < nmatch_tl; ++i)
                ml_delete(lnum, (int)FALSE);
              mark_adjust(lnum, lnum + nmatch_tl - 1,
                  (long)MAXLNUM, -nmatch_tl);
              if (do_ask)
                deleted_lines(lnum, nmatch_tl);
              --lnum;
              line2 -= nmatch_tl;               /* nr of lines decreases */
              nmatch_tl = 0;
            }

            /* When asking, undo is saved each time, must also set
             * changed flag each time. */
            if (do_ask)
              changed_bytes(lnum, 0);
            else {
              if (first_line == 0)
                first_line = lnum;
              last_line = lnum + 1;
            }

            sub_firstlnum = lnum;
            xfree(sub_firstline);                /* free the temp buffer */
            sub_firstline = new_start;
            new_start = NULL;
            matchcol = (colnr_T)STRLEN(sub_firstline) - matchcol;
            prev_matchcol = (colnr_T)STRLEN(sub_firstline)
                            - prev_matchcol;
            copycol = 0;
          }
          if (nmatch == -1 && !lastone)
            nmatch = vim_regexec_multi(&regmatch, curwin, curbuf,
                sub_firstlnum, matchcol, NULL);

          /*
           * 5. break if there isn't another match in this line
           */
          if (nmatch <= 0) {
            /* If the match found didn't start where we were
             * searching, do the next search in the line where we
             * found the match. */
            if (nmatch == -1)
              lnum -= regmatch.startpos[0].lnum;
            break;
          }
        }

        line_breakcheck();
      }

      if (did_sub)
        ++sub_nlines;
      xfree(new_start);              /* for when substitute was cancelled */
      xfree(sub_firstline);          /* free the copy of the original line */
      sub_firstline = NULL;

      /* saving info about the matched line */
      cmatch.lnum = lnum;
      cmatch.line = vim_strsave(ml_get(lnum));

      kl_push(matchedline_T, lmatch, cmatch);
    }

    line_breakcheck();
  }

  if (first_line != 0) {
    /* Need to subtract the number of added lines from "last_line" to get
     * the line number before the change (same as adding the number of
     * deleted lines). */
    i = curbuf->b_ml.ml_line_count - old_line_count;
    changed_lines(first_line, 0, last_line - i, i);
  }

  xfree(sub_firstline);   /* may have to free allocated copy of the line */

  /* ":s/pat//n" doesn't move the cursor */
  if (do_count)
    curwin->w_cursor = old_cursor;

  if (sub_nsubs > start_nsubs) {
    /* Set the '[ and '] marks. */
    curbuf->b_op_start.lnum = eap->line1;
    curbuf->b_op_end.lnum = line2;
    curbuf->b_op_start.col = curbuf->b_op_end.col = 0;

    if (!global_busy) {
      if (!do_ask) {      /* when interactive leave cursor on the match */
        if (endcolumn)
          coladvance((colnr_T)MAXCOL);
        else
          beginline(BL_WHITE | BL_FIX);
      }
      if (!do_sub_msg(do_count) && do_ask)
        MSG("");
    } else
      global_need_beginline = TRUE;
    if (do_print)
      print_line(curwin->w_cursor.lnum, do_number, do_list);
  } else if (!global_busy) {
    if (got_int)                /* interrupted */
      EMSG(_(e_interr));
    else if (got_match)         /* did find something but nothing substituted */
      MSG("");
    else if (do_error)          /* nothing found */
      EMSG2(_(e_patnotf2), get_search_pat());
  }

  if (do_ask && hasAnyFolding(curwin))
    /* Cursor position may require updating */
    changed_window_setting();

    vim_regfree(regmatch.regprog);

    // Restore the flag values, they can be used for ":&&".
    do_all = save_do_all;
    do_ask = save_do_ask;


  // live_sub if sub on the whole file and there are results to display
  if (eap[0].cmdlinep[0][0] == '%' && !kl_empty(lmatch))
    ex_window_live_sub(sub, lmatch);

}

/*
 * Give message for number of substitutions.
 * Can also be used after a ":global" command.
 * Return TRUE if a message was given.
 */
bool
do_sub_msg (
    bool count_only                /* used 'n' flag for ":s" */
)
{
  /*
   * Only report substitutions when:
   * - more than 'report' substitutions
   * - command was typed by user, or number of changed lines > 'report'
   * - giving messages is not disabled by 'lazyredraw'
   */
  if (((sub_nsubs > p_report && (KeyTyped || sub_nlines > 1 || p_report < 1))
       || count_only)
      && messaging()) {
    if (got_int)
      STRCPY(msg_buf, _("(Interrupted) "));
    else
      *msg_buf = NUL;
    if (sub_nsubs == 1)
      vim_snprintf_add((char *)msg_buf, sizeof(msg_buf),
          "%s", count_only ? _("1 match") : _("1 substitution"));
    else
      vim_snprintf_add((char *)msg_buf, sizeof(msg_buf),
          count_only ? _("%" PRId64 " matches")
                     : _("%" PRId64 " substitutions"),
          (int64_t)sub_nsubs);
    if (sub_nlines == 1)
      vim_snprintf_add((char *)msg_buf, sizeof(msg_buf),
          "%s", _(" on 1 line"));
    else
      vim_snprintf_add((char *)msg_buf, sizeof(msg_buf),
          _(" on %" PRId64 " lines"), (int64_t)sub_nlines);
    if (msg(msg_buf))
      /* save message to display it after redraw */
      set_keep_msg(msg_buf, 0);
    return true;
  }
  if (got_int) {
    EMSG(_(e_interr));
    return true;
  }
  return false;
}

/*
 * Execute a global command of the form:
 *
 * g/pattern/X : execute X on all lines where pattern matches
 * v/pattern/X : execute X on all lines where pattern does not match
 *
 * where 'X' is an EX command
 *
 * The command character (as well as the trailing slash) is optional, and
 * is assumed to be 'p' if missing.
 *
 * This is implemented in two passes: first we scan the file for the pattern and
 * set a mark for each line that (not) matches. Secondly we execute the command
 * for each line that has a mark. This is required because after deleting
 * lines we do not know where to search for the next match.
 */
void ex_global(exarg_T *eap)
{
  linenr_T lnum;                /* line number according to old situation */
  int ndone = 0;
  int type;                     /* first char of cmd: 'v' or 'g' */
  char_u      *cmd;             /* command argument */

  char_u delim;                 /* delimiter, normally '/' */
  char_u      *pat;
  regmmatch_T regmatch;
  int match;
  int which_pat;

  if (global_busy) {
    EMSG(_("E147: Cannot do :global recursive"));       /* will increment global_busy */
    return;
  }

  if (eap->forceit)                 /* ":global!" is like ":vglobal" */
    type = 'v';
  else
    type = *eap->cmd;
  cmd = eap->arg;
  which_pat = RE_LAST;              /* default: use last used regexp */

  /*
   * undocumented vi feature:
   *	"\/" and "\?": use previous search pattern.
   *		 "\&": use previous substitute pattern.
   */
  if (*cmd == '\\') {
    ++cmd;
    if (vim_strchr((char_u *)"/?&", *cmd) == NULL) {
      EMSG(_(e_backslash));
      return;
    }
    if (*cmd == '&')
      which_pat = RE_SUBST;             /* use previous substitute pattern */
    else
      which_pat = RE_SEARCH;            /* use previous search pattern */
    ++cmd;
    pat = (char_u *)"";
  } else if (*cmd == NUL) {
    EMSG(_("E148: Regular expression missing from global"));
    return;
  } else {
    delim = *cmd;               /* get the delimiter */
    if (delim)
      ++cmd;                    /* skip delimiter if there is one */
    pat = cmd;                  /* remember start of pattern */
    cmd = skip_regexp(cmd, delim, p_magic, &eap->arg);
    if (cmd[0] == delim)                    /* end delimiter found */
      *cmd++ = NUL;                         /* replace it with a NUL */
  }

  if (p_altkeymap && curwin->w_p_rl)
    lrFswap(pat,0);

  if (search_regcomp(pat, RE_BOTH, which_pat, SEARCH_HIS, &regmatch) == FAIL) {
    EMSG(_(e_invcmd));
    return;
  }

  /*
   * pass 1: set marks for each (not) matching line
   */
  for (lnum = eap->line1; lnum <= eap->line2 && !got_int; ++lnum) {
    /* a match on this line? */
    match = vim_regexec_multi(&regmatch, curwin, curbuf, lnum,
        (colnr_T)0, NULL);
    if ((type == 'g' && match) || (type == 'v' && !match)) {
      ml_setmarked(lnum);
      ndone++;
    }
    line_breakcheck();
  }

  /*
   * pass 2: execute the command for each line that has been marked
   */
  if (got_int)
    MSG(_(e_interr));
  else if (ndone == 0) {
    if (type == 'v') {
      smsg(_("Pattern found in every line: %s"), pat);
    } else {
      smsg(_("Pattern not found: %s"), pat);
    }
  } else {
    start_global_changes();
    global_exe(cmd);
    end_global_changes();
  }
  ml_clearmarked();        /* clear rest of the marks */
  vim_regfree(regmatch.regprog);
}

/*
 * Execute "cmd" on lines marked with ml_setmarked().
 */
void global_exe(char_u *cmd)
{
  linenr_T old_lcount;          /* b_ml.ml_line_count before the command */
  buf_T    *old_buf = curbuf;   /* remember what buffer we started in */
  linenr_T lnum;                /* line number according to old situation */

  /*
   * Set current position only once for a global command.
   * If global_busy is set, setpcmark() will not do anything.
   * If there is an error, global_busy will be incremented.
   */
  setpcmark();

  /* When the command writes a message, don't overwrite the command. */
  msg_didout = TRUE;

  sub_nsubs = 0;
  sub_nlines = 0;
  global_need_beginline = FALSE;
  global_busy = 1;
  old_lcount = curbuf->b_ml.ml_line_count;
  while (!got_int && (lnum = ml_firstmarked()) != 0 && global_busy == 1) {
    curwin->w_cursor.lnum = lnum;
    curwin->w_cursor.col = 0;
    if (*cmd == NUL || *cmd == '\n')
      do_cmdline((char_u *)"p", NULL, NULL, DOCMD_NOWAIT);
    else
      do_cmdline(cmd, NULL, NULL, DOCMD_NOWAIT);
    os_breakcheck();
  }

  global_busy = 0;
  if (global_need_beginline)
    beginline(BL_WHITE | BL_FIX);
  else
    check_cursor();     /* cursor may be beyond the end of the line */

  /* the cursor may not have moved in the text but a change in a previous
   * line may move it on the screen */
  changed_line_abv_curs();

  /* If it looks like no message was written, allow overwriting the
   * command with the report for number of changes. */
  if (msg_col == 0 && msg_scrolled == 0)
    msg_didout = FALSE;

  /* If substitutes done, report number of substitutes, otherwise report
   * number of extra or deleted lines.
   * Don't report extra or deleted lines in the edge case where the buffer
   * we are in after execution is different from the buffer we started in. */
  if (!do_sub_msg(false) && curbuf == old_buf)
    msgmore(curbuf->b_ml.ml_line_count - old_lcount);
}

#if defined(EXITFREE)
void free_old_sub(void)
{
  sub_set_replacement((SubReplacementString) {NULL, 0, NULL});
}

#endif

/*
 * Set up for a tagpreview.
 * Return TRUE when it was created.
 */
bool
prepare_tagpreview (
    bool undo_sync                  /* sync undo when leaving the window */
)
{
  /*
   * If there is already a preview window open, use that one.
   */
  if (!curwin->w_p_pvw) {
    bool found_win = false;
    FOR_ALL_WINDOWS_IN_TAB(wp, curtab) {
      if (wp->w_p_pvw) {
        win_enter(wp, undo_sync);
        found_win = true;
        break;
      }
    }
    if (!found_win) {
      /*
       * There is no preview window open yet.  Create one.
       */
      if (win_split(g_do_tagpreview > 0 ? g_do_tagpreview : 0, 0)
          == FAIL)
        return false;
      curwin->w_p_pvw = TRUE;
      curwin->w_p_wfh = TRUE;
      RESET_BINDING(curwin);                /* don't take over 'scrollbind'
                                               and 'cursorbind' */
      curwin->w_p_diff = FALSE;             /* no 'diff' */
      curwin->w_p_fdc = 0;                  /* no 'foldcolumn' */
      return true;
    }
  }
  return false;
}



/*
 * ":help": open a read-only window on a help file
 */
void ex_help(exarg_T *eap)
{
  char_u      *arg;
  char_u      *tag;
  FILE        *helpfd;          /* file descriptor of help file */
  int n;
  int i;
  win_T       *wp;
  int num_matches;
  char_u      **matches;
  char_u      *p;
  int empty_fnum = 0;
  int alt_fnum = 0;
  buf_T       *buf;
  int len;
  char_u      *lang;
  int old_KeyTyped = KeyTyped;

  if (eap != NULL) {
    /*
     * A ":help" command ends at the first LF, or at a '|' that is
     * followed by some text.  Set nextcmd to the following command.
     */
    for (arg = eap->arg; *arg; ++arg) {
      if (*arg == '\n' || *arg == '\r'
          || (*arg == '|' && arg[1] != NUL && arg[1] != '|')) {
        *arg++ = NUL;
        eap->nextcmd = arg;
        break;
      }
    }
    arg = eap->arg;

    if (eap->forceit && *arg == NUL && !curbuf->b_help) {
      EMSG(_("E478: Don't panic!"));
      return;
    }

    if (eap->skip)          /* not executing commands */
      return;
  } else
    arg = (char_u *)"";

  /* remove trailing blanks */
  p = arg + STRLEN(arg) - 1;
  while (p > arg && ascii_iswhite(*p) && p[-1] != '\\')
    *p-- = NUL;

  /* Check for a specified language */
  lang = check_help_lang(arg);

  /* When no argument given go to the index. */
  if (*arg == NUL)
    arg = (char_u *)"help.txt";

  /*
   * Check if there is a match for the argument.
   */
  n = find_help_tags(arg, &num_matches, &matches,
      eap != NULL && eap->forceit);

  i = 0;
  if (n != FAIL && lang != NULL)
    /* Find first item with the requested language. */
    for (i = 0; i < num_matches; ++i) {
      len = (int)STRLEN(matches[i]);
      if (len > 3 && matches[i][len - 3] == '@'
          && STRICMP(matches[i] + len - 2, lang) == 0)
        break;
    }
  if (i >= num_matches || n == FAIL) {
    if (lang != NULL)
      EMSG3(_("E661: Sorry, no '%s' help for %s"), lang, arg);
    else
      EMSG2(_("E149: Sorry, no help for %s"), arg);
    if (n != FAIL)
      FreeWild(num_matches, matches);
    return;
  }

  /* The first match (in the requested language) is the best match. */
  tag = vim_strsave(matches[i]);
  FreeWild(num_matches, matches);

  /*
   * Re-use an existing help window or open a new one.
   * Always open a new one for ":tab help".
   */
  if (!curwin->w_buffer->b_help
      || cmdmod.tab != 0
      ) {
    if (cmdmod.tab != 0)
      wp = NULL;
    else
      for (wp = firstwin; wp != NULL; wp = wp->w_next)
        if (wp->w_buffer != NULL && wp->w_buffer->b_help)
          break;
    if (wp != NULL && wp->w_buffer->b_nwindows > 0)
      win_enter(wp, true);
    else {
      /*
       * There is no help window yet.
       * Try to open the file specified by the "helpfile" option.
       */
      if ((helpfd = mch_fopen((char *)p_hf, READBIN)) == NULL) {
        smsg(_("Sorry, help file \"%s\" not found"), p_hf);
        goto erret;
      }
      fclose(helpfd);

      /* Split off help window; put it at far top if no position
       * specified, the current window is vertically split and
       * narrow. */
      n = WSP_HELP;
      if (cmdmod.split == 0 && curwin->w_width != Columns
          && curwin->w_width < 80)
        n |= WSP_TOP;
      if (win_split(0, n) == FAIL)
        goto erret;

      if (curwin->w_height < p_hh)
        win_setheight((int)p_hh);

      /*
       * Open help file (do_ecmd() will set b_help flag, readfile() will
       * set b_p_ro flag).
       * Set the alternate file to the previously edited file.
       */
      alt_fnum = curbuf->b_fnum;
      (void)do_ecmd(0, NULL, NULL, NULL, ECMD_LASTL,
          ECMD_HIDE + ECMD_SET_HELP,
          NULL                  /* buffer is still open, don't store info */
          );
      if (!cmdmod.keepalt)
        curwin->w_alt_fnum = alt_fnum;
      empty_fnum = curbuf->b_fnum;
    }
  }

  if (!p_im)
    restart_edit = 0;               /* don't want insert mode in help file */

  /* Restore KeyTyped, setting 'filetype=help' may reset it.
   * It is needed for do_tag top open folds under the cursor. */
  KeyTyped = old_KeyTyped;

  do_tag(tag, DT_HELP, 1, FALSE, TRUE);

  /* Delete the empty buffer if we're not using it.  Careful: autocommands
   * may have jumped to another window, check that the buffer is not in a
   * window. */
  if (empty_fnum != 0 && curbuf->b_fnum != empty_fnum) {
    buf = buflist_findnr(empty_fnum);
    if (buf != NULL && buf->b_nwindows == 0)
      wipe_buffer(buf, TRUE);
  }

  /* keep the previous alternate file */
  if (alt_fnum != 0 && curwin->w_alt_fnum == empty_fnum && !cmdmod.keepalt)
    curwin->w_alt_fnum = alt_fnum;

erret:
  xfree(tag);
}


/*
 * In an argument search for a language specifiers in the form "@xx".
 * Changes the "@" to NUL if found, and returns a pointer to "xx".
 * Returns NULL if not found.
 */
char_u *check_help_lang(char_u *arg)
{
  int len = (int)STRLEN(arg);

  if (len >= 3 && arg[len - 3] == '@' && ASCII_ISALPHA(arg[len - 2])
      && ASCII_ISALPHA(arg[len - 1])) {
    arg[len - 3] = NUL;                 /* remove the '@' */
    return arg + len - 2;
  }
  return NULL;
}

/*
 * Return a heuristic indicating how well the given string matches.  The
 * smaller the number, the better the match.  This is the order of priorities,
 * from best match to worst match:
 *	- Match with least alpha-numeric characters is better.
 *	- Match with least total characters is better.
 *	- Match towards the start is better.
 *	- Match starting with "+" is worse (feature instead of command)
 * Assumption is made that the matched_string passed has already been found to
 * match some string for which help is requested.  webb.
 */
int 
help_heuristic (
    char_u *matched_string,
    int offset,                             /* offset for match */
    int wrong_case                         /* no matching case */
)
{
  int num_letters;
  char_u      *p;

  num_letters = 0;
  for (p = matched_string; *p; p++)
    if (ASCII_ISALNUM(*p))
      num_letters++;

  /*
   * Multiply the number of letters by 100 to give it a much bigger
   * weighting than the number of characters.
   * If there only is a match while ignoring case, add 5000.
   * If the match starts in the middle of a word, add 10000 to put it
   * somewhere in the last half.
   * If the match is more than 2 chars from the start, multiply by 200 to
   * put it after matches at the start.
   */
  if (ASCII_ISALNUM(matched_string[offset]) && offset > 0
      && ASCII_ISALNUM(matched_string[offset - 1]))
    offset += 10000;
  else if (offset > 2)
    offset *= 200;
  if (wrong_case)
    offset += 5000;
  /* Features are less interesting than the subjects themselves, but "+"
   * alone is not a feature. */
  if (matched_string[0] == '+' && matched_string[1] != NUL)
    offset += 100;
  return (int)(100 * num_letters + STRLEN(matched_string) + offset);
}

/*
 * Compare functions for qsort() below, that checks the help heuristics number
 * that has been put after the tagname by find_tags().
 */
static int help_compare(const void *s1, const void *s2)
{
  char    *p1;
  char    *p2;

  p1 = *(char **)s1 + strlen(*(char **)s1) + 1;
  p2 = *(char **)s2 + strlen(*(char **)s2) + 1;
  return strcmp(p1, p2);
}

/*
 * Find all help tags matching "arg", sort them and return in matches[], with
 * the number of matches in num_matches.
 * The matches will be sorted with a "best" match algorithm.
 * When "keep_lang" is TRUE try keeping the language of the current buffer.
 */
int find_help_tags(char_u *arg, int *num_matches, char_u ***matches, int keep_lang)
{
  char_u      *s, *d;
  int i;
  static char *(mtable[]) = {"*", "g*", "[*", "]*",
                             "/*", "/\\*", "\"*", "**",
                             "/\\(\\)", "/\\%(\\)",
                             "?", ":?", "?<CR>", "g?", "g?g?", "g??", "z?",
                             "/\\?", "/\\z(\\)", "\\=", ":s\\=",
                             "[count]", "[quotex]", "[range]",
                             "[pattern]", "\\|", "\\%$",
                             "s/\\~", "s/\\U", "s/\\L",
                             "s/\\1", "s/\\2", "s/\\3", "s/\\9"};
  static char *(rtable[]) = {"star", "gstar", "[star", "]star",
                             "/star", "/\\\\star", "quotestar", "starstar",
                             "/\\\\(\\\\)", "/\\\\%(\\\\)",
                             "?", ":?", "?<CR>", "g?", "g?g?", "g??", "z?",
                             "/\\\\?", "/\\\\z(\\\\)", "\\\\=", ":s\\\\=",
                             "\\[count]", "\\[quotex]", "\\[range]",
                             "\\[pattern]", "\\\\bar", "/\\\\%\\$",
                             "s/\\\\\\~", "s/\\\\U", "s/\\\\L",
                             "s/\\\\1", "s/\\\\2", "s/\\\\3", "s/\\\\9"};
  int flags;

  d = IObuff;               /* assume IObuff is long enough! */

  /*
   * Recognize a few exceptions to the rule.	Some strings that contain '*'
   * with "star".  Otherwise '*' is recognized as a wildcard.
   */
  for (i = (int)ARRAY_SIZE(mtable); --i >= 0; )
    if (STRCMP(arg, mtable[i]) == 0) {
      STRCPY(d, rtable[i]);
      break;
    }

  if (i < 0) {  /* no match in table */
    /* Replace "\S" with "/\\S", etc.  Otherwise every tag is matched.
     * Also replace "\%^" and "\%(", they match every tag too.
     * Also "\zs", "\z1", etc.
     * Also "\@<", "\@=", "\@<=", etc.
     * And also "\_$" and "\_^". */
    if (arg[0] == '\\'
        && ((arg[1] != NUL && arg[2] == NUL)
            || (vim_strchr((char_u *)"%_z@", arg[1]) != NULL
                && arg[2] != NUL))) {
      STRCPY(d, "/\\\\");
      STRCPY(d + 3, arg + 1);
      /* Check for "/\\_$", should be "/\\_\$" */
      if (d[3] == '_' && d[4] == '$')
        STRCPY(d + 4, "\\$");
    } else {
      /* Replace:
       * "[:...:]" with "\[:...:]"
       * "[++...]" with "\[++...]"
       * "\{" with "\\{"               -- matching "} \}"
       */
      if ((arg[0] == '[' && (arg[1] == ':'
                             || (arg[1] == '+' && arg[2] == '+')))
          || (arg[0] == '\\' && arg[1] == '{'))
        *d++ = '\\';

      for (s = arg; *s; ++s) {
        /*
         * Replace "|" with "bar" and '"' with "quote" to match the name of
         * the tags for these commands.
         * Replace "*" with ".*" and "?" with "." to match command line
         * completion.
         * Insert a backslash before '~', '$' and '.' to avoid their
         * special meaning.
         */
        if (d - IObuff > IOSIZE - 10)           /* getting too long!? */
          break;
        switch (*s) {
        case '|':   STRCPY(d, "bar");
          d += 3;
          continue;
        case '"':   STRCPY(d, "quote");
          d += 5;
          continue;
        case '*':   *d++ = '.';
          break;
        case '?':   *d++ = '.';
          continue;
        case '$':
        case '.':
        case '~':   *d++ = '\\';
          break;
        }

        /*
         * Replace "^x" by "CTRL-X". Don't do this for "^_" to make
         * ":help i_^_CTRL-D" work.
         * Insert '-' before and after "CTRL-X" when applicable.
         */
        if (*s < ' ' || (*s == '^' && s[1] && (ASCII_ISALPHA(s[1])
                                               || vim_strchr((char_u *)
                                                   "?@[\\]^",
                                                   s[1]) != NULL))) {
          if (d > IObuff && d[-1] != '_' && d[-1] != '\\')
            *d++ = '_';                 /* prepend a '_' to make x_CTRL-x */
          STRCPY(d, "CTRL-");
          d += 5;
          if (*s < ' ') {
            *d++ = *s + '@';
            if (d[-1] == '\\')
              *d++ = '\\';              /* double a backslash */
          } else
            *d++ = *++s;
          if (s[1] != NUL && s[1] != '_')
            *d++ = '_';                 /* append a '_' */
          continue;
        } else if (*s == '^')           /* "^" or "CTRL-^" or "^_" */
          *d++ = '\\';

        /*
         * Insert a backslash before a backslash after a slash, for search
         * pattern tags: "/\|" --> "/\\|".
         */
        else if (s[0] == '\\' && s[1] != '\\'
                 && *arg == '/' && s == arg + 1)
          *d++ = '\\';

        /* "CTRL-\_" -> "CTRL-\\_" to avoid the special meaning of "\_" in
         * "CTRL-\_CTRL-N" */
        if (STRNICMP(s, "CTRL-\\_", 7) == 0) {
          STRCPY(d, "CTRL-\\\\");
          d += 7;
          s += 6;
        }

        *d++ = *s;

        /*
         * If tag starts with ', toss everything after a second '. Fixes
         * CTRL-] on 'option'. (would include the trailing '.').
         */
        if (*s == '\'' && s > arg && *arg == '\'')
          break;
      }
      *d = NUL;

      if (*IObuff == '`') {
        if (d > IObuff + 2 && d[-1] == '`') {
          /* remove the backticks from `command` */
          memmove(IObuff, IObuff + 1, STRLEN(IObuff));
          d[-2] = NUL;
        } else if (d > IObuff + 3 && d[-2] == '`' && d[-1] == ',') {
          /* remove the backticks and comma from `command`, */
          memmove(IObuff, IObuff + 1, STRLEN(IObuff));
          d[-3] = NUL;
        } else if (d > IObuff + 4 && d[-3] == '`'
                   && d[-2] == '\\' && d[-1] == '.') {
          /* remove the backticks and dot from `command`\. */
          memmove(IObuff, IObuff + 1, STRLEN(IObuff));
          d[-4] = NUL;
        }
      }
    }
  }

  *matches = (char_u **)"";
  *num_matches = 0;
  flags = TAG_HELP | TAG_REGEXP | TAG_NAMES | TAG_VERBOSE;
  if (keep_lang)
    flags |= TAG_KEEP_LANG;
  if (find_tags(IObuff, num_matches, matches, flags, (int)MAXCOL, NULL) == OK
      && *num_matches > 0) {
    /* Sort the matches found on the heuristic number that is after the
     * tag name. */
    qsort((void *)*matches, (size_t)*num_matches,
        sizeof(char_u *), help_compare);
    /* Delete more than TAG_MANY to reduce the size of the listing. */
    while (*num_matches > TAG_MANY)
      xfree((*matches)[--*num_matches]);
  }
  return OK;
}

/// Called when starting to edit a buffer for a help file.
static void prepare_help_buffer(void)
{
  curbuf->b_help = true;
  set_string_option_direct((char_u *)"buftype", -1, (char_u *)"help",
                           OPT_FREE|OPT_LOCAL, 0);

  // Always set these options after jumping to a help tag, because the
  // user may have an autocommand that gets in the way.
  // Accept all ASCII chars for keywords, except ' ', '*', '"', '|', and
  // latin1 word characters (for translated help files).
  // Only set it when needed, buf_init_chartab() is some work.
  char_u *p = (char_u *)"!-~,^*,^|,^\",192-255";
  if (STRCMP(curbuf->b_p_isk, p) != 0) {
    set_string_option_direct((char_u *)"isk", -1, p, OPT_FREE|OPT_LOCAL, 0);
    check_buf_options(curbuf);
    (void)buf_init_chartab(curbuf, FALSE);
  }

  // Don't use the global foldmethod.
  set_string_option_direct((char_u *)"fdm", -1, (char_u *)"manual",
                           OPT_FREE|OPT_LOCAL, 0);

  curbuf->b_p_ts = 8;         // 'tabstop' is 8.
  curwin->w_p_list = FALSE;   // No list mode.

  curbuf->b_p_ma = FALSE;     // Not modifiable.
  curbuf->b_p_bin = FALSE;    // Reset 'bin' before reading file.
  curwin->w_p_nu = 0;         // No line numbers.
  curwin->w_p_rnu = 0;        // No relative line numbers.
  RESET_BINDING(curwin);      // No scroll or cursor binding.
  curwin->w_p_arab = FALSE;   // No arabic mode.
  curwin->w_p_rl  = FALSE;    // Help window is left-to-right.
  curwin->w_p_fen = FALSE;    // No folding in the help window.
  curwin->w_p_diff = FALSE;   // No 'diff'.
  curwin->w_p_spell = FALSE;  // No spell checking.

  set_buflisted(FALSE);
}

/*
 * After reading a help file: May cleanup a help buffer when syntax
 * highlighting is not used.
 */
void fix_help_buffer(void)
{
  linenr_T lnum;
  char_u      *line;
  int in_example = FALSE;
  int len;
  char_u      *fname;
  char_u      *p;
  char_u      *rt;

  /* set filetype to "help". */
  set_option_value((char_u *)"ft", 0L, (char_u *)"help", OPT_LOCAL);

  if (!syntax_present(curwin)) {
    for (lnum = 1; lnum <= curbuf->b_ml.ml_line_count; ++lnum) {
      line = ml_get_buf(curbuf, lnum, FALSE);
      len = (int)STRLEN(line);
      if (in_example && len > 0 && !ascii_iswhite(line[0])) {
        /* End of example: non-white or '<' in first column. */
        if (line[0] == '<') {
          /* blank-out a '<' in the first column */
          line = ml_get_buf(curbuf, lnum, TRUE);
          line[0] = ' ';
        }
        in_example = FALSE;
      }
      if (!in_example && len > 0) {
        if (line[len - 1] == '>' && (len == 1 || line[len - 2] == ' ')) {
          /* blank-out a '>' in the last column (start of example) */
          line = ml_get_buf(curbuf, lnum, TRUE);
          line[len - 1] = ' ';
          in_example = TRUE;
        } else if (line[len - 1] == '~') {
          /* blank-out a '~' at the end of line (header marker) */
          line = ml_get_buf(curbuf, lnum, TRUE);
          line[len - 1] = ' ';
        }
      }
    }
  }

  /*
   * In the "help.txt" and "help.abx" file, add the locally added help
   * files.  This uses the very first line in the help file.
   */
  fname = path_tail(curbuf->b_fname);
  if (fnamecmp(fname, "help.txt") == 0
      || (fnamencmp(fname, "help.", 5) == 0
          && ASCII_ISALPHA(fname[5])
          && ASCII_ISALPHA(fname[6])
          && TOLOWER_ASC(fname[7]) == 'x'
          && fname[8] == NUL)
      ) {
    for (lnum = 1; lnum < curbuf->b_ml.ml_line_count; ++lnum) {
      line = ml_get_buf(curbuf, lnum, FALSE);
      if (strstr((char *)line, "*local-additions*") == NULL)
        continue;

      /* Go through all directories in 'runtimepath', skipping
       * $VIMRUNTIME. */
      p = p_rtp;
      while (*p != NUL) {
        copy_option_part(&p, NameBuff, MAXPATHL, ",");
        rt = (char_u *)vim_getenv("VIMRUNTIME");
        if (path_full_compare(rt, NameBuff, FALSE) != kEqualFiles) {
          int fcount;
          char_u      **fnames;
          FILE        *fd;
          char_u      *s;
          int fi;
          vimconv_T vc;
          char_u      *cp;

          /* Find all "doc/ *.txt" files in this directory. */
          add_pathsep((char *)NameBuff);
          STRCAT(NameBuff, "doc/*.??[tx]");

          // Note: We cannot just do `&NameBuff` because it is a statically sized array
          //       so `NameBuff == &NameBuff` according to C semantics.
          char_u *buff_list[1] = {NameBuff};
          if (gen_expand_wildcards(1, buff_list, &fcount,
                  &fnames, EW_FILE|EW_SILENT) == OK
              && fcount > 0) {
            int i1;
            int i2;
            char_u  *f1;
            char_u  *f2;
            char_u  *t1;
            char_u  *e1;
            char_u  *e2;

            /* If foo.abx is found use it instead of foo.txt in
             * the same directory. */
            for (i1 = 0; i1 < fcount; ++i1) {
              for (i2 = 0; i2 < fcount; ++i2) {
                if (i1 == i2)
                  continue;
                if (fnames[i1] == NULL || fnames[i2] == NULL)
                  continue;
                f1 = fnames[i1];
                f2 = fnames[i2];
                t1 = path_tail(f1);
                if (fnamencmp(f1, f2, t1 - f1) != 0)
                  continue;
                e1 = vim_strrchr(t1, '.');
                e2 = vim_strrchr(path_tail(f2), '.');
                if (e1 == NUL || e2 == NUL)
                  continue;
                if (fnamecmp(e1, ".txt") != 0
                    && fnamecmp(e1, fname + 4) != 0) {
                  /* Not .txt and not .abx, remove it. */
                  xfree(fnames[i1]);
                  fnames[i1] = NULL;
                  continue;
                }
                if (fnamencmp(f1, f2, e1 - f1) != 0)
                  continue;
                if (fnamecmp(e1, ".txt") == 0
                    && fnamecmp(e2, fname + 4) == 0) {
                  /* use .abx instead of .txt */
                  xfree(fnames[i1]);
                  fnames[i1] = NULL;
                }
              }
            }
            for (fi = 0; fi < fcount; ++fi) {
              if (fnames[fi] == NULL)
                continue;
              fd = mch_fopen((char *)fnames[fi], "r");
              if (fd == NULL) {
                continue;
              }
              vim_fgets(IObuff, IOSIZE, fd);
              if (IObuff[0] == '*'
                  && (s = vim_strchr(IObuff + 1, '*'))
                  != NULL) {
                int this_utf = MAYBE;
                /* Change tag definition to a
                 * reference and remove <CR>/<NL>. */
                IObuff[0] = '|';
                *s = '|';
                while (*s != NUL) {
                  if (*s == '\r' || *s == '\n')
                    *s = NUL;
                  /* The text is utf-8 when a byte
                   * above 127 is found and no
                   * illegal byte sequence is found.
                   */
                  if (*s >= 0x80 && this_utf != FALSE) {
                    int l;

                    this_utf = TRUE;
                    l = utf_ptr2len(s);
                    if (l == 1)
                      this_utf = FALSE;
                    s += l - 1;
                  }
                  ++s;
                }
                /* The help file is latin1 or utf-8;
                 * conversion to the current
                 * 'encoding' may be required. */
                vc.vc_type = CONV_NONE;
                convert_setup(&vc, (char_u *)(
                      this_utf == TRUE ? "utf-8"
                      : "latin1"), p_enc);
                if (vc.vc_type == CONV_NONE)
                  /* No conversion needed. */
                  cp = IObuff;
                else {
                  /* Do the conversion.  If it fails
                   * use the unconverted text. */
                  cp = string_convert(&vc, IObuff, NULL);
                  if (cp == NULL)
                    cp = IObuff;
                }
                convert_setup(&vc, NULL, NULL);

                ml_append(lnum, cp, (colnr_T)0, FALSE);
                if (cp != IObuff)
                  xfree(cp);
                ++lnum;
              }
              fclose(fd);
            }
            FreeWild(fcount, fnames);
          }
        }
        xfree(rt);
      }
      break;
    }
  }
}

/*
 * ":exusage"
 */
void ex_exusage(exarg_T *eap)
{
  do_cmdline_cmd("help ex-cmd-index");
}

/*
 * ":viusage"
 */
void ex_viusage(exarg_T *eap)
{
  do_cmdline_cmd("help normal-index");
}


/*
 * ":helptags"
 */
void ex_helptags(exarg_T *eap)
{
  garray_T ga;
  int len;
  char_u lang[2];
  expand_T xpc;
  char_u      *dirname;
  char_u ext[5];
  char_u fname[8];
  int filecount;
  char_u      **files;
  int add_help_tags = FALSE;

  /* Check for ":helptags ++t {dir}". */
  if (STRNCMP(eap->arg, "++t", 3) == 0 && ascii_iswhite(eap->arg[3])) {
    add_help_tags = TRUE;
    eap->arg = skipwhite(eap->arg + 3);
  }

  ExpandInit(&xpc);
  xpc.xp_context = EXPAND_DIRECTORIES;
  dirname = ExpandOne(&xpc, eap->arg, NULL,
      WILD_LIST_NOTFOUND|WILD_SILENT, WILD_EXPAND_FREE);
  if (dirname == NULL || !os_isdir(dirname)) {
    EMSG2(_("E150: Not a directory: %s"), eap->arg);
    xfree(dirname);
    return;
  }

  /* Get a list of all files in the help directory and in subdirectories. */
  STRCPY(NameBuff, dirname);
  add_pathsep((char *)NameBuff);
  STRCAT(NameBuff, "**");

  // Note: We cannot just do `&NameBuff` because it is a statically sized array
  //       so `NameBuff == &NameBuff` according to C semantics.
  char_u *buff_list[1] = {NameBuff};
  if (gen_expand_wildcards(1, buff_list, &filecount, &files,
          EW_FILE|EW_SILENT) == FAIL
      || filecount == 0) {
    EMSG2("E151: No match: %s", NameBuff);
    xfree(dirname);
    return;
  }

  /* Go over all files in the directory to find out what languages are
   * present. */
  ga_init(&ga, 1, 10);
  for (int i = 0; i < filecount; ++i) {
    len = (int)STRLEN(files[i]);
    if (len <= 4) {
      continue;
    }
    if (STRICMP(files[i] + len - 4, ".txt") == 0) {
      /* ".txt" -> language "en" */
      lang[0] = 'e';
      lang[1] = 'n';
    } else if (files[i][len - 4] == '.'
               && ASCII_ISALPHA(files[i][len - 3])
               && ASCII_ISALPHA(files[i][len - 2])
               && TOLOWER_ASC(files[i][len - 1]) == 'x') {
      /* ".abx" -> language "ab" */
      lang[0] = TOLOWER_ASC(files[i][len - 3]);
      lang[1] = TOLOWER_ASC(files[i][len - 2]);
    } else
      continue;

    int j;
    /* Did we find this language already? */
    for (j = 0; j < ga.ga_len; j += 2)
      if (STRNCMP(lang, ((char_u *)ga.ga_data) + j, 2) == 0)
        break;
    if (j == ga.ga_len) {
      /* New language, add it. */
      ga_grow(&ga, 2);
      ((char_u *)ga.ga_data)[ga.ga_len++] = lang[0];
      ((char_u *)ga.ga_data)[ga.ga_len++] = lang[1];
    }
  }

  /*
   * Loop over the found languages to generate a tags file for each one.
   */
  for (int j = 0; j < ga.ga_len; j += 2) {
    STRCPY(fname, "tags-xx");
    fname[5] = ((char_u *)ga.ga_data)[j];
    fname[6] = ((char_u *)ga.ga_data)[j + 1];
    if (fname[5] == 'e' && fname[6] == 'n') {
      /* English is an exception: use ".txt" and "tags". */
      fname[4] = NUL;
      STRCPY(ext, ".txt");
    } else {
      /* Language "ab" uses ".abx" and "tags-ab". */
      STRCPY(ext, ".xxx");
      ext[1] = fname[5];
      ext[2] = fname[6];
    }
    helptags_one(dirname, ext, fname, add_help_tags);
  }

  ga_clear(&ga);
  FreeWild(filecount, files);

  xfree(dirname);
}

static void 
helptags_one (
    char_u *dir,               /* doc directory */
    char_u *ext,               /* suffix, ".txt", ".itx", ".frx", etc. */
    char_u *tagfname,          /* "tags" for English, "tags-fr" for French. */
    int add_help_tags              /* add "help-tags" tag */
)
{
  FILE        *fd_tags;
  FILE        *fd;
  garray_T ga;
  int filecount;
  char_u      **files;
  char_u      *p1, *p2;
  int fi;
  char_u      *s;
  char_u      *fname;
  int utf8 = MAYBE;
  int this_utf8;
  int firstline;
  int mix = FALSE;              /* detected mixed encodings */

  // Find all *.txt files.
  size_t dirlen = STRLEN(dir);
  STRCPY(NameBuff, dir);
  STRCAT(NameBuff, "/**/*");
  STRCAT(NameBuff, ext);

  // Note: We cannot just do `&NameBuff` because it is a statically sized array
  //       so `NameBuff == &NameBuff` according to C semantics.
  char_u *buff_list[1] = {NameBuff};
  if (gen_expand_wildcards(1, buff_list, &filecount, &files,
          EW_FILE|EW_SILENT) == FAIL
      || filecount == 0) {
    if (!got_int)
      EMSG2("E151: No match: %s", NameBuff);
    return;
  }

  /*
   * Open the tags file for writing.
   * Do this before scanning through all the files.
   */
  STRCPY(NameBuff, dir);
  add_pathsep((char *)NameBuff);
  STRNCAT(NameBuff, tagfname, sizeof(NameBuff) - dirlen - 2);
  fd_tags = mch_fopen((char *)NameBuff, "w");
  if (fd_tags == NULL) {
    EMSG2(_("E152: Cannot open %s for writing"), NameBuff);
    FreeWild(filecount, files);
    return;
  }

  /*
   * If using the "++t" argument or generating tags for "$VIMRUNTIME/doc"
   * add the "help-tags" tag.
   */
  ga_init(&ga, (int)sizeof(char_u *), 100);
  if (add_help_tags || path_full_compare((char_u *)"$VIMRUNTIME/doc",
          dir, FALSE) == kEqualFiles) {
    s = xmalloc(18 + STRLEN(tagfname));
    sprintf((char *)s, "help-tags\t%s\t1\n", tagfname);
    GA_APPEND(char_u *, &ga, s);
  }

  /*
   * Go over all the files and extract the tags.
   */
  for (fi = 0; fi < filecount && !got_int; ++fi) {
    fd = mch_fopen((char *)files[fi], "r");
    if (fd == NULL) {
      EMSG2(_("E153: Unable to open %s for reading"), files[fi]);
      continue;
    }
    fname = files[fi] + dirlen + 1;

    firstline = TRUE;
    while (!vim_fgets(IObuff, IOSIZE, fd) && !got_int) {
      if (firstline) {
        /* Detect utf-8 file by a non-ASCII char in the first line. */
        this_utf8 = MAYBE;
        for (s = IObuff; *s != NUL; ++s)
          if (*s >= 0x80) {
            int l;

            this_utf8 = TRUE;
            l = utf_ptr2len(s);
            if (l == 1) {
              /* Illegal UTF-8 byte sequence. */
              this_utf8 = FALSE;
              break;
            }
            s += l - 1;
          }
        if (this_utf8 == MAYBE)             /* only ASCII characters found */
          this_utf8 = FALSE;
        if (utf8 == MAYBE)                  /* first file */
          utf8 = this_utf8;
        else if (utf8 != this_utf8) {
          EMSG2(_(
                  "E670: Mix of help file encodings within a language: %s"),
              files[fi]);
          mix = !got_int;
          got_int = TRUE;
        }
        firstline = FALSE;
      }
      p1 = vim_strchr(IObuff, '*');             /* find first '*' */
      while (p1 != NULL) {
        /* Use vim_strbyte() instead of vim_strchr() so that when
         * 'encoding' is dbcs it still works, don't find '*' in the
         * second byte. */
        p2 = vim_strbyte(p1 + 1, '*');          /* find second '*' */
        if (p2 != NULL && p2 > p1 + 1) {        /* skip "*" and "**" */
          for (s = p1 + 1; s < p2; ++s)
            if (*s == ' ' || *s == '\t' || *s == '|')
              break;

          /*
           * Only accept a *tag* when it consists of valid
           * characters, there is white space before it and is
           * followed by a white character or end-of-line.
           */
          if (s == p2
              && (p1 == IObuff || p1[-1] == ' ' || p1[-1] == '\t')
              && (vim_strchr((char_u *)" \t\n\r", s[1]) != NULL
                  || s[1] == '\0')) {
            *p2 = '\0';
            ++p1;
            s = xmalloc((p2 - p1) + STRLEN(fname) + 2);
            GA_APPEND(char_u *, &ga, s);
            sprintf((char *)s, "%s\t%s", p1, fname);

            /* find next '*' */
            p2 = vim_strchr(p2 + 1, '*');
          }
        }
        p1 = p2;
      }
      line_breakcheck();
    }

    fclose(fd);
  }

  FreeWild(filecount, files);

  if (!got_int) {
    /*
     * Sort the tags.
     */
    if (ga.ga_data != NULL) {
      sort_strings((char_u **)ga.ga_data, ga.ga_len);
    }

    /*
     * Check for duplicates.
     */
    for (int i = 1; i < ga.ga_len; ++i) {
      p1 = ((char_u **)ga.ga_data)[i - 1];
      p2 = ((char_u **)ga.ga_data)[i];
      while (*p1 == *p2) {
        if (*p2 == '\t') {
          *p2 = NUL;
          vim_snprintf((char *)NameBuff, MAXPATHL,
              _("E154: Duplicate tag \"%s\" in file %s/%s"),
              ((char_u **)ga.ga_data)[i], dir, p2 + 1);
          EMSG(NameBuff);
          *p2 = '\t';
          break;
        }
        ++p1;
        ++p2;
      }
    }

    if (utf8 == TRUE)
      fprintf(fd_tags, "!_TAG_FILE_ENCODING\tutf-8\t//\n");

    /*
     * Write the tags into the file.
     */
    for (int i = 0; i < ga.ga_len; ++i) {
      s = ((char_u **)ga.ga_data)[i];
      if (STRNCMP(s, "help-tags\t", 10) == 0)
        /* help-tags entry was added in formatted form */
        fputs((char *)s, fd_tags);
      else {
        fprintf(fd_tags, "%s\t/*", s);
        for (p1 = s; *p1 != '\t'; ++p1) {
          /* insert backslash before '\\' and '/' */
          if (*p1 == '\\' || *p1 == '/')
            putc('\\', fd_tags);
          putc(*p1, fd_tags);
        }
        fprintf(fd_tags, "*\n");
      }
    }
  }
  if (mix)
    got_int = FALSE;        /* continue with other languages */

  GA_DEEP_CLEAR_PTR(&ga);
  fclose(fd_tags);          /* there is no check for an error... */
}

struct sign
{
    sign_T      *sn_next;       /* next sign in list */
    int         sn_typenr;      /* type number of sign */
    char_u      *sn_name;       /* name of sign */
    char_u      *sn_icon;       /* name of pixmap */
    char_u      *sn_text;       /* text used instead of pixmap */
    int         sn_line_hl;     /* highlight ID for line */
    int         sn_text_hl;     /* highlight ID for text */
};

static sign_T   *first_sign = NULL;
static int      next_sign_typenr = 1;

/*
 * ":helpclose": Close one help window
 */
void ex_helpclose(exarg_T *eap)
{
  FOR_ALL_WINDOWS_IN_TAB(win, curtab) {
    if (win->w_buffer->b_help) {
      win_close(win, FALSE);
      return;
    }
  }
}

static char *cmds[] = {
			"define",
#define SIGNCMD_DEFINE	0
			"undefine",
#define SIGNCMD_UNDEFINE 1
			"list",
#define SIGNCMD_LIST	2
			"place",
#define SIGNCMD_PLACE	3
			"unplace",
#define SIGNCMD_UNPLACE	4
			"jump",
#define SIGNCMD_JUMP	5
			NULL
#define SIGNCMD_LAST	6
};

/*
 * Find index of a ":sign" subcmd from its name.
 * "*end_cmd" must be writable.
 */
static int sign_cmd_idx(
    char_u      *begin_cmd,     /* begin of sign subcmd */
    char_u      *end_cmd        /* just after sign subcmd */
    )
{
    int  idx;
    char save = *end_cmd;

    *end_cmd = NUL;
    for (idx = 0; ; ++idx) {
        if (cmds[idx] == NULL || STRCMP(begin_cmd, cmds[idx]) == 0) {
            break;
        }
    }
    *end_cmd = save;
    return idx;
}

/*
 * ":sign" command
 */
void ex_sign(exarg_T *eap)
{
    char_u	*arg = eap->arg;
    char_u	*p;
    int		idx;
    sign_T	*sp;
    sign_T	*sp_prev;

    /* Parse the subcommand. */
    p = skiptowhite(arg);
    idx = sign_cmd_idx(arg, p);
    if (idx == SIGNCMD_LAST)
    {
	EMSG2(_("E160: Unknown sign command: %s"), arg);
	return;
    }
    arg = skipwhite(p);

    if (idx <= SIGNCMD_LIST)
    {
	/*
	 * Define, undefine or list signs.
	 */
	if (idx == SIGNCMD_LIST && *arg == NUL)
	{
	    /* ":sign list": list all defined signs */
	    for (sp = first_sign; sp != NULL && !got_int; sp = sp->sn_next)
		sign_list_defined(sp);
	}
	else if (*arg == NUL)
	    EMSG(_("E156: Missing sign name"));
	else
	{
	    /* Isolate the sign name.  If it's a number skip leading zeroes,
	     * so that "099" and "99" are the same sign.  But keep "0". */
	    p = skiptowhite(arg);
	    if (*p != NUL)
		*p++ = NUL;
	    while (arg[0] == '0' && arg[1] != NUL)
		++arg;

	    sp_prev = NULL;
	    for (sp = first_sign; sp != NULL; sp = sp->sn_next)
	    {
		if (STRCMP(sp->sn_name, arg) == 0)
		    break;
		sp_prev = sp;
	    }
	    if (idx == SIGNCMD_DEFINE)
	    {
		/* ":sign define {name} ...": define a sign */
		if (sp == NULL)
		{
		    sign_T	*lp;
		    int		start = next_sign_typenr;

		    /* Allocate a new sign. */
		    sp = xcalloc(1, sizeof(sign_T));

		    /* Check that next_sign_typenr is not already being used.
		     * This only happens after wrapping around.  Hopefully
		     * another one got deleted and we can use its number. */
		    for (lp = first_sign; lp != NULL; )
		    {
			if (lp->sn_typenr == next_sign_typenr)
			{
			    ++next_sign_typenr;
			    if (next_sign_typenr == MAX_TYPENR)
				next_sign_typenr = 1;
			    if (next_sign_typenr == start)
			    {
				xfree(sp);
				EMSG(_("E612: Too many signs defined"));
				return;
			    }
			    lp = first_sign;  /* start all over */
			    continue;
			}
			lp = lp->sn_next;
		    }

		    sp->sn_typenr = next_sign_typenr;
		    if (++next_sign_typenr == MAX_TYPENR)
			next_sign_typenr = 1; /* wrap around */

		    sp->sn_name = vim_strsave(arg);

		    /* add the new sign to the list of signs */
		    if (sp_prev == NULL)
			first_sign = sp;
		    else
			sp_prev->sn_next = sp;
		}

		/* set values for a defined sign. */
		for (;;)
		{
		    arg = skipwhite(p);
		    if (*arg == NUL)
			break;
		    p = skiptowhite_esc(arg);
		    if (STRNCMP(arg, "icon=", 5) == 0)
		    {
			arg += 5;
			xfree(sp->sn_icon);
			sp->sn_icon = vim_strnsave(arg, (int)(p - arg));
			backslash_halve(sp->sn_icon);
		    }
		    else if (STRNCMP(arg, "text=", 5) == 0)
		    {
			char_u	*s;
			int	cells;
			int	len;

			arg += 5;

			/* Count cells and check for non-printable chars */
			if (has_mbyte)
			{
			    cells = 0;
			    for (s = arg; s < p; s += (*mb_ptr2len)(s))
			    {
				if (!vim_isprintc((*mb_ptr2char)(s)))
				    break;
				cells += (*mb_ptr2cells)(s);
			    }
			}
			else

			{
			    for (s = arg; s < p; ++s)
				if (!vim_isprintc(*s))
				    break;
			    cells = (int)(s - arg);
			}
			/* Currently must be one or two display cells */
			if (s != p || cells < 1 || cells > 2)
			{
			    *p = NUL;
			    EMSG2(_("E239: Invalid sign text: %s"), arg);
			    return;
			}

			xfree(sp->sn_text);
			/* Allocate one byte more if we need to pad up
			 * with a space. */
			len = (int)(p - arg + ((cells == 1) ? 1 : 0));
			sp->sn_text = vim_strnsave(arg, len);

			if (cells == 1)
			    STRCPY(sp->sn_text + len - 1, " ");
		    }
		    else if (STRNCMP(arg, "linehl=", 7) == 0)
		    {
			arg += 7;
			sp->sn_line_hl = syn_check_group(arg, (int)(p - arg));
		    }
		    else if (STRNCMP(arg, "texthl=", 7) == 0)
		    {
			arg += 7;
			sp->sn_text_hl = syn_check_group(arg, (int)(p - arg));
		    }
		    else
		    {
			EMSG2(_(e_invarg2), arg);
			return;
		    }
		}
	    }
	    else if (sp == NULL)
		EMSG2(_("E155: Unknown sign: %s"), arg);
	    else if (idx == SIGNCMD_LIST)
		/* ":sign list {name}" */
		sign_list_defined(sp);
	    else
		/* ":sign undefine {name}" */
		sign_undefine(sp, sp_prev);
	}
    }
    else
    {
	int		id = -1;
	linenr_T	lnum = -1;
	char_u		*sign_name = NULL;
	char_u		*arg1;

	if (*arg == NUL)
	{
	    if (idx == SIGNCMD_PLACE)
	    {
		/* ":sign place": list placed signs in all buffers */
		sign_list_placed(NULL);
	    }
	    else if (idx == SIGNCMD_UNPLACE)
	    {
		/* ":sign unplace": remove placed sign at cursor */
		id = buf_findsign_id(curwin->w_buffer, curwin->w_cursor.lnum);
		if (id > 0)
		{
		    buf_delsign(curwin->w_buffer, id);
		    update_debug_sign(curwin->w_buffer, curwin->w_cursor.lnum);
		}
		else
		    EMSG(_("E159: Missing sign number"));
	    }
	    else
		EMSG(_(e_argreq));
	    return;
	}

	if (idx == SIGNCMD_UNPLACE && arg[0] == '*' && arg[1] == NUL)
	{
	    /* ":sign unplace *": remove all placed signs */
	    buf_delete_all_signs();
	    return;
	}

	/* first arg could be placed sign id */
	arg1 = arg;
	if (ascii_isdigit(*arg))
	{
	    id = getdigits_int(&arg);
	    if (!ascii_iswhite(*arg) && *arg != NUL)
	    {
		id = -1;
		arg = arg1;
	    }
	    else
	    {
		arg = skipwhite(arg);
		if (idx == SIGNCMD_UNPLACE && *arg == NUL)
		{
		  // ":sign unplace {id}": remove placed sign by number
		  FOR_ALL_BUFFERS(buf) {
		    if ((lnum = buf_delsign(buf, id)) != 0) {
		      update_debug_sign(buf, lnum);
                    }
		  }
		  return;
		}
	    }
	}

	/*
	 * Check for line={lnum} name={name} and file={fname} or buffer={nr}.
	 * Leave "arg" pointing to {fname}.
	 */

        buf_T *buf = NULL;
	for (;;)
	{
	    if (STRNCMP(arg, "line=", 5) == 0)
	    {
		arg += 5;
		lnum = atoi((char *)arg);
		arg = skiptowhite(arg);
	    }
	    else if (STRNCMP(arg, "*", 1) == 0 && idx == SIGNCMD_UNPLACE)
	    {
		if (id != -1)
		{
		    EMSG(_(e_invarg));
		    return;
		}
		id = -2;
		arg = skiptowhite(arg + 1);
	    }
	    else if (STRNCMP(arg, "name=", 5) == 0)
	    {
		arg += 5;
		sign_name = arg;
		arg = skiptowhite(arg);
		if (*arg != NUL)
		    *arg++ = NUL;
		while (sign_name[0] == '0' && sign_name[1] != NUL)
		    ++sign_name;
	    }
	    else if (STRNCMP(arg, "file=", 5) == 0)
	    {
		arg += 5;
		buf = buflist_findname(arg);
		break;
	    }
	    else if (STRNCMP(arg, "buffer=", 7) == 0)
	    {
		arg += 7;
		buf = buflist_findnr(getdigits_int(&arg));
		if (*skipwhite(arg) != NUL)
		    EMSG(_(e_trailing));
		break;
	    }
	    else
	    {
		EMSG(_(e_invarg));
		return;
	    }
	    arg = skipwhite(arg);
	}

	if (buf == NULL)
	{
	    EMSG2(_("E158: Invalid buffer name: %s"), arg);
	}
	else if (id <= 0 && !(idx == SIGNCMD_UNPLACE && id == -2))
	{
	    if (lnum >= 0 || sign_name != NULL)
		EMSG(_(e_invarg));
	    else
		/* ":sign place file={fname}": list placed signs in one file */
		sign_list_placed(buf);
	}
	else if (idx == SIGNCMD_JUMP)
	{
	    /* ":sign jump {id} file={fname}" */
	    if (lnum >= 0 || sign_name != NULL)
		EMSG(_(e_invarg));
	    else if ((lnum = buf_findsign(buf, id)) > 0)
	    {				/* goto a sign ... */
		if (buf_jump_open_win(buf) != NULL)
		{			/* ... in a current window */
		    curwin->w_cursor.lnum = lnum;
		    check_cursor_lnum();
		    beginline(BL_WHITE);
		}
		else
		{   // ... not currently in a window
		    char *cmd = xmalloc(STRLEN(buf->b_fname) + 25);
		    sprintf(cmd, "e +%" PRId64 " %s",
                    (int64_t)lnum, buf->b_fname);
		    do_cmdline_cmd(cmd);
		    xfree(cmd);
		}

		foldOpenCursor();
	    }
	    else
		EMSGN(_("E157: Invalid sign ID: %" PRId64), id);
	}
	else if (idx == SIGNCMD_UNPLACE)
	{
	    if (lnum >= 0 || sign_name != NULL)
		EMSG(_(e_invarg));
	    else if (id == -2)
	    {
		/* ":sign unplace * file={fname}" */
		redraw_buf_later(buf, NOT_VALID);
		buf_delete_signs(buf);
	    }
	    else
	    {
		/* ":sign unplace {id} file={fname}" */
		lnum = buf_delsign(buf, id);
		update_debug_sign(buf, lnum);
	    }
	}
	    /* idx == SIGNCMD_PLACE */
	else if (sign_name != NULL)
	{
	    for (sp = first_sign; sp != NULL; sp = sp->sn_next)
		if (STRCMP(sp->sn_name, sign_name) == 0)
		    break;
	    if (sp == NULL)
	    {
		EMSG2(_("E155: Unknown sign: %s"), sign_name);
		return;
	    }
	    if (lnum > 0)
		/* ":sign place {id} line={lnum} name={name} file={fname}":
		 * place a sign */
		buf_addsign(buf, id, lnum, sp->sn_typenr);
	    else
		/* ":sign place {id} file={fname}": change sign type */
		lnum = buf_change_sign_type(buf, id, sp->sn_typenr);
            if (lnum > 0)
                update_debug_sign(buf, lnum);
            else
                EMSG2(_("E885: Not possible to change sign %s"), sign_name);
	}
	else
	    EMSG(_(e_invarg));
    }
}

/*
 * List one sign.
 */
static void sign_list_defined(sign_T *sp)
{
  char_u  *p;

  smsg("sign %s", sp->sn_name);
  if (sp->sn_icon != NULL) {
    MSG_PUTS(" icon=");
    msg_outtrans(sp->sn_icon);
    MSG_PUTS(_(" (not supported)"));
  }
  if (sp->sn_text != NULL) {
    MSG_PUTS(" text=");
    msg_outtrans(sp->sn_text);
  }
  if (sp->sn_line_hl > 0) {
    MSG_PUTS(" linehl=");
    p = get_highlight_name(NULL, sp->sn_line_hl - 1);
    if (p == NULL)
      MSG_PUTS("NONE");
    else
      msg_puts(p);
  }
  if (sp->sn_text_hl > 0) {
    MSG_PUTS(" texthl=");
    p = get_highlight_name(NULL, sp->sn_text_hl - 1);
    if (p == NULL)
      MSG_PUTS("NONE");
    else
      msg_puts(p);
  }
}

/*
 * Undefine a sign and free its memory.
 */
static void sign_undefine(sign_T *sp, sign_T *sp_prev)
{
  xfree(sp->sn_name);
  xfree(sp->sn_icon);
  xfree(sp->sn_text);
  if (sp_prev == NULL)
    first_sign = sp->sn_next;
  else
    sp_prev->sn_next = sp->sn_next;
  xfree(sp);
}

/*
 * Get highlighting attribute for sign "typenr".
 * If "line" is TRUE: line highl, if FALSE: text highl.
 */
int sign_get_attr(int typenr, int line)
{
  sign_T  *sp;

  for (sp = first_sign; sp != NULL; sp = sp->sn_next)
    if (sp->sn_typenr == typenr) {
      if (line) {
        if (sp->sn_line_hl > 0)
          return syn_id2attr(sp->sn_line_hl);
      } else {
        if (sp->sn_text_hl > 0)
          return syn_id2attr(sp->sn_text_hl);
      }
      break;
    }
  return 0;
}

/*
 * Get text mark for sign "typenr".
 * Returns NULL if there isn't one.
 */
char_u * sign_get_text(int typenr)
{
    sign_T  *sp;

    for (sp = first_sign; sp != NULL; sp = sp->sn_next)
      if (sp->sn_typenr == typenr)
        return sp->sn_text;
    return NULL;
}


/*
 * Get the name of a sign by its typenr.
 */
char_u * sign_typenr2name(int typenr)
{
  sign_T  *sp;

  for (sp = first_sign; sp != NULL; sp = sp->sn_next)
    if (sp->sn_typenr == typenr)
      return sp->sn_name;
  return (char_u *)_("[Deleted]");
}

#if defined(EXITFREE)
/*
 * Undefine/free all signs.
 */
void free_signs(void)
{
  while (first_sign != NULL)
    sign_undefine(first_sign, NULL);
}
#endif

static enum
{
    EXP_SUBCMD,		/* expand :sign sub-commands */
    EXP_DEFINE,		/* expand :sign define {name} args */
    EXP_PLACE,		/* expand :sign place {id} args */
    EXP_UNPLACE,	/* expand :sign unplace" */
    EXP_SIGN_NAMES	/* expand with name of placed signs */
} expand_what;

/*
 * Function given to ExpandGeneric() to obtain the sign command
 * expansion.
 */
char_u * get_sign_name(expand_T *xp, int idx)
{
    sign_T	*sp;
    int		current_idx;

    switch (expand_what)
    {
    case EXP_SUBCMD:
	return (char_u *)cmds[idx];
    case EXP_DEFINE:
	{
	    char *define_arg[] =
	    {
		"icon=", "linehl=", "text=", "texthl=", NULL
	    };
	    return (char_u *)define_arg[idx];
	}
    case EXP_PLACE:
	{
	    char *place_arg[] =
	    {
		"line=", "name=", "file=", "buffer=", NULL
	    };
	    return (char_u *)place_arg[idx];
	}
    case EXP_UNPLACE:
	{
	    char *unplace_arg[] = { "file=", "buffer=", NULL };
	    return (char_u *)unplace_arg[idx];
	}
    case EXP_SIGN_NAMES:
	/* Complete with name of signs already defined */
	current_idx = 0;
	for (sp = first_sign; sp != NULL; sp = sp->sn_next)
	    if (current_idx++ == idx)
		return sp->sn_name;
	return NULL;
    default:
	return NULL;
    }
}

/*
 * Handle command line completion for :sign command.
 */
void set_context_in_sign_cmd(expand_T *xp, char_u *arg)
{
  char_u  *p;
  char_u  *end_subcmd;
  char_u  *last;
  int    cmd_idx;
  char_u  *begin_subcmd_args;

  /* Default: expand subcommands. */
  xp->xp_context = EXPAND_SIGN;
  expand_what = EXP_SUBCMD;
  xp->xp_pattern = arg;

  end_subcmd = skiptowhite(arg);
  if (*end_subcmd == NUL)
    /* expand subcmd name
     * :sign {subcmd}<CTRL-D>*/
    return;

  cmd_idx = sign_cmd_idx(arg, end_subcmd);

  // :sign {subcmd} {subcmd_args}
  //                |
  //                begin_subcmd_args
  begin_subcmd_args = skipwhite(end_subcmd);
  p = skiptowhite(begin_subcmd_args);
  if (*p == NUL)
  {
    /*
     * Expand first argument of subcmd when possible.
     * For ":jump {id}" and ":unplace {id}", we could
     * possibly expand the ids of all signs already placed.
     */
    xp->xp_pattern = begin_subcmd_args;
    switch (cmd_idx)
    {
      case SIGNCMD_LIST:
      case SIGNCMD_UNDEFINE:
        /* :sign list <CTRL-D>
         * :sign undefine <CTRL-D> */
        expand_what = EXP_SIGN_NAMES;
        break;
      default:
        xp->xp_context = EXPAND_NOTHING;
    }
    return;
  }

  // Expand last argument of subcmd.
  //
  // :sign define {name} {args}...
  //              |
  //              p

  // Loop until reaching last argument.
  do
  {
    p = skipwhite(p);
    last = p;
    p = skiptowhite(p);
  } while (*p != NUL);

  p = vim_strchr(last, '=');

  // :sign define {name} {args}... {last}=
  //                               |     |
  //                            last     p
  if (p == NUL)
  {
    /* Expand last argument name (before equal sign). */
    xp->xp_pattern = last;
    switch (cmd_idx)
    {
      case SIGNCMD_DEFINE:
        expand_what = EXP_DEFINE;
        break;
      case SIGNCMD_PLACE:
        expand_what = EXP_PLACE;
        break;
      case SIGNCMD_JUMP:
      case SIGNCMD_UNPLACE:
        expand_what = EXP_UNPLACE;
        break;
      default:
        xp->xp_context = EXPAND_NOTHING;
    }
  }
  else
  {
    /* Expand last argument value (after equal sign). */
    xp->xp_pattern = p + 1;
    switch (cmd_idx)
    {
      case SIGNCMD_DEFINE:
        if (STRNCMP(last, "texthl", p - last) == 0
            || STRNCMP(last, "linehl", p - last) == 0) {
          xp->xp_context = EXPAND_HIGHLIGHT;
        } else if (STRNCMP(last, "icon", p - last) == 0) {
          xp->xp_context = EXPAND_FILES;
        } else {
          xp->xp_context = EXPAND_NOTHING;
        }
        break;
      case SIGNCMD_PLACE:
        if (STRNCMP(last, "name", p - last) == 0)
          expand_what = EXP_SIGN_NAMES;
        else
          xp->xp_context = EXPAND_NOTHING;
        break;
      default:
        xp->xp_context = EXPAND_NOTHING;
    }
  }
}

<<<<<<< HEAD

=======
>>>>>>> 3c42b062
/// live_sub()
/// Open a window for future displaying of the live_sub mode.
/// 
/// Does not allow editing in the window. 
/// Returns when the window is closed.
///
/// @param sub the replacement word
/// @param lmatch the list containing our data
///
/// @returns  CR	      if the command is to be executed
///           Ctrl_C    if it is to be abandoned
///           K_IGNORE  if editing continues

int ex_window_live_sub(char_u* sub, klist_t(matchedline_T) *lmatch)
{
  int i;
  garray_T winsizes;
  char_u typestr[2];
  int save_restart_edit = restart_edit;
  int save_State = State;
  int save_exmode = exmode_active;
  int save_cmdmsg_rl = cmdmsg_rl;

  // Can't do this recursively.  Can't do it when typing a password. 
  if (cmdwin_type != 0
      || cmdline_star > 0
      ) {
    beep_flush();
    return K_IGNORE;
  }

  // Save current window sizes. 
  win_size_save(&winsizes);

  // Save the current window to restore it later 
  win_T* oldwin = curwin;

  // Don't execute autocommands while creating the window. 
  block_autocmds();
  // don't use a new tab page 
  cmdmod.tab = 0;

  // close last buffer used for ex_window_live_sub() 
  buf_T* oldbuf;
  if((oldbuf = buflist_findname_exp((char_u *)"[live_sub]"))!=NULL) {
    close_windows (oldbuf, FALSE);
    close_buffer (NULL, oldbuf, DOBUF_WIPE, FALSE);
  }

  // Create a window for the command-line buffer. 
  if (win_split((int)p_cwh, WSP_BOT) == FAIL) {
    beep_flush();
    unblock_autocmds();
    return K_IGNORE;
  }
  cmdwin_type = get_cmdline_type();

  // Create the command-line buffer empty. 
  (void)do_ecmd(0, NULL, NULL, NULL, ECMD_ONE, ECMD_HIDE, NULL);
  (void)setfname(curbuf, (char_u *)"[live_sub]", NULL, TRUE);
  set_option_value((char_u *)"bt", 0L, (char_u *)"nofile", OPT_LOCAL);
  set_option_value((char_u *)"swf", 0L, NULL, OPT_LOCAL);
  curbuf->b_p_ma = FALSE; // Not Modifiable
  curwin->w_p_fen = FALSE;
  curwin->w_p_rl = cmdmsg_rl;
  cmdmsg_rl = FALSE;
  RESET_BINDING(curwin);

  // Do execute autocommands for setting the filetype (load syntax). 
  unblock_autocmds();

  // Showing the prompt may have set need_wait_return, reset it. 
  need_wait_return = FALSE;

  // Reset 'textwidth' after setting 'filetype' (the Vim filetype plugin sets 'textwidth' to 78). 
  curbuf->b_p_tw = 0;

  // Initialize line and highliht variables 
  int line = 0;
  int src_id_highlight = 0;
  long match_size = strlen((char*)sub);
  
  // allocate a line sized for the window
  char *str = xmalloc((size_t )curwin->w_frame->fr_width);
  
  // Append the lines to our buffer
  kl_iter(matchedline_T, lmatch, current) {
    matchedline_T mat = (*current)->data;
    size_t line_size = sizeof(mat.line) + sizeof(long) + 5;

    // Reallocation if str not long enough
    if (line_size > curwin->w_frame->fr_width*sizeof(char))
      assert(xrealloc(str, line_size) != NULL);

    // Add the line number to the string
    // TODO : enhance the display of the line number 
    sprintf(str, "l.%ld > %s", mat.lnum, (char*)mat.line);
    ml_append(line++, (char_u *)str, (colnr_T)0, false);
    
    int prefix_size = strlen(str) - strlen((char*)mat.line);
    
    kl_iter(colnr_T, mat.start_col, col) {
      src_id_highlight = bufhl_add_hl(curbuf, 
                                      src_id_highlight,
                                      curbuf->handle,
                                      line,                                     // line in curbuf
                                      (*col)->data + prefix_size + 1,           // beginning of word
                                      (*col)->data + prefix_size + match_size); // end of word
    
    }
    
    // free of the saved line
    xfree(mat.line);
  }
  xfree(str);

  redraw_later(SOME_VALID);

  // No Ex mode here! 
  exmode_active = 0;

  State = NORMAL;
  setmouse();

  // Trigger CmdwinEnter autocommands. 
  typestr[0] = cmdwin_type;
  typestr[1] = NUL;
  apply_autocmds(EVENT_CMDWINENTER, typestr, typestr, FALSE, curbuf);
  if (restart_edit != 0)        // autocmd with ":startinsert" 
    stuffcharReadbuff(K_NOP);

  i = RedrawingDisabled;
  RedrawingDisabled = 0;

  // Restore the old window 
  win_enter(oldwin, FALSE);

  // Call the main loop until <CR> or CTRL-C is typed.
  cmdwin_result = 0;
  normal_enter(true, false);

  RedrawingDisabled = i;

  int save_KeyTyped = KeyTyped;

  // Trigger CmdwinLeave autocommands. 
  apply_autocmds(EVENT_CMDWINLEAVE, typestr, typestr, FALSE, curbuf);

  // Restore KeyTyped in case it is modified by autocommands 
  KeyTyped = save_KeyTyped;

  exmode_active = save_exmode;

  ga_clear(&winsizes);
  restart_edit = save_restart_edit;
  cmdmsg_rl = save_cmdmsg_rl;

  State = save_State;
  setmouse();

  return cmdwin_result;
}<|MERGE_RESOLUTION|>--- conflicted
+++ resolved
@@ -5874,10 +5874,6 @@
   }
 }
 
-<<<<<<< HEAD
-
-=======
->>>>>>> 3c42b062
 /// live_sub()
 /// Open a window for future displaying of the live_sub mode.
 /// 
