--- conflicted
+++ resolved
@@ -961,7 +961,6 @@
     *t = NUL;
     char *t_e = t;
     if (newcmd != NULL) {
-<<<<<<< HEAD
       t_e = xstpcpy(t_e, newcmd);
     }
     if (ins_prevcmd) {
@@ -969,15 +968,6 @@
     }
     char *p = t_e;
     t_e = xstpcpy(t_e, trailarg);
-=======
-      strcat(t, newcmd);
-    }
-    if (ins_prevcmd) {
-      strcat(t, prevcmd);
-    }
-    char *p = t + strlen(t);
-    strcat(t, trailarg);
->>>>>>> 5a863604
     xfree(newcmd);
     newcmd = t;
 
@@ -1029,15 +1019,9 @@
       xfree(newcmd);
     }
     newcmd = xmalloc(strlen(prevcmd) + 2 * strlen(p_shq) + 1);
-<<<<<<< HEAD
     char *newcmd_e = xstpcpy(newcmd, p_shq);
     newcmd_e = xstpcpy(newcmd_e, prevcmd);
     newcmd_e = xstpcpy(newcmd_e, p_shq);
-=======
-    STRCPY(newcmd, p_shq);
-    strcat(newcmd, prevcmd);
-    strcat(newcmd, p_shq);
->>>>>>> 5a863604
     free_newcmd = true;
   }
   if (addr_count == 0) {                // :!
