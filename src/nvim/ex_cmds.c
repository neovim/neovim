--- conflicted
+++ resolved
@@ -6134,29 +6134,16 @@
 
 
   switch (cmdl_progress) {
-<<<<<<< HEAD
     case LS_NO_WD: 
-      if (livebuf != NULL) {
+    /*  if (livebuf != NULL) {
         close_windows(livebuf, false);
         close_buffer(NULL, livebuf, DOBUF_WIPE, false);
         update_screen(0);
-      }
+      }*/
       break;
     case LS_ONE_WD: 
       if (EVENT_SUB == 1)
-=======
-    case LS_NO_SLASH:
-      break;
-    case LS_NO_WD:
-      if (EVENT_SLASH==2){
         do_cmdline_cmd(":u");
-      }
-      break;
-    case LS_ONE_WD: // live_sub will replace the arg by itself in order to display it until the user presses enter
-      if (EVENT_SLASH == 1) {
->>>>>>> 2dd62509
-        do_cmdline_cmd(":u");
-      }
       //The lengh of the new arg is lower than twice the length of the command
       arg = xcalloc(2 * STRLEN(eap->arg) + 1, sizeof(char_u));
 
@@ -6178,14 +6165,8 @@
       break;
 
     case LS_TWO_SLASH_ONE_WD: // live_sub will remove the arg
-<<<<<<< HEAD
       if (EVENT_SUB == 1) 
         do_cmdline_cmd(":u"); // we need to undo if we come from the LS_TWO_WD case
-=======
-      if (EVENT_SLASH == 1) {
-        do_cmdline_cmd(":u");
-      } // we need to undo if we come from the LS_TWO_WD case
->>>>>>> 2dd62509
       do_sub(eap);
       EVENT_SUB = 1;
       break;
@@ -6200,11 +6181,6 @@
       break;
   }
 
-<<<<<<< HEAD
-  if (LIVE_MODE == 0) {
-    EVENT_SUB = 0;
-    normal_enter(false, true);
-=======
   update_screen(0);
 
   if (livebuf != NULL) {
@@ -6214,8 +6190,7 @@
   redraw_later(SOME_VALID);
 
   if (!LIVE_MODE) {
-    EVENT_SLASH = 0;
+    EVENT_SUB = 0;
     normal_enter(false, false);
->>>>>>> 2dd62509
   }
 }