/*
 * ex_cmds.c: some functions for command line commands
 */

#include <assert.h>
#include <float.h>
#include <stdbool.h>
#include <string.h>
#include <stdlib.h>
#include <inttypes.h>

#include "nvim/vim.h"
#include "nvim/ascii.h"
#include "nvim/ex_cmds.h"
#include "nvim/buffer.h"
#include "nvim/charset.h"
#include "nvim/cursor.h"
#include "nvim/diff.h"
#include "nvim/digraph.h"
#include "nvim/edit.h"
#include "nvim/eval.h"
#include "nvim/ex_cmds2.h"
#include "nvim/ex_docmd.h"
#include "nvim/ex_eval.h"
#include "nvim/ex_getln.h"
#include "nvim/farsi.h"
#include "nvim/fileio.h"
#include "nvim/fold.h"
#include "nvim/getchar.h"
#include "nvim/indent.h"
#include "nvim/main.h"
#include "nvim/mark.h"
#include "nvim/mbyte.h"
#include "nvim/memline.h"
#include "nvim/message.h"
#include "nvim/misc1.h"
#include "nvim/garray.h"
#include "nvim/memory.h"
#include "nvim/move.h"
#include "nvim/mouse.h"
#include "nvim/normal.h"
#include "nvim/ops.h"
#include "nvim/option.h"
#include "nvim/os_unix.h"
#include "nvim/path.h"
#include "nvim/quickfix.h"
#include "nvim/regexp.h"
#include "nvim/screen.h"
#include "nvim/search.h"
#include "nvim/spell.h"
#include "nvim/strings.h"
#include "nvim/syntax.h"
#include "nvim/tag.h"
#include "nvim/ui.h"
#include "nvim/undo.h"
#include "nvim/window.h"
#include "nvim/os/os.h"
#include "nvim/os/shell.h"
#include "nvim/os/input.h"
#include "nvim/os/time.h"

//#include "nvim/buffer.c"
extern ArrayOf(String) buffer_get_lines(Buffer buffer,
                                 Integer start,
                                 Integer end,
                                 Boolean strict_indexing,
                                 Error *err);

extern Integer buffer_add_highlight(Buffer buffer,
                             Integer src_id,
                             String hl_group,
                             Integer line,
                             Integer col_start,
                             Integer col_end,
                             Error *err);
/*
 * Struct to hold the sign properties.
 */
typedef struct sign sign_T;


#ifdef INCLUDE_GENERATED_DECLARATIONS
# include "ex_cmds.c.generated.h"
#include "ex_cmds_defs.h"
#include "regexp_defs.h"
#include "pos.h"

#endif

/*
 * ":ascii" and "ga".
 */
void do_ascii(exarg_T *eap)
{
  int c;
  int cval;
  char buf1[20];
  char buf2[20];
  char_u buf3[7];
  int cc[MAX_MCO];
  int ci = 0;
  int len;
  const bool l_enc_utf8 = enc_utf8;

  if (l_enc_utf8)
    c = utfc_ptr2char(get_cursor_pos_ptr(), cc);
  else
    c = gchar_cursor();
  if (c == NUL) {
    MSG("NUL");
    return;
  }

  IObuff[0] = NUL;
  if (!has_mbyte || (enc_dbcs != 0 && c < 0x100) || c < 0x80) {
    if (c == NL)            /* NUL is stored as NL */
      c = NUL;
    if (c == CAR && get_fileformat(curbuf) == EOL_MAC)
      cval = NL;            /* NL is stored as CR */
    else
      cval = c;
    if (vim_isprintc_strict(c) && (c < ' '
                                   || c > '~'
                                   )) {
      transchar_nonprint(buf3, c);
      vim_snprintf(buf1, sizeof(buf1), "  <%s>", (char *)buf3);
    } else
      buf1[0] = NUL;
    if (c >= 0x80)
      vim_snprintf(buf2, sizeof(buf2), "  <M-%s>",
          (char *)transchar(c & 0x7f));
    else
      buf2[0] = NUL;
    vim_snprintf((char *)IObuff, IOSIZE,
        _("<%s>%s%s  %d,  Hex %02x,  Octal %03o"),
        transchar(c), buf1, buf2, cval, cval, cval);
    if (l_enc_utf8)
      c = cc[ci++];
    else
      c = 0;
  }

  /* Repeat for combining characters. */
  while (has_mbyte && (c >= 0x100 || (l_enc_utf8 && c >= 0x80))) {
    len = (int)STRLEN(IObuff);
    /* This assumes every multi-byte char is printable... */
    if (len > 0)
      IObuff[len++] = ' ';
    IObuff[len++] = '<';
    if (l_enc_utf8 && utf_iscomposing(c)
# ifdef USE_GUI
        && !gui.in_use
# endif
        )
      IObuff[len++] = ' ';       /* draw composing char on top of a space */
    len += (*mb_char2bytes)(c, IObuff + len);
    vim_snprintf((char *)IObuff + len, IOSIZE - len,
        c < 0x10000 ? _("> %d, Hex %04x, Octal %o")
        : _("> %d, Hex %08x, Octal %o"), c, c, c);
    if (ci == MAX_MCO)
      break;
    if (l_enc_utf8)
      c = cc[ci++];
    else
      c = 0;
  }

  msg(IObuff);
}

/*
 * ":left", ":center" and ":right": align text.
 */
void ex_align(exarg_T *eap)
{
  pos_T save_curpos;
  int len;
  int indent = 0;
  int new_indent;
  int has_tab;
  int width;

  if (curwin->w_p_rl) {
    /* switch left and right aligning */
    if (eap->cmdidx == CMD_right)
      eap->cmdidx = CMD_left;
    else if (eap->cmdidx == CMD_left)
      eap->cmdidx = CMD_right;
  }

  width = atoi((char *)eap->arg);
  save_curpos = curwin->w_cursor;
  if (eap->cmdidx == CMD_left) {    /* width is used for new indent */
    if (width >= 0)
      indent = width;
  } else {
    /*
     * if 'textwidth' set, use it
     * else if 'wrapmargin' set, use it
     * if invalid value, use 80
     */
    if (width <= 0)
      width = curbuf->b_p_tw;
    if (width == 0 && curbuf->b_p_wm > 0)
      width = curwin->w_width - curbuf->b_p_wm;
    if (width <= 0)
      width = 80;
  }

  if (u_save((linenr_T)(eap->line1 - 1), (linenr_T)(eap->line2 + 1)) == FAIL)
    return;

  for (curwin->w_cursor.lnum = eap->line1;
       curwin->w_cursor.lnum <= eap->line2; ++curwin->w_cursor.lnum) {
    if (eap->cmdidx == CMD_left)                /* left align */
      new_indent = indent;
    else {
      has_tab = FALSE;          /* avoid uninit warnings */
      len = linelen(eap->cmdidx == CMD_right ? &has_tab
          : NULL) - get_indent();

      if (len <= 0)                             /* skip blank lines */
        continue;

      if (eap->cmdidx == CMD_center)
        new_indent = (width - len) / 2;
      else {
        new_indent = width - len;               /* right align */

        /*
         * Make sure that embedded TABs don't make the text go too far
         * to the right.
         */
        if (has_tab)
          while (new_indent > 0) {
            (void)set_indent(new_indent, 0);
            if (linelen(NULL) <= width) {
              /*
               * Now try to move the line as much as possible to
               * the right.  Stop when it moves too far.
               */
              do
                (void)set_indent(++new_indent, 0);
              while (linelen(NULL) <= width);
              --new_indent;
              break;
            }
            --new_indent;
          }
      }
    }
    if (new_indent < 0)
      new_indent = 0;
    (void)set_indent(new_indent, 0);                    /* set indent */
  }
  changed_lines(eap->line1, 0, eap->line2 + 1, 0L);
  curwin->w_cursor = save_curpos;
  beginline(BL_WHITE | BL_FIX);
}

/*
 * Get the length of the current line, excluding trailing white space.
 */
static int linelen(int *has_tab)
{
  char_u  *line;
  char_u  *first;
  char_u  *last;
  int save;
  int len;

  /* find the first non-blank character */
  line = get_cursor_line_ptr();
  first = skipwhite(line);

  /* find the character after the last non-blank character */
  for (last = first + STRLEN(first);
       last > first && ascii_iswhite(last[-1]); --last)
    ;
  save = *last;
  *last = NUL;
  len = linetabsize(line);              /* get line length */
  if (has_tab != NULL)                  /* check for embedded TAB */
    *has_tab = (vim_strrchr(first, TAB) != NULL);
  *last = save;

  return len;
}

/* Buffer for two lines used during sorting.  They are allocated to
 * contain the longest line being sorted. */
static char_u   *sortbuf1;
static char_u   *sortbuf2;

static int sort_ic;       ///< ignore case
static int sort_nr;       ///< sort on number
static int sort_rx;       ///< sort on regex instead of skipping it
static int sort_flt;      ///< sort on floating number

static int sort_abort;    ///< flag to indicate if sorting has been interrupted

/// Struct to store info to be sorted.
typedef struct {
  linenr_T lnum;          ///< line number
  long start_col_nr;      ///< starting column number or number
  long end_col_nr;        ///< ending column number
  union {
    struct {
      long start_col_nr;  ///< starting column number
      long end_col_nr;    ///< ending column number
    } line;
    long value;           ///< value if sorting by integer
    float_T value_flt;    ///< value if sorting by float
  } st_u;
} sorti_T;


static int sort_compare(const void *s1, const void *s2)
{
  sorti_T l1 = *(sorti_T *)s1;
  sorti_T l2 = *(sorti_T *)s2;
  int result = 0;

  /* If the user interrupts, there's no way to stop qsort() immediately, but
   * if we return 0 every time, qsort will assume it's done sorting and
   * exit. */
  if (sort_abort)
    return 0;
  fast_breakcheck();
  if (got_int)
    sort_abort = TRUE;

  // When sorting numbers "start_col_nr" is the number, not the column
  // number.
  if (sort_nr) {
    result = l1.st_u.value == l2.st_u.value
             ? 0 : l1.st_u.value > l2.st_u.value
             ? 1 : -1;
  } else if (sort_flt) {
    result = l1.st_u.value_flt == l2.st_u.value_flt
             ? 0 : l1.st_u.value_flt > l2.st_u.value_flt
             ? 1 : -1;
  } else {
    // We need to copy one line into "sortbuf1", because there is no
    // guarantee that the first pointer becomes invalid when obtaining the
    // second one.
    STRNCPY(sortbuf1, ml_get(l1.lnum) + l1.st_u.line.start_col_nr,
            l1.st_u.line.end_col_nr - l1.st_u.line.start_col_nr + 1);
    sortbuf1[l1.st_u.line.end_col_nr - l1.st_u.line.start_col_nr] = 0;
    STRNCPY(sortbuf2, ml_get(l2.lnum) + l2.st_u.line.start_col_nr,
            l2.st_u.line.end_col_nr - l2.st_u.line.start_col_nr + 1);
    sortbuf2[l2.st_u.line.end_col_nr - l2.st_u.line.start_col_nr] = 0;

    result = sort_ic ? STRICMP(sortbuf1, sortbuf2)
             : STRCMP(sortbuf1, sortbuf2);
  }

  /* If two lines have the same value, preserve the original line order. */
  if (result == 0)
    return (int)(l1.lnum - l2.lnum);
  return result;
}

// ":sort".
void ex_sort(exarg_T *eap)
{
  regmatch_T regmatch;
  int len;
  linenr_T lnum;
  long maxlen = 0;
  size_t count = (size_t)(eap->line2 - eap->line1 + 1);
  size_t i;
  char_u      *p;
  char_u      *s;
  char_u      *s2;
  char_u c;                             // temporary character storage
  bool unique = false;
  long deleted;
  colnr_T start_col;
  colnr_T end_col;
  int sort_what = 0;

  // Sorting one line is really quick!
  if (count <= 1) {
    return;
  }

  if (u_save((linenr_T)(eap->line1 - 1), (linenr_T)(eap->line2 + 1)) == FAIL) {
    return;
  }
  sortbuf1 = NULL;
  sortbuf2 = NULL;
  regmatch.regprog = NULL;
  sorti_T *nrs = xmalloc(count * sizeof(sorti_T));

  sort_abort = sort_ic = sort_rx = sort_nr = sort_flt = 0;
  size_t format_found = 0;

  for (p = eap->arg; *p != NUL; ++p) {
    if (ascii_iswhite(*p)) {
    } else if (*p == 'i') {
      sort_ic = true;
    } else if (*p == 'r') {
      sort_rx = true;
    } else if (*p == 'n') {
      sort_nr = 1;
      format_found++;
    } else if (*p == 'f') {
      sort_flt = 1;
      format_found++;
    } else if (*p == 'b') {
      sort_what = STR2NR_BIN + STR2NR_FORCE;
      format_found++;
    } else if (*p == 'o') {
      sort_what = STR2NR_OCT + STR2NR_FORCE;
      format_found++;
    } else if (*p == 'x') {
      sort_what = STR2NR_HEX + STR2NR_FORCE;
      format_found++;
    } else if (*p == 'u') {
      unique = true;
    } else if (*p == '"') {
      // comment start
      break;
    } else if (check_nextcmd(p) != NULL) {
      eap->nextcmd = check_nextcmd(p);
      break;
    } else if (!ASCII_ISALPHA(*p) && regmatch.regprog == NULL) {
      s = skip_regexp(p + 1, *p, true, NULL);
      if (*s != *p) {
        EMSG(_(e_invalpat));
        goto sortend;
      }
      *s = NUL;
      // Use last search pattern if sort pattern is empty.
      if (s == p + 1) {
        if (last_search_pat() == NULL) {
          EMSG(_(e_noprevre));
          goto sortend;
        }
        regmatch.regprog = vim_regcomp(last_search_pat(), RE_MAGIC);
      } else {
        regmatch.regprog = vim_regcomp(p + 1, RE_MAGIC);
      }
      if (regmatch.regprog == NULL) {
        goto sortend;
      }
      p = s;                    // continue after the regexp
      regmatch.rm_ic = p_ic;
    } else {
      EMSG2(_(e_invarg2), p);
      goto sortend;
    }
  }

  // Can only have one of 'n', 'b', 'o' and 'x'.
  if (format_found > 1) {
    EMSG(_(e_invarg));
    goto sortend;
  }

  // From here on "sort_nr" is used as a flag for any integer number
  // sorting.
  sort_nr += sort_what;

  // Make an array with all line numbers.  This avoids having to copy all
  // the lines into allocated memory.
  // When sorting on strings "start_col_nr" is the offset in the line, for
  // numbers sorting it's the number to sort on.  This means the pattern
  // matching and number conversion only has to be done once per line.
  // Also get the longest line length for allocating "sortbuf".
  for (lnum = eap->line1; lnum <= eap->line2; ++lnum) {
    s = ml_get(lnum);
    len = (int)STRLEN(s);
    if (maxlen < len) {
      maxlen = len;
    }

    start_col = 0;
    end_col = len;
    if (regmatch.regprog != NULL && vim_regexec(&regmatch, s, 0)) {
      if (sort_rx) {
        start_col = (colnr_T)(regmatch.startp[0] - s);
        end_col = (colnr_T)(regmatch.endp[0] - s);
      } else {
        start_col = (colnr_T)(regmatch.endp[0] - s);
      }
    } else if (regmatch.regprog != NULL) {
      end_col = 0;
    }

    if (sort_nr || sort_flt) {
      // Make sure vim_str2nr doesn't read any digits past the end
      // of the match, by temporarily terminating the string there
      s2 = s + end_col;
      c = *s2;
      *s2 = NUL;
      // Sorting on number: Store the number itself.
      p = s + start_col;
      if (sort_nr) {
        if (sort_what & STR2NR_HEX) {
          s = skiptohex(p);
        } else if (sort_what & STR2NR_BIN) {
          s = (char_u *)skiptobin((char *)p);
        } else {
          s = skiptodigit(p);
        }
        if (s > p && s[-1] == '-') {
          s--;  // include preceding negative sign
        }
        if (*s == NUL) {
          // empty line should sort before any number
          nrs[lnum - eap->line1].st_u.value = -MAXLNUM;
        } else {
          vim_str2nr(s, NULL, NULL, sort_what,
                     &nrs[lnum - eap->line1].st_u.value, NULL, 0);
        }
      } else {
        s = skipwhite(p);
        if (*s == '+') {
          s = skipwhite(s + 1);
        }

        if (*s == NUL) {
          // empty line should sort before any number
          nrs[lnum - eap->line1].st_u.value_flt = -DBL_MAX;
        } else {
          nrs[lnum - eap->line1].st_u.value_flt = strtod((char *)s, NULL);
        }
      }
      *s2 = c;
    } else {
      // Store the column to sort at.
      nrs[lnum - eap->line1].st_u.line.start_col_nr = start_col;
      nrs[lnum - eap->line1].st_u.line.end_col_nr = end_col;
    }

    nrs[lnum - eap->line1].lnum = lnum;

    if (regmatch.regprog != NULL)
      fast_breakcheck();
    if (got_int)
      goto sortend;
  }

  // Allocate a buffer that can hold the longest line.
  sortbuf1 = xmalloc(maxlen + 1);
  sortbuf2 = xmalloc(maxlen + 1);

  // Sort the array of line numbers.  Note: can't be interrupted!
  qsort((void *)nrs, count, sizeof(sorti_T), sort_compare);

  if (sort_abort)
    goto sortend;

  // Insert the lines in the sorted order below the last one.
  lnum = eap->line2;
  for (i = 0; i < count; ++i) {
    s = ml_get(nrs[eap->forceit ? count - i - 1 : i].lnum);
    if (!unique || i == 0
        || (sort_ic ? STRICMP(s, sortbuf1) : STRCMP(s, sortbuf1)) != 0) {
      // Copy the line into a buffer, it may become invalid in
      // ml_append(). And it's needed for "unique".
      STRCPY(sortbuf1, s);
      if (ml_append(lnum++, sortbuf1, (colnr_T)0, false) == FAIL) {
        break;
      }
    }
    fast_breakcheck();
    if (got_int)
      goto sortend;
  }

  // delete the original lines if appending worked
  if (i == count) {
    for (i = 0; i < count; ++i) {
      ml_delete(eap->line1, false);
    }
  } else {
    count = 0;
  }

  // Adjust marks for deleted (or added) lines and prepare for displaying.
  deleted = (long)(count - (lnum - eap->line2));
  if (deleted > 0) {
    mark_adjust(eap->line2 - deleted, eap->line2, (long)MAXLNUM, -deleted);
  } else if (deleted < 0) {
    mark_adjust(eap->line2, MAXLNUM, -deleted, 0L);
  }
  changed_lines(eap->line1, 0, eap->line2 + 1, -deleted);

  curwin->w_cursor.lnum = eap->line1;
  beginline(BL_WHITE | BL_FIX);

sortend:
  xfree(nrs);
  xfree(sortbuf1);
  xfree(sortbuf2);
  vim_regfree(regmatch.regprog);
  if (got_int) {
    EMSG(_(e_interr));
  }
}

/*
 * ":retab".
 */
void ex_retab(exarg_T *eap)
{
  linenr_T lnum;
  int got_tab = FALSE;
  long num_spaces = 0;
  long num_tabs;
  long len;
  long col;
  long vcol;
  long start_col = 0;                   /* For start of white-space string */
  long start_vcol = 0;                  /* For start of white-space string */
  int temp;
  long old_len;
  char_u      *ptr;
  char_u      *new_line = (char_u *)1;      /* init to non-NULL */
  int did_undo;                         /* called u_save for current line */
  int new_ts;
  int save_list;
  linenr_T first_line = 0;              /* first changed line */
  linenr_T last_line = 0;               /* last changed line */

  save_list = curwin->w_p_list;
  curwin->w_p_list = 0;             /* don't want list mode here */

  new_ts = getdigits_int(&(eap->arg));
  if (new_ts < 0) {
    EMSG(_(e_positive));
    return;
  }
  if (new_ts == 0)
    new_ts = curbuf->b_p_ts;
  for (lnum = eap->line1; !got_int && lnum <= eap->line2; ++lnum) {
    ptr = ml_get(lnum);
    col = 0;
    vcol = 0;
    did_undo = FALSE;
    for (;; ) {
      if (ascii_iswhite(ptr[col])) {
        if (!got_tab && num_spaces == 0) {
          /* First consecutive white-space */
          start_vcol = vcol;
          start_col = col;
        }
        if (ptr[col] == ' ')
          num_spaces++;
        else
          got_tab = TRUE;
      } else {
        if (got_tab || (eap->forceit && num_spaces > 1)) {
          /* Retabulate this string of white-space */

          /* len is virtual length of white string */
          len = num_spaces = vcol - start_vcol;
          num_tabs = 0;
          if (!curbuf->b_p_et) {
            temp = new_ts - (start_vcol % new_ts);
            if (num_spaces >= temp) {
              num_spaces -= temp;
              num_tabs++;
            }
            num_tabs += num_spaces / new_ts;
            num_spaces -= (num_spaces / new_ts) * new_ts;
          }
          if (curbuf->b_p_et || got_tab
              || (num_spaces + num_tabs < len)) {
            if (did_undo == false) {
              did_undo = true;
              if (u_save((linenr_T)(lnum - 1),
                         (linenr_T)(lnum + 1)) == FAIL) {
                new_line = NULL;  // flag out-of-memory
                break;
              }
            }

            /* len is actual number of white characters used */
            len = num_spaces + num_tabs;
            old_len = (long)STRLEN(ptr);
            new_line = xmalloc(old_len - col + start_col + len + 1);

            if (start_col > 0)
              memmove(new_line, ptr, (size_t)start_col);
            memmove(new_line + start_col + len,
                ptr + col, (size_t)(old_len - col + 1));
            ptr = new_line + start_col;
            for (col = 0; col < len; col++)
              ptr[col] = (col < num_tabs) ? '\t' : ' ';
            ml_replace(lnum, new_line, FALSE);
            if (first_line == 0)
              first_line = lnum;
            last_line = lnum;
            ptr = new_line;
            col = start_col + len;
          }
        }
        got_tab = FALSE;
        num_spaces = 0;
      }
      if (ptr[col] == NUL)
        break;
      vcol += chartabsize(ptr + col, (colnr_T)vcol);
      if (has_mbyte)
        col += (*mb_ptr2len)(ptr + col);
      else
        ++col;
    }
    if (new_line == NULL)                   /* out of memory */
      break;
    line_breakcheck();
  }
  if (got_int)
    EMSG(_(e_interr));

  if (curbuf->b_p_ts != new_ts)
    redraw_curbuf_later(NOT_VALID);
  if (first_line != 0)
    changed_lines(first_line, 0, last_line + 1, 0L);

  curwin->w_p_list = save_list;         /* restore 'list' */

  curbuf->b_p_ts = new_ts;
  coladvance(curwin->w_curswant);

  u_clearline();
}

/*
 * :move command - move lines line1-line2 to line dest
 *
 * return FAIL for failure, OK otherwise
 */
int do_move(linenr_T line1, linenr_T line2, linenr_T dest)
{
  char_u      *str;
  linenr_T l;
  linenr_T extra;      // Num lines added before line1
  linenr_T num_lines;  // Num lines moved
  linenr_T last_line;  // Last line in file after adding new text

  // Moving lines seems to corrupt the folds, delete folding info now
  // and recreate it when finished.  Don't do this for manual folding, it
  // would delete all folds.
  bool isFolded = hasAnyFolding(curwin) && !foldmethodIsManual(curwin);
  if (isFolded) {
    deleteFoldRecurse(&curwin->w_folds);
  }

  if (dest >= line1 && dest < line2) {
    EMSG(_("E134: Move lines into themselves"));
    return FAIL;
  }

  num_lines = line2 - line1 + 1;

  /*
   * First we copy the old text to its new location -- webb
   * Also copy the flag that ":global" command uses.
   */
  if (u_save(dest, dest + 1) == FAIL)
    return FAIL;
  for (extra = 0, l = line1; l <= line2; l++) {
    str = vim_strsave(ml_get(l + extra));
    ml_append(dest + l - line1, str, (colnr_T)0, FALSE);
    xfree(str);
    if (dest < line1)
      extra++;
  }

  /*
   * Now we must be careful adjusting our marks so that we don't overlap our
   * mark_adjust() calls.
   *
   * We adjust the marks within the old text so that they refer to the
   * last lines of the file (temporarily), because we know no other marks
   * will be set there since these line numbers did not exist until we added
   * our new lines.
   *
   * Then we adjust the marks on lines between the old and new text positions
   * (either forwards or backwards).
   *
   * And Finally we adjust the marks we put at the end of the file back to
   * their final destination at the new text position -- webb
   */
  last_line = curbuf->b_ml.ml_line_count;
  mark_adjust(line1, line2, last_line - line2, 0L);
  changed_lines(last_line - num_lines + 1, 0, last_line + 1, num_lines);
  if (dest >= line2) {
    mark_adjust(line2 + 1, dest, -num_lines, 0L);
    curbuf->b_op_start.lnum = dest - num_lines + 1;
    curbuf->b_op_end.lnum = dest;
  } else {
    mark_adjust(dest + 1, line1 - 1, num_lines, 0L);
    curbuf->b_op_start.lnum = dest + 1;
    curbuf->b_op_end.lnum = dest + num_lines;
  }
  curbuf->b_op_start.col = curbuf->b_op_end.col = 0;
  mark_adjust(last_line - num_lines + 1, last_line,
      -(last_line - dest - extra), 0L);
  changed_lines(last_line - num_lines + 1, 0, last_line + 1, -extra);

  /*
   * Now we delete the original text -- webb
   */
  if (u_save(line1 + extra - 1, line2 + extra + 1) == FAIL)
    return FAIL;

  for (l = line1; l <= line2; l++)
    ml_delete(line1 + extra, TRUE);

  if (!global_busy && num_lines > p_report) {
    if (num_lines == 1)
      MSG(_("1 line moved"));
    else
      smsg(_("%" PRId64 " lines moved"), (int64_t)num_lines);
  }

  /*
   * Leave the cursor on the last of the moved lines.
   */
  if (dest >= line1)
    curwin->w_cursor.lnum = dest;
  else
    curwin->w_cursor.lnum = dest + (line2 - line1) + 1;

  if (line1 < dest) {
    dest += num_lines + 1;
    last_line = curbuf->b_ml.ml_line_count;
    if (dest > last_line + 1)
      dest = last_line + 1;
    changed_lines(line1, 0, dest, 0L);
  } else {
    changed_lines(dest + 1, 0, line1 + num_lines, 0L);
  }

  // recreate folds
  if (isFolded) {
    foldUpdateAll(curwin);
  }

  return OK;
}

/*
 * ":copy"
 */
void ex_copy(linenr_T line1, linenr_T line2, linenr_T n)
{
  linenr_T count;
  char_u      *p;

  count = line2 - line1 + 1;
  curbuf->b_op_start.lnum = n + 1;
  curbuf->b_op_end.lnum = n + count;
  curbuf->b_op_start.col = curbuf->b_op_end.col = 0;

  /*
   * there are three situations:
   * 1. destination is above line1
   * 2. destination is between line1 and line2
   * 3. destination is below line2
   *
   * n = destination (when starting)
   * curwin->w_cursor.lnum = destination (while copying)
   * line1 = start of source (while copying)
   * line2 = end of source (while copying)
   */
  if (u_save(n, n + 1) == FAIL)
    return;

  curwin->w_cursor.lnum = n;
  while (line1 <= line2) {
    /* need to use vim_strsave() because the line will be unlocked within
     * ml_append() */
    p = vim_strsave(ml_get(line1));
    ml_append(curwin->w_cursor.lnum, p, (colnr_T)0, FALSE);
    xfree(p);

    /* situation 2: skip already copied lines */
    if (line1 == n)
      line1 = curwin->w_cursor.lnum;
    ++line1;
    if (curwin->w_cursor.lnum < line1)
      ++line1;
    if (curwin->w_cursor.lnum < line2)
      ++line2;
    ++curwin->w_cursor.lnum;
  }

  appended_lines_mark(n, count);

  msgmore((long)count);
}

static char_u   *prevcmd = NULL;        /* the previous command */

#if defined(EXITFREE)
void free_prev_shellcmd(void)
{
  xfree(prevcmd);
}

#endif

/*
 * Handle the ":!cmd" command.	Also for ":r !cmd" and ":w !cmd"
 * Bangs in the argument are replaced with the previously entered command.
 * Remember the argument.
 */
void do_bang(int addr_count, exarg_T *eap, int forceit, int do_in, int do_out)
{
  char_u              *arg = eap->arg;          /* command */
  linenr_T line1 = eap->line1;                  /* start of range */
  linenr_T line2 = eap->line2;                  /* end of range */
  char_u              *newcmd = NULL;           /* the new command */
  int free_newcmd = FALSE;                      /* need to free() newcmd */
  int ins_prevcmd;
  char_u              *t;
  char_u              *p;
  char_u              *trailarg;
  int len;
  int scroll_save = msg_scroll;

  /*
   * Disallow shell commands in restricted mode (-Z)
   * Disallow shell commands from .exrc and .vimrc in current directory for
   * security reasons.
   */
  if (check_restricted() || check_secure())
    return;

  if (addr_count == 0) {                /* :! */
    msg_scroll = FALSE;             /* don't scroll here */
    autowrite_all();
    msg_scroll = scroll_save;
  }

  /*
   * Try to find an embedded bang, like in :!<cmd> ! [args]
   * (:!! is indicated by the 'forceit' variable)
   */
  ins_prevcmd = forceit;
  trailarg = arg;
  do {
    len = (int)STRLEN(trailarg) + 1;
    if (newcmd != NULL)
      len += (int)STRLEN(newcmd);
    if (ins_prevcmd) {
      if (prevcmd == NULL) {
        EMSG(_(e_noprev));
        xfree(newcmd);
        return;
      }
      len += (int)STRLEN(prevcmd);
    }
    t = xmalloc(len);
    *t = NUL;
    if (newcmd != NULL)
      STRCAT(t, newcmd);
    if (ins_prevcmd)
      STRCAT(t, prevcmd);
    p = t + STRLEN(t);
    STRCAT(t, trailarg);
    xfree(newcmd);
    newcmd = t;

    /*
     * Scan the rest of the argument for '!', which is replaced by the
     * previous command.  "\!" is replaced by "!" (this is vi compatible).
     */
    trailarg = NULL;
    while (*p) {
      if (*p == '!') {
        if (p > newcmd && p[-1] == '\\')
          STRMOVE(p - 1, p);
        else {
          trailarg = p;
          *trailarg++ = NUL;
          ins_prevcmd = TRUE;
          break;
        }
      }
      ++p;
    }
  } while (trailarg != NULL);

  xfree(prevcmd);
  prevcmd = newcmd;

  if (bangredo) { /* put cmd in redo buffer for ! command */
    /* If % or # appears in the command, it must have been escaped.
     * Reescape them, so that redoing them does not substitute them by the
     * buffername. */
    char_u *cmd = vim_strsave_escaped(prevcmd, (char_u *)"%#");

    AppendToRedobuffLit(cmd, -1);
    xfree(cmd);
    AppendToRedobuff((char_u *)"\n");
    bangredo = FALSE;
  }
  /*
   * Add quotes around the command, for shells that need them.
   */
  if (*p_shq != NUL) {
    newcmd = xmalloc(STRLEN(prevcmd) + 2 * STRLEN(p_shq) + 1);
    STRCPY(newcmd, p_shq);
    STRCAT(newcmd, prevcmd);
    STRCAT(newcmd, p_shq);
    free_newcmd = TRUE;
  }
  if (addr_count == 0) {                /* :! */
    /* echo the command */
    msg_start();
    msg_putchar(':');
    msg_putchar('!');
    msg_outtrans(newcmd);
    msg_clr_eos();
    ui_cursor_goto(msg_row, msg_col);

    do_shell(newcmd, 0);
  } else {                            /* :range! */
    /* Careful: This may recursively call do_bang() again! (because of
     * autocommands) */
    do_filter(line1, line2, eap, newcmd, do_in, do_out);
    apply_autocmds(EVENT_SHELLFILTERPOST, NULL, NULL, FALSE, curbuf);
  }
  if (free_newcmd)
    xfree(newcmd);
}

// do_filter: filter lines through a command given by the user
//
// We mostly use temp files and the call_shell() routine here. This would
// normally be done using pipes on a Unix system, but this is more portable
// to non-Unix systems. The call_shell() routine needs to be able
// to deal with redirection somehow, and should handle things like looking
// at the PATH env. variable, and adding reasonable extensions to the
// command name given by the user. All reasonable versions of call_shell()
// do this.
// Alternatively, if on Unix and redirecting input or output, but not both,
// and the 'shelltemp' option isn't set, use pipes.
// We use input redirection if do_in is TRUE.
// We use output redirection if do_out is TRUE.
static void do_filter(
    linenr_T line1,
    linenr_T line2,
    exarg_T *eap,               /* for forced 'ff' and 'fenc' */
    char_u *cmd,
    int do_in,
    int do_out)
{
  char_u      *itmp = NULL;
  char_u      *otmp = NULL;
  linenr_T linecount;
  linenr_T read_linecount;
  pos_T cursor_save;
  char_u      *cmd_buf;
  buf_T       *old_curbuf = curbuf;
  int shell_flags = 0;

  if (*cmd == NUL)          /* no filter command */
    return;


  cursor_save = curwin->w_cursor;
  linecount = line2 - line1 + 1;
  curwin->w_cursor.lnum = line1;
  curwin->w_cursor.col = 0;
  changed_line_abv_curs();
  invalidate_botline();

  /*
   * When using temp files:
   * 1. * Form temp file names
   * 2. * Write the lines to a temp file
   * 3.   Run the filter command on the temp file
   * 4. * Read the output of the command into the buffer
   * 5. * Delete the original lines to be filtered
   * 6. * Remove the temp files
   *
   * When writing the input with a pipe or when catching the output with a
   * pipe only need to do 3.
   */

  if (do_out)
    shell_flags |= kShellOptDoOut;

  if (!do_in && do_out && !p_stmp) {
    // Use a pipe to fetch stdout of the command, do not use a temp file.
    shell_flags |= kShellOptRead;
    curwin->w_cursor.lnum = line2;
  } else if (do_in && !do_out && !p_stmp) {
    // Use a pipe to write stdin of the command, do not use a temp file.
    shell_flags |= kShellOptWrite;
    curbuf->b_op_start.lnum = line1;
    curbuf->b_op_end.lnum = line2;
  } else if (do_in && do_out && !p_stmp) {
    // Use a pipe to write stdin and fetch stdout of the command, do not
    // use a temp file.
    shell_flags |= kShellOptRead | kShellOptWrite;
    curbuf->b_op_start.lnum = line1;
    curbuf->b_op_end.lnum = line2;
    curwin->w_cursor.lnum = line2;
  } else if ((do_in && (itmp = vim_tempname()) == NULL)
      || (do_out && (otmp = vim_tempname()) == NULL)) {
    EMSG(_(e_notmp));
    goto filterend;
  }

  /*
   * The writing and reading of temp files will not be shown.
   * Vi also doesn't do this and the messages are not very informative.
   */
  ++no_wait_return;             /* don't call wait_return() while busy */
  if (itmp != NULL && buf_write(curbuf, itmp, NULL, line1, line2, eap,
          FALSE, FALSE, FALSE, TRUE) == FAIL) {
    msg_putchar('\n');                  /* keep message from buf_write() */
    --no_wait_return;
    if (!aborting())
      (void)EMSG2(_(e_notcreate), itmp);        /* will call wait_return */
    goto filterend;
  }
  if (curbuf != old_curbuf)
    goto filterend;

  if (!do_out)
    msg_putchar('\n');

  /* Create the shell command in allocated memory. */
  cmd_buf = make_filter_cmd(cmd, itmp, otmp);
  ui_cursor_goto((int)Rows - 1, 0);

  /*
   * When not redirecting the output the command can write anything to the
   * screen. If 'shellredir' is equal to ">", screen may be messed up by
   * stderr output of external command. Clear the screen later.
   * If do_in is FALSE, this could be something like ":r !cat", which may
   * also mess up the screen, clear it later.
   */
  if (!do_out || STRCMP(p_srr, ">") == 0 || !do_in)
    redraw_later_clear();

  if (do_out) {
    if (u_save((linenr_T)(line2), (linenr_T)(line2 + 1)) == FAIL) {
      xfree(cmd_buf);
      goto error;
    }
    redraw_curbuf_later(VALID);
  }
  read_linecount = curbuf->b_ml.ml_line_count;

  /*
   * When call_shell() fails wait_return() is called to give the user a
   * chance to read the error messages. Otherwise errors are ignored, so you
   * can see the error messages from the command that appear on stdout; use
   * 'u' to fix the text
   * Switch to cooked mode when not redirecting stdin, avoids that something
   * like ":r !cat" hangs.
   * Pass on the kShellDoOut flag when the output is being redirected.
   */
  if (call_shell(
        cmd_buf,
        kShellOptFilter | shell_flags,
        NULL
        )) {
    redraw_later_clear();
    wait_return(FALSE);
  }
  xfree(cmd_buf);

  did_check_timestamps = FALSE;
  need_check_timestamps = TRUE;

  /* When interrupting the shell command, it may still have produced some
   * useful output.  Reset got_int here, so that readfile() won't cancel
   * reading. */
  os_breakcheck();
  got_int = FALSE;

  if (do_out) {
    if (otmp != NULL) {
      if (readfile(otmp, NULL, line2, (linenr_T)0, (linenr_T)MAXLNUM,
              eap, READ_FILTER) == FAIL) {
        if (!aborting()) {
          msg_putchar('\n');
          EMSG2(_(e_notread), otmp);
        }
        goto error;
      }
      if (curbuf != old_curbuf)
        goto filterend;
    }

    read_linecount = curbuf->b_ml.ml_line_count - read_linecount;

    if (shell_flags & kShellOptRead) {
      curbuf->b_op_start.lnum = line2 + 1;
      curbuf->b_op_end.lnum = curwin->w_cursor.lnum;
      appended_lines_mark(line2, read_linecount);
    }

    if (do_in) {
      if (cmdmod.keepmarks || vim_strchr(p_cpo, CPO_REMMARK) == NULL) {
        if (read_linecount >= linecount)
          /* move all marks from old lines to new lines */
          mark_adjust(line1, line2, linecount, 0L);
        else {
          /* move marks from old lines to new lines, delete marks
           * that are in deleted lines */
          mark_adjust(line1, line1 + read_linecount - 1,
              linecount, 0L);
          mark_adjust(line1 + read_linecount, line2, MAXLNUM, 0L);
        }
      }

      /*
       * Put cursor on first filtered line for ":range!cmd".
       * Adjust '[ and '] (set by buf_write()).
       */
      curwin->w_cursor.lnum = line1;
      del_lines(linecount, TRUE);
      curbuf->b_op_start.lnum -= linecount;             /* adjust '[ */
      curbuf->b_op_end.lnum -= linecount;               /* adjust '] */
      write_lnum_adjust(-linecount);                    /* adjust last line
                                                           for next write */
      foldUpdate(curwin, curbuf->b_op_start.lnum, curbuf->b_op_end.lnum);
    } else {
      /*
       * Put cursor on last new line for ":r !cmd".
       */
      linecount = curbuf->b_op_end.lnum - curbuf->b_op_start.lnum + 1;
      curwin->w_cursor.lnum = curbuf->b_op_end.lnum;
    }

    beginline(BL_WHITE | BL_FIX);           /* cursor on first non-blank */
    --no_wait_return;

    if (linecount > p_report) {
      if (do_in) {
        vim_snprintf((char *)msg_buf, sizeof(msg_buf),
            _("%" PRId64 " lines filtered"), (int64_t)linecount);
        if (msg(msg_buf) && !msg_scroll)
          /* save message to display it after redraw */
          set_keep_msg(msg_buf, 0);
      } else
        msgmore((long)linecount);
    }
  } else {
error:
    /* put cursor back in same position for ":w !cmd" */
    curwin->w_cursor = cursor_save;
    --no_wait_return;
    wait_return(FALSE);
  }

filterend:

  if (curbuf != old_curbuf) {
    --no_wait_return;
    EMSG(_("E135: *Filter* Autocommands must not change current buffer"));
  }
  if (itmp != NULL)
    os_remove((char *)itmp);
  if (otmp != NULL)
    os_remove((char *)otmp);
  xfree(itmp);
  xfree(otmp);
}

/*
 * Call a shell to execute a command.
 * When "cmd" is NULL start an interactive shell.
 */
void 
do_shell (
    char_u *cmd,
    int flags              /* may be SHELL_DOOUT when output is redirected */
)
{
  int save_nwr;

  /*
   * Disallow shell commands in restricted mode (-Z)
   * Disallow shell commands from .exrc and .vimrc in current directory for
   * security reasons.
   */
  if (check_restricted() || check_secure()) {
    msg_end();
    return;
  }


  /*
   * For autocommands we want to get the output on the current screen, to
   * avoid having to type return below.
   */
  msg_putchar('\r');                    /* put cursor at start of line */
  msg_putchar('\n');                    /* may shift screen one line up */

  /* warning message before calling the shell */
  if (p_warn
      && !autocmd_busy
      && msg_silent == 0)
    FOR_ALL_BUFFERS(buf) {
      if (bufIsChanged(buf)) {
        MSG_PUTS(_("[No write since last change]\n"));
        break;
      }
    }

  // This ui_cursor_goto is required for when the '\n' resulted in a "delete line
  // 1" command to the terminal.
  ui_cursor_goto(msg_row, msg_col);
  (void)call_shell(cmd, flags, NULL);
  msg_didout = true;
  did_check_timestamps = false;
  need_check_timestamps = true;

  // put the message cursor at the end of the screen, avoids wait_return()
  // to overwrite the text that the external command showed
  msg_row = Rows - 1;
  msg_col = 0;

  if (autocmd_busy) {
    if (msg_silent == 0)
      redraw_later_clear();
  } else {
    /*
     * For ":sh" there is no need to call wait_return(), just redraw.
     * Also for the Win32 GUI (the output is in a console window).
     * Otherwise there is probably text on the screen that the user wants
     * to read before redrawing, so call wait_return().
     */
    if (cmd == NULL
        ) {
      if (msg_silent == 0)
        redraw_later_clear();
      need_wait_return = FALSE;
    } else {
      /*
       * If we switch screens when starttermcap() is called, we really
       * want to wait for "hit return to continue".
       */
      save_nwr = no_wait_return;
      wait_return(msg_silent == 0);
      no_wait_return = save_nwr;
    }
  }

  /* display any error messages now */
  display_errors();

  apply_autocmds(EVENT_SHELLCMDPOST, NULL, NULL, FALSE, curbuf);
}

/// Create a shell command from a command string, input redirection file and
/// output redirection file.
///
/// @param cmd  Command to execute.
/// @param itmp NULL or the input file.
/// @param otmp NULL or the output file.
/// @returns an allocated string with the shell command.
char_u *make_filter_cmd(char_u *cmd, char_u *itmp, char_u *otmp)
{
  bool is_fish_shell =
#if defined(UNIX)
    STRNCMP(invocation_path_tail(p_sh, NULL), "fish", 4) == 0;
#else
    false;
#endif

  size_t len = STRLEN(cmd) + 1;  // At least enough space for cmd + NULL.

  len += is_fish_shell ?  sizeof("begin; ""; end") - 1
                       :  sizeof("("")") - 1;

  if (itmp != NULL) {
    len += STRLEN(itmp) + sizeof(" { "" < "" } ") - 1;
  }
  if (otmp != NULL) {
    len += STRLEN(otmp) + STRLEN(p_srr) + 2;  // two extra spaces ("  "),
  }
  char *const buf = xmalloc(len);

#if defined(UNIX)
  // Put delimiters around the command (for concatenated commands) when
  // redirecting input and/or output.
  if (itmp != NULL || otmp != NULL) {
    char *fmt = is_fish_shell ? "begin; %s; end"
                              :       "(%s)";
    vim_snprintf(buf, len, fmt, (char *)cmd);
  } else {
    strncpy(buf, (char *) cmd, len);
  }

  if (itmp != NULL) {
    strncat(buf, " < ", len);
    strncat(buf, (char *) itmp, len);
  }
#else
  // For shells that don't understand braces around commands, at least allow
  // the use of commands in a pipe.
  strncpy(buf, cmd, len);
  if (itmp != NULL) {
    char_u  *p;

    // If there is a pipe, we have to put the '<' in front of it.
    // Don't do this when 'shellquote' is not empty, otherwise the
    // redirection would be inside the quotes.
    if (*p_shq == NUL) {
      p = strchr(buf, '|');
      if (p != NULL) {
        *p = NUL;
      }
    }
    strncat(buf, " < ", len);
    strncat(buf, (char *) itmp, len);
    if (*p_shq == NUL) {
      p = strchr(cmd, '|');
      if (p != NULL) {
        strncat(buf, " ", len);  // Insert a space before the '|' for DOS
        strncat(buf, p, len);
      }
    }
  }
#endif
  if (otmp != NULL) {
    append_redir(buf, len, (char *) p_srr, (char *) otmp);
  }
  return (char_u *) buf;
}

/// Append output redirection for the given file to the end of the buffer
///
/// @param[out]  buf  Buffer to append to.
/// @param[in]  buflen  Buffer length.
/// @param[in]  opt  Separator or format string to append: will append
///                  `printf(' ' . opt, fname)` if `%s` is found in `opt` or
///                  a space, opt, a space and then fname if `%s` is not found
///                  there.
/// @param[in]  fname  File name to append.
void append_redir(char *const buf, const size_t buflen,
                  const char *const opt, const char *const fname)
{
  char *const end = buf + strlen(buf);
  // find "%s"
  const char *p = opt;
  for (; (p = strchr(p, '%')) != NULL; p++) {
    if (p[1] == 's') {  // found %s
      break;
    } else if (p[1] == '%') {  // skip %%
      p++;
    }
  }
  if (p != NULL) {
    *end = ' ';  // not really needed? Not with sh, ksh or bash
    vim_snprintf(end + 1, (size_t) (buflen - (end + 1 - buf)), opt, fname);
  } else {
    vim_snprintf(end, (size_t) (buflen - (end - buf)), " %s %s", opt, fname);
  }
}

void print_line_no_prefix(linenr_T lnum, int use_number, int list)
{
  char_u numbuf[30];

  if (curwin->w_p_nu || use_number) {
    vim_snprintf((char *)numbuf, sizeof(numbuf),
        "%*ld ", number_width(curwin), (long)lnum);
    msg_puts_attr(numbuf, hl_attr(HLF_N));      /* Highlight line nrs */
  }
  msg_prt_line(ml_get(lnum), list);
}

/*
 * Print a text line.  Also in silent mode ("ex -s").
 */
void print_line(linenr_T lnum, int use_number, int list)
{
  int save_silent = silent_mode;

  msg_start();
  silent_mode = FALSE;
  info_message = TRUE;          /* use mch_msg(), not mch_errmsg() */
  print_line_no_prefix(lnum, use_number, list);
  if (save_silent) {
    msg_putchar('\n');
    ui_flush();
    silent_mode = save_silent;
  }
  info_message = FALSE;
}

int rename_buffer(char_u *new_fname)
{
  char_u      *fname, *sfname, *xfname;
  buf_T       *buf;

  buf = curbuf;
  apply_autocmds(EVENT_BUFFILEPRE, NULL, NULL, FALSE, curbuf);
  /* buffer changed, don't change name now */
  if (buf != curbuf)
    return FAIL;
  if (aborting())           /* autocmds may abort script processing */
    return FAIL;
  /*
   * The name of the current buffer will be changed.
   * A new (unlisted) buffer entry needs to be made to hold the old file
   * name, which will become the alternate file name.
   * But don't set the alternate file name if the buffer didn't have a
   * name.
   */
  fname = curbuf->b_ffname;
  sfname = curbuf->b_sfname;
  xfname = curbuf->b_fname;
  curbuf->b_ffname = NULL;
  curbuf->b_sfname = NULL;
  if (setfname(curbuf, new_fname, NULL, TRUE) == FAIL) {
    curbuf->b_ffname = fname;
    curbuf->b_sfname = sfname;
    return FAIL;
  }
  curbuf->b_flags |= BF_NOTEDITED;
  if (xfname != NULL && *xfname != NUL) {
    buf = buflist_new(fname, xfname, curwin->w_cursor.lnum, 0);
    if (buf != NULL && !cmdmod.keepalt)
      curwin->w_alt_fnum = buf->b_fnum;
  }
  xfree(fname);
  xfree(sfname);
  apply_autocmds(EVENT_BUFFILEPOST, NULL, NULL, FALSE, curbuf);
  /* Change directories when the 'acd' option is set. */
  do_autochdir();
  return OK;
}

/*
 * ":file[!] [fname]".
 */
void ex_file(exarg_T *eap)
{
  /* ":0file" removes the file name.  Check for illegal uses ":3file",
   * "0file name", etc. */
  if (eap->addr_count > 0
      && (*eap->arg != NUL
          || eap->line2 > 0
          || eap->addr_count > 1)) {
    EMSG(_(e_invarg));
    return;
  }

  if (*eap->arg != NUL || eap->addr_count == 1) {
    if (rename_buffer(eap->arg) == FAIL)
      return;
  }

  if (!shortmess(SHM_FILEINFO)) {
    // print full file name if :cd used
    fileinfo(false, false, eap->forceit);
  }
}

/*
 * ":update".
 */
void ex_update(exarg_T *eap)
{
  if (curbufIsChanged())
    (void)do_write(eap);
}

/*
 * ":write" and ":saveas".
 */
void ex_write(exarg_T *eap)
{
  if (eap->usefilter)           /* input lines to shell command */
    do_bang(1, eap, FALSE, TRUE, FALSE);
  else
    (void)do_write(eap);
}

/*
 * write current buffer to file 'eap->arg'
 * if 'eap->append' is TRUE, append to the file
 *
 * if *eap->arg == NUL write to current file
 *
 * return FAIL for failure, OK otherwise
 */
int do_write(exarg_T *eap)
{
  int other;
  char_u      *fname = NULL;            /* init to shut up gcc */
  char_u      *ffname;
  int retval = FAIL;
  char_u      *free_fname = NULL;
  buf_T       *alt_buf = NULL;

  if (not_writing())            /* check 'write' option */
    return FAIL;

  ffname = eap->arg;
  if (*ffname == NUL) {
    if (eap->cmdidx == CMD_saveas) {
      EMSG(_(e_argreq));
      goto theend;
    }
    other = FALSE;
  } else {
    fname = ffname;
    free_fname = (char_u *)fix_fname((char *)ffname);
    /*
     * When out-of-memory, keep unexpanded file name, because we MUST be
     * able to write the file in this situation.
     */
    if (free_fname != NULL)
      ffname = free_fname;
    other = otherfile(ffname);
  }

  /*
   * If we have a new file, put its name in the list of alternate file names.
   */
  if (other) {
    if (vim_strchr(p_cpo, CPO_ALTWRITE) != NULL
        || eap->cmdidx == CMD_saveas)
      alt_buf = setaltfname(ffname, fname, (linenr_T)1);
    else
      alt_buf = buflist_findname(ffname);
    if (alt_buf != NULL && alt_buf->b_ml.ml_mfp != NULL) {
      /* Overwriting a file that is loaded in another buffer is not a
       * good idea. */
      EMSG(_(e_bufloaded));
      goto theend;
    }
  }

  // Writing to the current file is not allowed in readonly mode
  // and a file name is required.
  // "nofile" and "nowrite" buffers cannot be written implicitly either.
  if (!other && (bt_dontwrite_msg(curbuf)
                 || check_fname() == FAIL
                 || check_readonly(&eap->forceit, curbuf))) {
    goto theend;
  }

  if (!other) {
    ffname = curbuf->b_ffname;
    fname = curbuf->b_fname;
    /*
     * Not writing the whole file is only allowed with '!'.
     */
    if (       (eap->line1 != 1
                || eap->line2 != curbuf->b_ml.ml_line_count)
               && !eap->forceit
               && !eap->append
               && !p_wa) {
      if (p_confirm || cmdmod.confirm) {
        if (vim_dialog_yesno(VIM_QUESTION, NULL,
                (char_u *)_("Write partial file?"), 2) != VIM_YES)
          goto theend;
        eap->forceit = TRUE;
      } else {
        EMSG(_("E140: Use ! to write partial buffer"));
        goto theend;
      }
    }
  }

  if (check_overwrite(eap, curbuf, fname, ffname, other) == OK) {
    if (eap->cmdidx == CMD_saveas && alt_buf != NULL) {
      buf_T       *was_curbuf = curbuf;

      apply_autocmds(EVENT_BUFFILEPRE, NULL, NULL, FALSE, curbuf);
      apply_autocmds(EVENT_BUFFILEPRE, NULL, NULL, FALSE, alt_buf);
      if (curbuf != was_curbuf || aborting()) {
        /* buffer changed, don't change name now */
        retval = FAIL;
        goto theend;
      }
      /* Exchange the file names for the current and the alternate
       * buffer.  This makes it look like we are now editing the buffer
       * under the new name.  Must be done before buf_write(), because
       * if there is no file name and 'cpo' contains 'F', it will set
       * the file name. */
      fname = alt_buf->b_fname;
      alt_buf->b_fname = curbuf->b_fname;
      curbuf->b_fname = fname;
      fname = alt_buf->b_ffname;
      alt_buf->b_ffname = curbuf->b_ffname;
      curbuf->b_ffname = fname;
      fname = alt_buf->b_sfname;
      alt_buf->b_sfname = curbuf->b_sfname;
      curbuf->b_sfname = fname;
      buf_name_changed(curbuf);
      apply_autocmds(EVENT_BUFFILEPOST, NULL, NULL, FALSE, curbuf);
      apply_autocmds(EVENT_BUFFILEPOST, NULL, NULL, FALSE, alt_buf);
      if (!alt_buf->b_p_bl) {
        alt_buf->b_p_bl = TRUE;
        apply_autocmds(EVENT_BUFADD, NULL, NULL, FALSE, alt_buf);
      }
      if (curbuf != was_curbuf || aborting()) {
        /* buffer changed, don't write the file */
        retval = FAIL;
        goto theend;
      }

      /* If 'filetype' was empty try detecting it now. */
      if (*curbuf->b_p_ft == NUL) {
        if (au_has_group((char_u *)"filetypedetect"))
          (void)do_doautocmd((char_u *)"filetypedetect BufRead",
              TRUE);
        do_modelines(0);
      }

      /* Autocommands may have changed buffer names, esp. when
       * 'autochdir' is set. */
      fname = curbuf->b_sfname;
    }

    retval = buf_write(curbuf, ffname, fname, eap->line1, eap->line2,
        eap, eap->append, eap->forceit, TRUE, FALSE);

    /* After ":saveas fname" reset 'readonly'. */
    if (eap->cmdidx == CMD_saveas) {
      if (retval == OK) {
        curbuf->b_p_ro = FALSE;
        redraw_tabline = TRUE;
      }
      /* Change directories when the 'acd' option is set. */
      do_autochdir();
    }
  }

theend:
  xfree(free_fname);
  return retval;
}

/*
 * Check if it is allowed to overwrite a file.  If b_flags has BF_NOTEDITED,
 * BF_NEW or BF_READERR, check for overwriting current file.
 * May set eap->forceit if a dialog says it's OK to overwrite.
 * Return OK if it's OK, FAIL if it is not.
 */
int 
check_overwrite (
    exarg_T *eap,
    buf_T *buf,
    char_u *fname,         /* file name to be used (can differ from
                               buf->ffname) */
    char_u *ffname,        /* full path version of fname */
    int other                  /* writing under other name */
)
{
  /*
   * write to other file or b_flags set or not writing the whole file:
   * overwriting only allowed with '!'
   */
  if (       (other
              || (buf->b_flags & BF_NOTEDITED)
              || ((buf->b_flags & BF_NEW)
                  && vim_strchr(p_cpo, CPO_OVERNEW) == NULL)
              || (buf->b_flags & BF_READERR))
             && !p_wa
             && !bt_nofile(buf)
             && os_file_exists(ffname)) {
    if (!eap->forceit && !eap->append) {
#ifdef UNIX
      // It is possible to open a directory on Unix.
      if (os_isdir(ffname)) {
        EMSG2(_(e_isadir2), ffname);
        return FAIL;
      }
#endif
      if (p_confirm || cmdmod.confirm) {
        char_u buff[DIALOG_MSG_SIZE];

        dialog_msg(buff, _("Overwrite existing file \"%s\"?"), fname);
        if (vim_dialog_yesno(VIM_QUESTION, NULL, buff, 2) != VIM_YES)
          return FAIL;
        eap->forceit = TRUE;
      } else {
        EMSG(_(e_exists));
        return FAIL;
      }
    }

    /* For ":w! filename" check that no swap file exists for "filename". */
    if (other && !emsg_silent) {
      char_u      *dir;
      char_u      *p;
      char_u      *swapname;

      /* We only try the first entry in 'directory', without checking if
       * it's writable.  If the "." directory is not writable the write
       * will probably fail anyway.
       * Use 'shortname' of the current buffer, since there is no buffer
       * for the written file. */
      if (*p_dir == NUL) {
        dir = xmalloc(5);
        STRCPY(dir, ".");
      } else {
        dir = xmalloc(MAXPATHL);
        p = p_dir;
        copy_option_part(&p, dir, MAXPATHL, ",");
      }
      swapname = makeswapname(fname, ffname, curbuf, dir);
      xfree(dir);
      if (os_file_exists(swapname)) {
        if (p_confirm || cmdmod.confirm) {
          char_u buff[DIALOG_MSG_SIZE];

          dialog_msg(buff,
              _("Swap file \"%s\" exists, overwrite anyway?"),
              swapname);
          if (vim_dialog_yesno(VIM_QUESTION, NULL, buff, 2)
              != VIM_YES) {
            xfree(swapname);
            return FAIL;
          }
          eap->forceit = TRUE;
        } else {
          EMSG2(_("E768: Swap file exists: %s (:silent! overrides)"),
              swapname);
          xfree(swapname);
          return FAIL;
        }
      }
      xfree(swapname);
    }
  }
  return OK;
}

/*
 * Handle ":wnext", ":wNext" and ":wprevious" commands.
 */
void ex_wnext(exarg_T *eap)
{
  int i;

  if (eap->cmd[1] == 'n')
    i = curwin->w_arg_idx + (int)eap->line2;
  else
    i = curwin->w_arg_idx - (int)eap->line2;
  eap->line1 = 1;
  eap->line2 = curbuf->b_ml.ml_line_count;
  if (do_write(eap) != FAIL)
    do_argfile(eap, i);
}

/*
 * ":wall", ":wqall" and ":xall": Write all changed files (and exit).
 */
void do_wqall(exarg_T *eap)
{
  int error = 0;
  int save_forceit = eap->forceit;

  if (eap->cmdidx == CMD_xall || eap->cmdidx == CMD_wqall)
    exiting = TRUE;

  FOR_ALL_BUFFERS(buf) {
    if (!bufIsChanged(buf)) {
      continue;
    }
    /*
     * Check if there is a reason the buffer cannot be written:
     * 1. if the 'write' option is set
     * 2. if there is no file name (even after browsing)
     * 3. if the 'readonly' is set (even after a dialog)
     * 4. if overwriting is allowed (even after a dialog)
     */
    if (not_writing()) {
      ++error;
      break;
    }
    if (buf->b_ffname == NULL) {
      EMSGN(_("E141: No file name for buffer %" PRId64), buf->b_fnum);
      ++error;
    } else if (check_readonly(&eap->forceit, buf)
               || check_overwrite(eap, buf, buf->b_fname, buf->b_ffname,
                   FALSE) == FAIL) {
      ++error;
    } else {
      if (buf_write_all(buf, eap->forceit) == FAIL)
        ++error;
      /* an autocommand may have deleted the buffer */
      if (!buf_valid(buf))
        buf = firstbuf;
    }
    eap->forceit = save_forceit;          /* check_overwrite() may set it */
  }
  if (exiting) {
    if (!error)
      getout(0);                /* exit Vim */
    not_exiting();
  }
}

/*
 * Check the 'write' option.
 * Return TRUE and give a message when it's not st.
 */
int not_writing(void)
{
  if (p_write)
    return FALSE;
  EMSG(_("E142: File not written: Writing is disabled by 'write' option"));
  return TRUE;
}

/*
 * Check if a buffer is read-only (either 'readonly' option is set or file is
 * read-only). Ask for overruling in a dialog. Return TRUE and give an error
 * message when the buffer is readonly.
 */
static int check_readonly(int *forceit, buf_T *buf)
{
  /* Handle a file being readonly when the 'readonly' option is set or when
   * the file exists and permissions are read-only. */
  if (!*forceit && (buf->b_p_ro
                    || (os_file_exists(buf->b_ffname)
                        && !os_file_is_writable((char *)buf->b_ffname)))) {
    if ((p_confirm || cmdmod.confirm) && buf->b_fname != NULL) {
      char_u buff[DIALOG_MSG_SIZE];

      if (buf->b_p_ro)
        dialog_msg(buff,
            _(
                "'readonly' option is set for \"%s\".\nDo you wish to write anyway?"),
            buf->b_fname);
      else
        dialog_msg(buff,
            _(
                "File permissions of \"%s\" are read-only.\nIt may still be possible to write it.\nDo you wish to try?"),
            buf->b_fname);

      if (vim_dialog_yesno(VIM_QUESTION, NULL, buff, 2) == VIM_YES) {
        /* Set forceit, to force the writing of a readonly file */
        *forceit = TRUE;
        return FALSE;
      } else
        return TRUE;
    } else if (buf->b_p_ro)
      EMSG(_(e_readonly));
    else
      EMSG2(_("E505: \"%s\" is read-only (add ! to override)"),
          buf->b_fname);
    return TRUE;
  }

  return FALSE;
}

/*
 * Try to abandon current file and edit a new or existing file.
 * 'fnum' is the number of the file, if zero use ffname/sfname.
 *
 * Return 1 for "normal" error, 2 for "not written" error, 0 for success
 * -1 for successfully opening another file.
 * 'lnum' is the line number for the cursor in the new file (if non-zero).
 */
int getfile(int fnum, char_u *ffname, char_u *sfname, int setpm, linenr_T lnum, int forceit)
{
  int other;
  int retval;
  char_u      *free_me = NULL;

  if (text_locked())
    return 1;
  if (curbuf_locked())
    return 1;

  if (fnum == 0) {
    /* make ffname full path, set sfname */
    fname_expand(curbuf, &ffname, &sfname);
    other = otherfile(ffname);
    free_me = ffname;                   /* has been allocated, free() later */
  } else
    other = (fnum != curbuf->b_fnum);

  if (other)
    ++no_wait_return;               /* don't wait for autowrite message */
  if (other && !forceit && curbuf->b_nwindows == 1 && !P_HID(curbuf)
      && curbufIsChanged() && autowrite(curbuf, forceit) == FAIL) {
    if (p_confirm && p_write)
      dialog_changed(curbuf, FALSE);
    if (curbufIsChanged()) {
      if (other)
        --no_wait_return;
      EMSG(_(e_nowrtmsg));
      retval = 2;       /* file has been changed */
      goto theend;
    }
  }
  if (other)
    --no_wait_return;
  if (setpm)
    setpcmark();
  if (!other) {
    if (lnum != 0)
      curwin->w_cursor.lnum = lnum;
    check_cursor_lnum();
    beginline(BL_SOL | BL_FIX);
    retval = 0;         /* it's in the same file */
  } else if (do_ecmd(fnum, ffname, sfname, NULL, lnum,
                 (P_HID(curbuf) ? ECMD_HIDE : 0) + (forceit ? ECMD_FORCEIT : 0),
                 curwin) == OK)
    retval = -1;        /* opened another file */
  else
    retval = 1;         /* error encountered */

theend:
  xfree(free_me);
  return retval;
}

/*
 * start editing a new file
 *
 *     fnum: file number; if zero use ffname/sfname
 *   ffname: the file name
 *		- full path if sfname used,
 *		- any file name if sfname is NULL
 *		- empty string to re-edit with the same file name (but may be
 *		    in a different directory)
 *		- NULL to start an empty buffer
 *   sfname: the short file name (or NULL)
 *	eap: contains the command to be executed after loading the file and
 *	     forced 'ff' and 'fenc'
 *  newlnum: if > 0: put cursor on this line number (if possible)
 *	     if ECMD_LASTL: use last position in loaded file
 *	     if ECMD_LAST: use last position in all files
 *	     if ECMD_ONE: use first line
 *    flags:
 *	   ECMD_HIDE: if TRUE don't free the current buffer
 *     ECMD_SET_HELP: set b_help flag of (new) buffer before opening file
 *	 ECMD_OLDBUF: use existing buffer if it exists
 *	ECMD_FORCEIT: ! used for Ex command
 *	 ECMD_ADDBUF: don't edit, just add to buffer list
 *   oldwin: Should be "curwin" when editing a new buffer in the current
 *	     window, NULL when splitting the window first.  When not NULL info
 *	     of the previous buffer for "oldwin" is stored.
 *
 * return FAIL for failure, OK otherwise
 */
int 
do_ecmd (
    int fnum,
    char_u *ffname,
    char_u *sfname,
    exarg_T *eap,                       /* can be NULL! */
    linenr_T newlnum,
    int flags,
    win_T *oldwin
)
{
  int other_file;                       /* TRUE if editing another file */
  int oldbuf;                           /* TRUE if using existing buffer */
  int auto_buf = FALSE;                 /* TRUE if autocommands brought us
                                           into the buffer unexpectedly */
  char_u      *new_name = NULL;
  int did_set_swapcommand = FALSE;
  buf_T       *buf;
  buf_T       *old_curbuf = curbuf;
  char_u      *free_fname = NULL;
  int retval = FAIL;
  long n;
  pos_T orig_pos;
  linenr_T topline = 0;
  int newcol = -1;
  int solcol = -1;
  pos_T       *pos;
  char_u      *command = NULL;
  int did_get_winopts = FALSE;
  int readfile_flags = 0;

  if (eap != NULL)
    command = eap->do_ecmd_cmd;

  if (fnum != 0) {
    if (fnum == curbuf->b_fnum)         /* file is already being edited */
      return OK;                        /* nothing to do */
    other_file = TRUE;
  } else {
    /* if no short name given, use ffname for short name */
    if (sfname == NULL)
      sfname = ffname;
#ifdef USE_FNAME_CASE
    if (sfname != NULL)
      path_fix_case(sfname);             // set correct case for sfname
#endif

    if ((flags & ECMD_ADDBUF) && (ffname == NULL || *ffname == NUL))
      goto theend;

    if (ffname == NULL)
      other_file = TRUE;
    /* there is no file name */
    else if (*ffname == NUL && curbuf->b_ffname == NULL)
      other_file = FALSE;
    else {
      if (*ffname == NUL) {                 /* re-edit with same file name */
        ffname = curbuf->b_ffname;
        sfname = curbuf->b_fname;
      }
      free_fname = (char_u *)fix_fname((char *)ffname);       /* may expand to full path name */
      if (free_fname != NULL)
        ffname = free_fname;
      other_file = otherfile(ffname);
    }
  }

  /*
   * if the file was changed we may not be allowed to abandon it
   * - if we are going to re-edit the same file
   * - or if we are the only window on this file and if ECMD_HIDE is FALSE
   */
  if (  ((!other_file && !(flags & ECMD_OLDBUF))
         || (curbuf->b_nwindows == 1
             && !(flags & (ECMD_HIDE | ECMD_ADDBUF))))
        && check_changed(curbuf, (p_awa ? CCGD_AW : 0)
            | (other_file ? 0 : CCGD_MULTWIN)
            | ((flags & ECMD_FORCEIT) ? CCGD_FORCEIT : 0)
            | (eap == NULL ? 0 : CCGD_EXCMD))) {
    if (fnum == 0 && other_file && ffname != NULL)
      (void)setaltfname(ffname, sfname, newlnum < 0 ? 0 : newlnum);
    goto theend;
  }

  /*
   * End Visual mode before switching to another buffer, so the text can be
   * copied into the GUI selection buffer.
   */
  reset_VIsual();

  if ((command != NULL || newlnum > (linenr_T)0)
      && *get_vim_var_str(VV_SWAPCOMMAND) == NUL) {
    // Set v:swapcommand for the SwapExists autocommands.
    const size_t len = (command != NULL) ? STRLEN(command) + 3 : 30;
    char *const p = xmalloc(len);
    if (command != NULL) {
      vim_snprintf(p, len, ":%s\r", command);
    } else {
      vim_snprintf(p, len, "%" PRId64 "G", (int64_t)newlnum);
    }
    set_vim_var_string(VV_SWAPCOMMAND, p, -1);
    did_set_swapcommand = TRUE;
    xfree(p);
  }

  /*
   * If we are starting to edit another file, open a (new) buffer.
   * Otherwise we re-use the current buffer.
   */
  if (other_file) {
    if (!(flags & ECMD_ADDBUF)) {
      if (!cmdmod.keepalt)
        curwin->w_alt_fnum = curbuf->b_fnum;
      if (oldwin != NULL)
        buflist_altfpos(oldwin);
    }

    if (fnum)
      buf = buflist_findnr(fnum);
    else {
      if (flags & ECMD_ADDBUF) {
        linenr_T tlnum = 1L;

        if (command != NULL) {
          tlnum = atol((char *)command);
          if (tlnum <= 0)
            tlnum = 1L;
        }
        (void)buflist_new(ffname, sfname, tlnum, BLN_LISTED);
        goto theend;
      }
      buf = buflist_new(ffname, sfname, 0L,
          BLN_CURBUF | ((flags & ECMD_SET_HELP) ? 0 : BLN_LISTED));
      // Autocmds may change curwin and curbuf.
      if (oldwin != NULL) {
        oldwin = curwin;
      }
      old_curbuf = curbuf;
    }
    if (buf == NULL)
      goto theend;
    if (buf->b_ml.ml_mfp == NULL) {             /* no memfile yet */
      oldbuf = FALSE;
    } else {                                  /* existing memfile */
      oldbuf = TRUE;
      (void)buf_check_timestamp(buf, FALSE);
      /* Check if autocommands made buffer invalid or changed the current
       * buffer. */
      if (!buf_valid(buf)
          || curbuf != old_curbuf
          )
        goto theend;
      if (aborting())               /* autocmds may abort script processing */
        goto theend;
    }

    /* May jump to last used line number for a loaded buffer or when asked
     * for explicitly */
    if ((oldbuf && newlnum == ECMD_LASTL) || newlnum == ECMD_LAST) {
      pos = buflist_findfpos(buf);
      newlnum = pos->lnum;
      solcol = pos->col;
    }

    /*
     * Make the (new) buffer the one used by the current window.
     * If the old buffer becomes unused, free it if ECMD_HIDE is FALSE.
     * If the current buffer was empty and has no file name, curbuf
     * is returned by buflist_new(), nothing to do here.
     */
    if (buf != curbuf) {
      /*
       * Be careful: The autocommands may delete any buffer and change
       * the current buffer.
       * - If the buffer we are going to edit is deleted, give up.
       * - If the current buffer is deleted, prefer to load the new
       *   buffer when loading a buffer is required.  This avoids
       *   loading another buffer which then must be closed again.
       * - If we ended up in the new buffer already, need to skip a few
       *	 things, set auto_buf.
       */
      if (buf->b_fname != NULL)
        new_name = vim_strsave(buf->b_fname);
      au_new_curbuf = buf;
      apply_autocmds(EVENT_BUFLEAVE, NULL, NULL, FALSE, curbuf);
      if (!buf_valid(buf)) {            /* new buffer has been deleted */
        delbuf_msg(new_name);           /* frees new_name */
        goto theend;
      }
      if (aborting()) {             /* autocmds may abort script processing */
        xfree(new_name);
        goto theend;
      }
      if (buf == curbuf)                /* already in new buffer */
        auto_buf = TRUE;
      else {
        if (curbuf == old_curbuf)
          buf_copy_options(buf, BCO_ENTER);

        /* close the link to the current buffer */
        u_sync(FALSE);
        close_buffer(oldwin, curbuf,
            (flags & ECMD_HIDE) || curbuf->terminal ? 0 : DOBUF_UNLOAD, FALSE);

        /* Autocommands may open a new window and leave oldwin open
         * which leads to crashes since the above call sets
         * oldwin->w_buffer to NULL. */
        if (curwin != oldwin && oldwin != aucmd_win && win_valid(oldwin)) {
          assert(oldwin);
          if (oldwin->w_buffer == NULL) {
            win_close(oldwin, FALSE);
          }
        }

        if (aborting()) {           /* autocmds may abort script processing */
          xfree(new_name);
          goto theend;
        }
        /* Be careful again, like above. */
        if (!buf_valid(buf)) {          /* new buffer has been deleted */
          delbuf_msg(new_name);                 /* frees new_name */
          goto theend;
        }
        if (buf == curbuf) {  // already in new buffer
          auto_buf = true;
        } else {
          // <VN> We could instead free the synblock
          // and re-attach to buffer, perhaps.
          if (curwin->w_buffer != NULL
              && curwin->w_s == &(curwin->w_buffer->b_s)) {
            curwin->w_s = &(buf->b_s);
          }

          curwin->w_buffer = buf;
          curbuf = buf;
          ++curbuf->b_nwindows;

          /* Set 'fileformat', 'binary' and 'fenc' when forced. */
          if (!oldbuf && eap != NULL) {
            set_file_options(TRUE, eap);
            set_forced_fenc(eap);
          }
        }

        /* May get the window options from the last time this buffer
         * was in this window (or another window).  If not used
         * before, reset the local window options to the global
         * values.  Also restores old folding stuff. */
        get_winopts(curbuf);
        did_get_winopts = TRUE;

      }
      xfree(new_name);
      au_new_curbuf = NULL;
    }

    curwin->w_pcmark.lnum = 1;
    curwin->w_pcmark.col = 0;
  } else {  // !other_file
    if ((flags & ECMD_ADDBUF)
        || check_fname() == FAIL) {
      goto theend;
    }
    oldbuf = (flags & ECMD_OLDBUF);
  }

  buf = curbuf;
  if ((flags & ECMD_SET_HELP) || keep_help_flag) {
    prepare_help_buffer();
  } else if (!curbuf->b_help) {
    // Don't make a buffer listed if it's a help buffer.  Useful when using
    // CTRL-O to go back to a help file.
    set_buflisted(TRUE);
  }

  /* If autocommands change buffers under our fingers, forget about
   * editing the file. */
  if (buf != curbuf)
    goto theend;
  if (aborting())           /* autocmds may abort script processing */
    goto theend;

  /* Since we are starting to edit a file, consider the filetype to be
   * unset.  Helps for when an autocommand changes files and expects syntax
   * highlighting to work in the other file. */
  did_filetype = FALSE;

  /*
   * other_file	oldbuf
   *  FALSE	FALSE	    re-edit same file, buffer is re-used
   *  FALSE	TRUE	    re-edit same file, nothing changes
   *  TRUE	FALSE	    start editing new file, new buffer
   *  TRUE	TRUE	    start editing in existing buffer (nothing to do)
   */
  if (!other_file && !oldbuf) {         /* re-use the buffer */
    set_last_cursor(curwin);            /* may set b_last_cursor */
    if (newlnum == ECMD_LAST || newlnum == ECMD_LASTL) {
      newlnum = curwin->w_cursor.lnum;
      solcol = curwin->w_cursor.col;
    }
    buf = curbuf;
    if (buf->b_fname != NULL)
      new_name = vim_strsave(buf->b_fname);
    else
      new_name = NULL;
    if (p_ur < 0 || curbuf->b_ml.ml_line_count <= p_ur) {
      /* Save all the text, so that the reload can be undone.
       * Sync first so that this is a separate undo-able action. */
      u_sync(FALSE);
      if (u_savecommon(0, curbuf->b_ml.ml_line_count + 1, 0, TRUE)
          == FAIL)
        goto theend;
      u_unchanged(curbuf);
      buf_freeall(curbuf, BFA_KEEP_UNDO);

      /* tell readfile() not to clear or reload undo info */
      readfile_flags = READ_KEEP_UNDO;
    } else
      buf_freeall(curbuf, 0);         /* free all things for buffer */
    /* If autocommands deleted the buffer we were going to re-edit, give
     * up and jump to the end. */
    if (!buf_valid(buf)) {
      delbuf_msg(new_name);             /* frees new_name */
      goto theend;
    }
    xfree(new_name);

    /* If autocommands change buffers under our fingers, forget about
     * re-editing the file.  Should do the buf_clear_file(), but perhaps
     * the autocommands changed the buffer... */
    if (buf != curbuf)
      goto theend;
    if (aborting())         /* autocmds may abort script processing */
      goto theend;
    buf_clear_file(curbuf);
    curbuf->b_op_start.lnum = 0;        /* clear '[ and '] marks */
    curbuf->b_op_end.lnum = 0;
  }

  /*
   * If we get here we are sure to start editing
   */
  /* don't redraw until the cursor is in the right line */
  ++RedrawingDisabled;

  /* Assume success now */
  retval = OK;

  /*
   * Reset cursor position, could be used by autocommands.
   */
  check_cursor();

  /*
   * Check if we are editing the w_arg_idx file in the argument list.
   */
  check_arg_idx(curwin);

  if (!auto_buf) {
    /*
     * Set cursor and init window before reading the file and executing
     * autocommands.  This allows for the autocommands to position the
     * cursor.
     */
    curwin_init();

    /* It's possible that all lines in the buffer changed.  Need to update
     * automatic folding for all windows where it's used. */
    FOR_ALL_TAB_WINDOWS(tp, win) {
      if (win->w_buffer == curbuf) {
        foldUpdateAll(win);
      }
    }

    /* Change directories when the 'acd' option is set. */
    do_autochdir();

    /*
     * Careful: open_buffer() and apply_autocmds() may change the current
     * buffer and window.
     */
    orig_pos = curwin->w_cursor;
    topline = curwin->w_topline;
    if (!oldbuf) {                          /* need to read the file */
      swap_exists_action = SEA_DIALOG;
      curbuf->b_flags |= BF_CHECK_RO;       /* set/reset 'ro' flag */

      /*
       * Open the buffer and read the file.
       */
      if (should_abort(open_buffer(FALSE, eap, readfile_flags)))
        retval = FAIL;

      if (swap_exists_action == SEA_QUIT)
        retval = FAIL;
      handle_swap_exists(old_curbuf);
    } else {
      /* Read the modelines, but only to set window-local options.  Any
       * buffer-local options have already been set and may have been
       * changed by the user. */
      do_modelines(OPT_WINONLY);

      apply_autocmds_retval(EVENT_BUFENTER, NULL, NULL, FALSE, curbuf,
          &retval);
      apply_autocmds_retval(EVENT_BUFWINENTER, NULL, NULL, FALSE, curbuf,
          &retval);
    }
    check_arg_idx(curwin);

    // If autocommands change the cursor position or topline, we should keep
    // it.  Also when it moves within a line.
    if (!equalpos(curwin->w_cursor, orig_pos)) {
      newlnum = curwin->w_cursor.lnum;
      newcol = curwin->w_cursor.col;
    }
    if (curwin->w_topline == topline)
      topline = 0;

    /* Even when cursor didn't move we need to recompute topline. */
    changed_line_abv_curs();

    maketitle();
  }

  /* Tell the diff stuff that this buffer is new and/or needs updating.
   * Also needed when re-editing the same buffer, because unloading will
   * have removed it as a diff buffer. */
  if (curwin->w_p_diff) {
    diff_buf_add(curbuf);
    diff_invalidate(curbuf);
  }

  /* If the window options were changed may need to set the spell language.
   * Can only do this after the buffer has been properly setup. */
  if (did_get_winopts && curwin->w_p_spell && *curwin->w_s->b_p_spl != NUL)
    (void)did_set_spelllang(curwin);

  if (command == NULL) {
    if (newcol >= 0) {          /* position set by autocommands */
      curwin->w_cursor.lnum = newlnum;
      curwin->w_cursor.col = newcol;
      check_cursor();
    } else if (newlnum > 0) { /* line number from caller or old position */
      curwin->w_cursor.lnum = newlnum;
      check_cursor_lnum();
      if (solcol >= 0 && !p_sol) {
        /* 'sol' is off: Use last known column. */
        curwin->w_cursor.col = solcol;
        check_cursor_col();
        curwin->w_cursor.coladd = 0;
        curwin->w_set_curswant = TRUE;
      } else
        beginline(BL_SOL | BL_FIX);
    } else {                  /* no line number, go to last line in Ex mode */
      if (exmode_active)
        curwin->w_cursor.lnum = curbuf->b_ml.ml_line_count;
      beginline(BL_WHITE | BL_FIX);
    }
  }

  /* Check if cursors in other windows on the same buffer are still valid */
  check_lnums(FALSE);

  /*
   * Did not read the file, need to show some info about the file.
   * Do this after setting the cursor.
   */
  if (oldbuf
      && !auto_buf
      ) {
    int msg_scroll_save = msg_scroll;

    /* Obey the 'O' flag in 'cpoptions': overwrite any previous file
     * message. */
    if (shortmess(SHM_OVERALL) && !exiting && p_verbose == 0)
      msg_scroll = FALSE;
    if (!msg_scroll)            /* wait a bit when overwriting an error msg */
      check_for_delay(FALSE);
    msg_start();
    msg_scroll = msg_scroll_save;
    msg_scrolled_ign = TRUE;

    if (!shortmess(SHM_FILEINFO)) {
      fileinfo(false, true, false);
    }

    msg_scrolled_ign = FALSE;
  }

  if (command != NULL)
    do_cmdline(command, NULL, NULL, DOCMD_VERBOSE);

  if (curbuf->b_kmap_state & KEYMAP_INIT)
    (void)keymap_init();

  --RedrawingDisabled;
  if (!skip_redraw) {
    n = p_so;
    if (topline == 0 && command == NULL)
      p_so = 999;        // force cursor to be vertically centered in the window
    update_topline();
    curwin->w_scbind_pos = curwin->w_topline;
    p_so = n;
    redraw_curbuf_later(NOT_VALID);     /* redraw this buffer later */
  }

  if (p_im)
    need_start_insertmode = TRUE;

  /* Change directories when the 'acd' option is set. */
  do_autochdir();


theend:
  if (did_set_swapcommand)
    set_vim_var_string(VV_SWAPCOMMAND, NULL, -1);
  xfree(free_fname);
  return retval;
}

static void delbuf_msg(char_u *name)
{
  EMSG2(_("E143: Autocommands unexpectedly deleted new buffer %s"),
      name == NULL ? (char_u *)"" : name);
  xfree(name);
  au_new_curbuf = NULL;
}

static int append_indent = 0;       /* autoindent for first line */

/*
 * ":insert" and ":append", also used by ":change"
 */
void ex_append(exarg_T *eap)
{
  char_u      *theline;
  int did_undo = FALSE;
  linenr_T lnum = eap->line2;
  int indent = 0;
  char_u      *p;
  int vcol;
  int empty = (curbuf->b_ml.ml_flags & ML_EMPTY);

  /* the ! flag toggles autoindent */
  if (eap->forceit)
    curbuf->b_p_ai = !curbuf->b_p_ai;

  /* First autoindent comes from the line we start on */
  if (eap->cmdidx != CMD_change && curbuf->b_p_ai && lnum > 0)
    append_indent = get_indent_lnum(lnum);

  if (eap->cmdidx != CMD_append)
    --lnum;

  /* when the buffer is empty append to line 0 and delete the dummy line */
  if (empty && lnum == 1)
    lnum = 0;

  State = INSERT;                   /* behave like in Insert mode */
  if (curbuf->b_p_iminsert == B_IMODE_LMAP)
    State |= LANGMAP;

  for (;; ) {
    msg_scroll = TRUE;
    need_wait_return = FALSE;
    if (curbuf->b_p_ai) {
      if (append_indent >= 0) {
        indent = append_indent;
        append_indent = -1;
      } else if (lnum > 0)
        indent = get_indent_lnum(lnum);
    }
    ex_keep_indent = FALSE;
    if (eap->getline == NULL) {
      /* No getline() function, use the lines that follow. This ends
       * when there is no more. */
      if (eap->nextcmd == NULL || *eap->nextcmd == NUL)
        break;
      p = vim_strchr(eap->nextcmd, NL);
      if (p == NULL)
        p = eap->nextcmd + STRLEN(eap->nextcmd);
      theline = vim_strnsave(eap->nextcmd, (int)(p - eap->nextcmd));
      if (*p != NUL)
        ++p;
      eap->nextcmd = p;
    } else {
      // Set State to avoid the cursor shape to be set to INSERT mode
      // when getline() returns.
      int save_State = State;
      State = CMDLINE;
      theline = eap->getline(
          eap->cstack->cs_looplevel > 0 ? -1 :
          NUL, eap->cookie, indent);
      State = save_State;
    }
    lines_left = Rows - 1;
    if (theline == NULL)
      break;

    /* Using ^ CTRL-D in getexmodeline() makes us repeat the indent. */
    if (ex_keep_indent)
      append_indent = indent;

    /* Look for the "." after automatic indent. */
    vcol = 0;
    for (p = theline; indent > vcol; ++p) {
      if (*p == ' ')
        ++vcol;
      else if (*p == TAB)
        vcol += 8 - vcol % 8;
      else
        break;
    }
    if ((p[0] == '.' && p[1] == NUL)
        || (!did_undo && u_save(lnum, lnum + 1 + (empty ? 1 : 0))
            == FAIL)) {
      xfree(theline);
      break;
    }

    /* don't use autoindent if nothing was typed. */
    if (p[0] == NUL)
      theline[0] = NUL;

    did_undo = TRUE;
    ml_append(lnum, theline, (colnr_T)0, FALSE);
    appended_lines_mark(lnum, 1L);

    xfree(theline);
    ++lnum;

    if (empty) {
      ml_delete(2L, FALSE);
      empty = FALSE;
    }
  }
  State = NORMAL;

  if (eap->forceit)
    curbuf->b_p_ai = !curbuf->b_p_ai;

  /* "start" is set to eap->line2+1 unless that position is invalid (when
   * eap->line2 pointed to the end of the buffer and nothing was appended)
   * "end" is set to lnum when something has been appended, otherwise
   * it is the same than "start"  -- Acevedo */
  curbuf->b_op_start.lnum = (eap->line2 < curbuf->b_ml.ml_line_count) ?
                            eap->line2 + 1 : curbuf->b_ml.ml_line_count;
  if (eap->cmdidx != CMD_append)
    --curbuf->b_op_start.lnum;
  curbuf->b_op_end.lnum = (eap->line2 < lnum)
                          ? lnum : curbuf->b_op_start.lnum;
  curbuf->b_op_start.col = curbuf->b_op_end.col = 0;
  curwin->w_cursor.lnum = lnum;
  check_cursor_lnum();
  beginline(BL_SOL | BL_FIX);

  need_wait_return = FALSE;     /* don't use wait_return() now */
  ex_no_reprint = TRUE;
}

/*
 * ":change"
 */
void ex_change(exarg_T *eap)
{
  linenr_T lnum;

  if (eap->line2 >= eap->line1
      && u_save(eap->line1 - 1, eap->line2 + 1) == FAIL)
    return;

  /* the ! flag toggles autoindent */
  if (eap->forceit ? !curbuf->b_p_ai : curbuf->b_p_ai)
    append_indent = get_indent_lnum(eap->line1);

  for (lnum = eap->line2; lnum >= eap->line1; --lnum) {
    if (curbuf->b_ml.ml_flags & ML_EMPTY)           /* nothing to delete */
      break;
    ml_delete(eap->line1, FALSE);
  }

  /* make sure the cursor is not beyond the end of the file now */
  check_cursor_lnum();
  deleted_lines_mark(eap->line1, (long)(eap->line2 - lnum));

  /* ":append" on the line above the deleted lines. */
  eap->line2 = eap->line1;
  ex_append(eap);
}

void ex_z(exarg_T *eap)
{
  char_u      *x;
  int bigness;
  char_u      *kind;
  int minus = 0;
  linenr_T start, end, curs, i;
  int j;
  linenr_T lnum = eap->line2;

  /* Vi compatible: ":z!" uses display height, without a count uses
   * 'scroll' */
  if (eap->forceit)
    bigness = curwin->w_height;
  else if (firstwin == lastwin)
    bigness = curwin->w_p_scr * 2;
  else
    bigness = curwin->w_height - 3;
  if (bigness < 1)
    bigness = 1;

  x = eap->arg;
  kind = x;
  if (*kind == '-' || *kind == '+' || *kind == '='
      || *kind == '^' || *kind == '.')
    ++x;
  while (*x == '-' || *x == '+')
    ++x;

  if (*x != 0) {
    if (!ascii_isdigit(*x)) {
      EMSG(_("E144: non-numeric argument to :z"));
      return;
    }
    bigness = atoi((char *)x);
    p_window = bigness;
    if (*kind == '=')
      bigness += 2;
  }

  /* the number of '-' and '+' multiplies the distance */
  if (*kind == '-' || *kind == '+')
    for (x = kind + 1; *x == *kind; ++x)
      ;

  switch (*kind) {
  case '-':
    start = lnum - bigness * (linenr_T)(x - kind) + 1;
    end = start + bigness - 1;
    curs = end;
    break;

  case '=':
    start = lnum - (bigness + 1) / 2 + 1;
    end = lnum + (bigness + 1) / 2 - 1;
    curs = lnum;
    minus = 1;
    break;

  case '^':
    start = lnum - bigness * 2;
    end = lnum - bigness;
    curs = lnum - bigness;
    break;

  case '.':
    start = lnum - (bigness + 1) / 2 + 1;
    end = lnum + (bigness + 1) / 2 - 1;
    curs = end;
    break;

  default:        /* '+' */
    start = lnum;
    if (*kind == '+')
      start += bigness * (linenr_T)(x - kind - 1) + 1;
    else if (eap->addr_count == 0)
      ++start;
    end = start + bigness - 1;
    curs = end;
    break;
  }

  if (start < 1)
    start = 1;

  if (end > curbuf->b_ml.ml_line_count)
    end = curbuf->b_ml.ml_line_count;

  if (curs > curbuf->b_ml.ml_line_count)
    curs = curbuf->b_ml.ml_line_count;

  for (i = start; i <= end; i++) {
    if (minus && i == lnum) {
      msg_putchar('\n');

      for (j = 1; j < Columns; j++)
        msg_putchar('-');
    }

    print_line(i, eap->flags & EXFLAG_NR, eap->flags & EXFLAG_LIST);

    if (minus && i == lnum) {
      msg_putchar('\n');

      for (j = 1; j < Columns; j++)
        msg_putchar('-');
    }
  }

  curwin->w_cursor.lnum = curs;
  ex_no_reprint = TRUE;
}

/*
 * Check if the restricted flag is set.
 * If so, give an error message and return TRUE.
 * Otherwise, return FALSE.
 */
int check_restricted(void)
{
  if (restricted) {
    EMSG(_("E145: Shell commands not allowed in restricted mode"));
    return TRUE;
  }
  return FALSE;
}

/*
 * Check if the secure flag is set (.exrc or .vimrc in current directory).
 * If so, give an error message and return TRUE.
 * Otherwise, return FALSE.
 */
int check_secure(void)
{
  if (secure) {
    secure = 2;
    EMSG(_(e_curdir));
    return TRUE;
  }

  // In the sandbox more things are not allowed, including the things
  // disallowed in secure mode.
  if (sandbox != 0) {
    EMSG(_(e_sandbox));
    return TRUE;
  }
  return FALSE;
}

/// Previous substitute replacement string
static SubReplacementString old_sub = {NULL, 0, NULL};

static int global_need_beginline;       // call beginline() after ":g"

/// Get old substitute replacement string
///
/// @param[out]  ret_sub    Location where old string will be saved.
void sub_get_replacement(SubReplacementString *const ret_sub)
  FUNC_ATTR_NONNULL_ALL
{
  *ret_sub = old_sub;
}

/// Set substitute string and timestamp
///
/// @warning `sub` must be in allocated memory. It is not copied.
///
/// @param[in]  sub  New replacement string.
void sub_set_replacement(SubReplacementString sub)
{
  xfree(old_sub.sub);
  if (sub.additional_elements != old_sub.additional_elements) {
    list_unref(old_sub.additional_elements);
  }
  old_sub = sub;
}

/* do_sub()
 *
 * Perform a substitution from line eap->line1 to line eap->line2 using the
 * command pointed to by eap->arg which should be of the form:
 *
 * /pattern/substitution/{flags}
 *
 * The usual escapes are supported as described in the regexp docs.
 */
void do_sub(exarg_T *eap)
{
  linenr_T lnum;
  long i = 0;
  regmmatch_T regmatch;
  static int do_all = FALSE;            /* do multiple substitutions per line */
  static int do_ask = FALSE;            /* ask for confirmation */
  static bool do_count = false;         /* count only */
  static int do_error = TRUE;           /* if false, ignore errors */
  static int do_print = FALSE;          /* print last line with subs. */
  static int do_list = FALSE;           /* list last line with subs. */
  static int do_number = FALSE;         /* list last line with line nr*/
  static int do_ic = 0;                 /* ignore case flag */
  int save_do_all;                      // remember user specified 'g' flag
  int save_do_ask;                      // remember user specified 'c' flag
  char_u      *pat = NULL, *sub = NULL;         /* init for GCC */
  int delimiter;
  int sublen;
  int got_quit = FALSE;
  int got_match = FALSE;
  int temp;
  int which_pat;
  char_u      *cmd;
  int save_State;
  linenr_T first_line = 0;              /* first changed line */
  linenr_T last_line= 0;                /* below last changed line AFTER the
                                         * change */
  linenr_T old_line_count = curbuf->b_ml.ml_line_count;
  linenr_T line2;
  long nmatch;                          /* number of lines in match */
  char_u      *sub_firstline;           /* allocated copy of first sub line */
  int endcolumn = FALSE;                /* cursor in last column when done */
  pos_T old_cursor = curwin->w_cursor;
  int start_nsubs;
  int save_ma = 0;

  klist_t(matchedline_T) *lmatch = kl_init(matchedline_T);  /*  list to save matched lines */

  cmd = eap->arg;
  if (!global_busy) {
    sub_nsubs = 0;
    sub_nlines = 0;
  }
  start_nsubs = sub_nsubs;

  if (eap->cmdidx == CMD_tilde)
    which_pat = RE_LAST;        /* use last used regexp */
  else
    which_pat = RE_SUBST;       /* use last substitute regexp */

  /* new pattern and substitution */
  if (eap->cmd[0] == 's' && *cmd != NUL && !ascii_iswhite(*cmd)
      && vim_strchr((char_u *)"0123456789cegriIp|\"", *cmd) == NULL) {
    /* don't accept alphanumeric for separator */
    if (isalpha(*cmd)) {
      EMSG(_("E146: Regular expressions can't be delimited by letters"));
      return;
    }
    /*
     * undocumented vi feature:
     *  "\/sub/" and "\?sub?" use last used search pattern (almost like
     *  //sub/r).  "\&sub&" use last substitute pattern (like //sub/).
     */
    if (*cmd == '\\') {
      ++cmd;
      if (vim_strchr((char_u *)"/?&", *cmd) == NULL) {
        EMSG(_(e_backslash));
        return;
      }
      if (*cmd != '&')
        which_pat = RE_SEARCH;              /* use last '/' pattern */
      pat = (char_u *)"";                   /* empty search pattern */
      delimiter = *cmd++;                   /* remember delimiter character */
    } else {          /* find the end of the regexp */
      if (p_altkeymap && curwin->w_p_rl)
        lrF_sub(cmd);
      which_pat = RE_LAST;                  /* use last used regexp */
      delimiter = *cmd++;                   /* remember delimiter character */
      pat = cmd;                            /* remember start of search pat */
      cmd = skip_regexp(cmd, delimiter, p_magic, &eap->arg);
      if (cmd[0] == delimiter)              /* end delimiter found */
        *cmd++ = NUL;                       /* replace it with a NUL */
    }

    /*
     * Small incompatibility: vi sees '\n' as end of the command, but in
     * Vim we want to use '\n' to find/substitute a NUL.
     */
    sub = cmd;              /* remember the start of the substitution */

    while (cmd[0]) {
      if (cmd[0] == delimiter) {                /* end delimiter found */
        *cmd++ = NUL;                           /* replace it with a NUL */
        break;
      }
      if (cmd[0] == '\\' && cmd[1] != 0)        /* skip escaped characters */
        ++cmd;
      mb_ptr_adv(cmd);
    }

    if (!eap->skip) {
      sub_set_replacement((SubReplacementString) {
        .sub = xstrdup((char *) sub),
        .timestamp = os_time(),
        .additional_elements = NULL,
      });
    }
  } else if (!eap->skip) {    /* use previous pattern and substitution */
    if (old_sub.sub == NULL) {      /* there is no previous command */
      EMSG(_(e_nopresub));
      return;
    }
    pat = NULL;                 /* search_regcomp() will use previous pattern */
    sub = (char_u *) old_sub.sub;

    /* Vi compatibility quirk: repeating with ":s" keeps the cursor in the
     * last column after using "$". */
    endcolumn = (curwin->w_curswant == MAXCOL);
  }

  // Recognize ":%s/\n//" and turn it into a join command, which is much
  // more efficient.
  // TODO: find a generic solution to make line-joining operations more
  // efficient, avoid allocating a string that grows in size.
  if (pat != NULL
      && strcmp((const char *)pat, "\\n") == 0
      && *sub == NUL
      && (*cmd == NUL || (cmd[1] == NUL
                          && (*cmd == 'g'
                              || *cmd == 'l'
                              || *cmd == 'p'
                              || *cmd == '#')))) {
    curwin->w_cursor.lnum = eap->line1;
    if (*cmd == 'l') {
      eap->flags = EXFLAG_LIST;
    } else if (*cmd == '#') {
      eap->flags = EXFLAG_NR;
    } else if (*cmd == 'p') {
      eap->flags = EXFLAG_PRINT;
    }

    // The number of lines joined is the number of lines in the range
    linenr_T joined_lines_count = eap->line2 - eap->line1 + 1
      // plus one extra line if not at the end of file.
      + (eap->line2 < curbuf->b_ml.ml_line_count ? 1 : 0);
    if (joined_lines_count > 1) {
      do_join(joined_lines_count, FALSE, TRUE, FALSE, true);
      sub_nsubs = joined_lines_count - 1;
      sub_nlines = 1;
      do_sub_msg(false);
      ex_may_print(eap);
    }

    if (!cmdmod.keeppatterns) {
      save_re_pat(RE_SUBST, pat, p_magic);
    }
    add_to_history(HIST_SEARCH, pat, TRUE, NUL);

    return;
  }

  /*
   * Find trailing options.  When '&' is used, keep old options.
   */
  if (*cmd == '&') {
    ++cmd;
  } else {
    // default is global on
    do_all = p_gd ? TRUE : FALSE;

    do_ask = FALSE;
    do_error = TRUE;
    do_print = FALSE;
    do_count = false;
    do_number = FALSE;
    do_ic = 0;
  }
  while (*cmd) {
    // Note that 'g' and 'c' are always inverted.
    // 'r' is never inverted.
    if (*cmd == 'g')
      do_all = !do_all;
    else if (*cmd == 'c')
      do_ask = !do_ask;
    else if (*cmd == 'n')
      do_count = true;
    else if (*cmd == 'e')
      do_error = !do_error;
    else if (*cmd == 'r')           /* use last used regexp */
      which_pat = RE_LAST;
    else if (*cmd == 'p')
      do_print = TRUE;
    else if (*cmd == '#') {
      do_print = TRUE;
      do_number = TRUE;
    } else if (*cmd == 'l') {
      do_print = TRUE;
      do_list = TRUE;
    } else if (*cmd == 'i')         /* ignore case */
      do_ic = 'i';
    else if (*cmd == 'I')           /* don't ignore case */
      do_ic = 'I';
    else
      break;
    ++cmd;
  }
  if (do_count) {
    do_ask = FALSE;
  }

  save_do_all = do_all;
  save_do_ask = do_ask;

  // check for a trailing count
  cmd = skipwhite(cmd);
  if (ascii_isdigit(*cmd)) {
    i = getdigits_long(&cmd);
    if (i <= 0 && !eap->skip && do_error) {
      EMSG(_(e_zerocount));
      return;
    }
    eap->line1 = eap->line2;
    eap->line2 += i - 1;
    if (eap->line2 > curbuf->b_ml.ml_line_count)
      eap->line2 = curbuf->b_ml.ml_line_count;
  }

  /*
   * check for trailing command or garbage
   */
  cmd = skipwhite(cmd);
  if (*cmd && *cmd != '"') {        /* if not end-of-line or comment */
    eap->nextcmd = check_nextcmd(cmd);
    if (eap->nextcmd == NULL) {
      EMSG(_(e_trailing));
      return;
    }
  }

  if (eap->skip)            /* not executing commands, only parsing */
    return;

  if (!do_count && !MODIFIABLE(curbuf)) {
    /* Substitution is not allowed in non-'modifiable' buffer */
    EMSG(_(e_modifiable));
    return;
  }

  if (search_regcomp(pat, RE_SUBST, which_pat, SEARCH_HIS,
          &regmatch) == FAIL) {
    if (do_error)
      EMSG(_(e_invcmd));
    return;
  }

  /* the 'i' or 'I' flag overrules 'ignorecase' and 'smartcase' */
  if (do_ic == 'i')
    regmatch.rmm_ic = TRUE;
  else if (do_ic == 'I')
    regmatch.rmm_ic = FALSE;

  sub_firstline = NULL;

  /*
   * ~ in the substitute pattern is replaced with the old pattern.
   * We do it here once to avoid it to be replaced over and over again.
   * But don't do it when it starts with "\=", then it's an expression.
   */
  if (!(sub[0] == '\\' && sub[1] == '='))
    sub = regtilde(sub, p_magic);

  /*
   * Check for a match on each line.
   */
  line2 = eap->line2;
  for (lnum = eap->line1; lnum <= line2 && !(got_quit
                                             || aborting()
                                             ); ++lnum) {
    nmatch = vim_regexec_multi(&regmatch, curwin, curbuf, lnum,
        (colnr_T)0, NULL);
    if (nmatch) {
      colnr_T copycol;
      colnr_T matchcol;
      colnr_T prev_matchcol = MAXCOL;
      char_u      *new_end, *new_start = NULL;
      unsigned new_start_len = 0;
      char_u      *p1;
      int did_sub = FALSE;
      int lastone;
      int len, copy_len, needed_len;
      long nmatch_tl = 0;               /* nr of lines matched below lnum */
      int do_again;                     /* do it again after joining lines */
      int skip_match = FALSE;
      linenr_T sub_firstlnum;           /* nr of first sub line */

      /*
       * The new text is build up step by step, to avoid too much
       * copying.  There are these pieces:
       * sub_firstline	The old text, unmodified.
       * copycol		Column in the old text where we started
       *			looking for a match; from here old text still
       *			needs to be copied to the new text.
       * matchcol		Column number of the old text where to look
       *			for the next match.  It's just after the
       *			previous match or one further.
       * prev_matchcol	Column just after the previous match (if any).
       *			Mostly equal to matchcol, except for the first
       *			match and after skipping an empty match.
       * regmatch.*pos	Where the pattern matched in the old text.
       * new_start	The new text, all that has been produced so
       *			far.
       * new_end		The new text, where to append new text.
       *
       * lnum		The line number where we found the start of
       *			the match.  Can be below the line we searched
       *			when there is a \n before a \zs in the
       *			pattern.
       * sub_firstlnum	The line number in the buffer where to look
       *			for a match.  Can be different from "lnum"
       *			when the pattern or substitute string contains
       *			line breaks.
       *
       * Special situations:
       * - When the substitute string contains a line break, the part up
       *   to the line break is inserted in the text, but the copy of
       *   the original line is kept.  "sub_firstlnum" is adjusted for
       *   the inserted lines.
       * - When the matched pattern contains a line break, the old line
       *   is taken from the line at the end of the pattern.  The lines
       *   in the match are deleted later, "sub_firstlnum" is adjusted
       *   accordingly.
       *
       * The new text is built up in new_start[].  It has some extra
       * room to avoid using xmalloc()/free() too often.  new_start_len is
       * the length of the allocated memory at new_start.
       *
       * Make a copy of the old line, so it won't be taken away when
       * updating the screen or handling a multi-line match.  The "old_"
       * pointers point into this copy.
       */
      sub_firstlnum = lnum;
      copycol = 0;
      matchcol = 0;
      matchedline_T cmatch = {0, 0, NULL, kl_init(colnr_T)}; /* the current match */

      /* At first match, remember current cursor position. */
      if (!got_match) {
        setpcmark();
        got_match = TRUE;
      }

      /*
       * Loop until nothing more to replace in this line.
       * 1. Handle match with empty string.
       * 2. If do_ask is set, ask for confirmation.
       * 3. substitute the string.
       * 4. if do_all is set, find next match
       * 5. break if there isn't another match in this line
       */
      for (;; ) {
        /* Advance "lnum" to the line where the match starts.  The
         * match does not start in the first line when there is a line
         * break before \zs. */
        if (regmatch.startpos[0].lnum > 0) {
          lnum += regmatch.startpos[0].lnum;
          sub_firstlnum += regmatch.startpos[0].lnum;
          nmatch -= regmatch.startpos[0].lnum;
          xfree(sub_firstline);
          sub_firstline = NULL;
        }

        if (sub_firstline == NULL) {
          sub_firstline = vim_strsave(ml_get(sub_firstlnum));
        }

        /* Save the line number of the last change for the final
         * cursor position (just like Vi). */
        curwin->w_cursor.lnum = lnum;
        do_again = FALSE;

        /* increment number of match on the line and store the column */
        cmatch.nmatch++;
        kl_push(colnr_T, cmatch.start_col, regmatch.startpos[0].col);

        /*
         * 1. Match empty string does not count, except for first
         * match.  This reproduces the strange vi behaviour.
         * This also catches endless loops.
         */
        if (matchcol == prev_matchcol
            && regmatch.endpos[0].lnum == 0
            && matchcol == regmatch.endpos[0].col) {
          if (sub_firstline[matchcol] == NUL)
            /* We already were at the end of the line.  Don't look
             * for a match in this line again. */
            skip_match = TRUE;
          else {
            /* search for a match at next column */
            if (has_mbyte)
              matchcol += mb_ptr2len(sub_firstline + matchcol);
            else
              ++matchcol;
          }
          goto skip;
        }

        /* Normally we continue searching for a match just after the
         * previous match. */
        matchcol = regmatch.endpos[0].col;
        prev_matchcol = matchcol;

        /*
         * 2. If do_count is set only increase the counter.
         *    If do_ask is set, ask for confirmation.
         */
        if (do_count) {
          /* For a multi-line match, put matchcol at the NUL at
           * the end of the line and set nmatch to one, so that
           * we continue looking for a match on the next line.
           * Avoids that ":s/\nB\@=//gc" get stuck. */
          if (nmatch > 1) {
            matchcol = (colnr_T)STRLEN(sub_firstline);
            nmatch = 1;
            skip_match = TRUE;
          }
          sub_nsubs++;
          did_sub = TRUE;
          /* Skip the substitution, unless an expression is used,
           * then it is evaluated in the sandbox. */
          if (!(sub[0] == '\\' && sub[1] == '='))
            goto skip;
        }

        if (do_ask) {
          int typed = 0;

          /* change State to CONFIRM, so that the mouse works
           * properly */
          save_State = State;
          State = CONFIRM;
          setmouse();                   /* disable mouse in xterm */
          curwin->w_cursor.col = regmatch.startpos[0].col;

          /* When 'cpoptions' contains "u" don't sync undo when
           * asking for confirmation. */
          if (vim_strchr(p_cpo, CPO_UNDO) != NULL)
            ++no_u_sync;

          /*
           * Loop until 'y', 'n', 'q', CTRL-E or CTRL-Y typed.
           */
          while (do_ask) {
            if (exmode_active) {
              char_u      *resp;
              colnr_T sc, ec;

              print_line_no_prefix(lnum, do_number, do_list);

              getvcol(curwin, &curwin->w_cursor, &sc, NULL, NULL);
              curwin->w_cursor.col = regmatch.endpos[0].col - 1;
              getvcol(curwin, &curwin->w_cursor, NULL, NULL, &ec);
              if (do_number || curwin->w_p_nu) {
                int numw = number_width(curwin) + 1;
                sc += numw;
                ec += numw;
              }
              msg_start();
              for (i = 0; i < (long)sc; ++i)
                msg_putchar(' ');
              for (; i <= (long)ec; ++i)
                msg_putchar('^');

              resp = getexmodeline('?', NULL, 0);
              if (resp != NULL) {
                typed = *resp;
                xfree(resp);
              }
            } else {
              char_u *orig_line = NULL;
              int len_change = 0;
              int save_p_fen = curwin->w_p_fen;

              curwin->w_p_fen = FALSE;
              /* Invert the matched string.
               * Remove the inversion afterwards. */
              temp = RedrawingDisabled;
              RedrawingDisabled = 0;

              if (new_start != NULL) {
                /* There already was a substitution, we would
                 * like to show this to the user.  We cannot
                 * really update the line, it would change
                 * what matches.  Temporarily replace the line
                 * and change it back afterwards. */
                orig_line = vim_strsave(ml_get(lnum));
                char_u *new_line = concat_str(new_start, sub_firstline + copycol);

                // Position the cursor relative to the end of the line, the
                // previous substitute may have inserted or deleted characters
                // before the cursor.
                len_change = (int)STRLEN(new_line) - (int)STRLEN(orig_line);
                curwin->w_cursor.col += len_change;
                ml_replace(lnum, new_line, FALSE);
              }

              search_match_lines = regmatch.endpos[0].lnum
                                   - regmatch.startpos[0].lnum;
              search_match_endcol = regmatch.endpos[0].col
                                    + len_change;
              highlight_match = TRUE;

              update_topline();
              validate_cursor();
              update_screen(SOME_VALID);
              highlight_match = FALSE;
              redraw_later(SOME_VALID);

              curwin->w_p_fen = save_p_fen;
              if (msg_row == Rows - 1)
                msg_didout = FALSE;                     /* avoid a scroll-up */
              msg_starthere();
              i = msg_scroll;
              msg_scroll = 0;                           /* truncate msg when
                                                           needed */
              msg_no_more = TRUE;
              /* write message same highlighting as for
               * wait_return */
              smsg_attr(hl_attr(HLF_R),
                        _("replace with %s (y/n/a/q/l/^E/^Y)?"), sub);
              msg_no_more = FALSE;
              msg_scroll = i;
              showruler(TRUE);
              ui_cursor_goto(msg_row, msg_col);
              RedrawingDisabled = temp;

              ++no_mapping;                     /* don't map this key */
              ++allow_keys;                     /* allow special keys */
              typed = plain_vgetc();
              --allow_keys;
              --no_mapping;

              /* clear the question */
              msg_didout = FALSE;               /* don't scroll up */
              msg_col = 0;
              gotocmdline(TRUE);

              /* restore the line */
              if (orig_line != NULL)
                ml_replace(lnum, orig_line, FALSE);
            }

            need_wait_return = FALSE;             /* no hit-return prompt */
            if (typed == 'q' || typed == ESC || typed == Ctrl_C
#ifdef UNIX
                || typed == intr_char
#endif
                ) {
              got_quit = TRUE;
              break;
            }
            if (typed == 'n')
              break;
            if (typed == 'y')
              break;
            if (typed == 'l') {
              /* last: replace and then stop */
              do_all = FALSE;
              line2 = lnum;
              break;
            }
            if (typed == 'a') {
              do_ask = FALSE;
              break;
            }
            if (typed == Ctrl_E)
              scrollup_clamp();
            else if (typed == Ctrl_Y)
              scrolldown_clamp();
          }
          State = save_State;
          setmouse();
          if (vim_strchr(p_cpo, CPO_UNDO) != NULL)
            --no_u_sync;

          if (typed == 'n') {
            /* For a multi-line match, put matchcol at the NUL at
             * the end of the line and set nmatch to one, so that
             * we continue looking for a match on the next line.
             * Avoids that ":%s/\nB\@=//gc" and ":%s/\n/,\r/gc"
             * get stuck when pressing 'n'. */
            if (nmatch > 1) {
              matchcol = (colnr_T)STRLEN(sub_firstline);
              skip_match = TRUE;
            }
            goto skip;
          }
          if (got_quit)
            goto skip;
        }

        /* Move the cursor to the start of the match, so that we can
         * use "\=col("."). */
        curwin->w_cursor.col = regmatch.startpos[0].col;

        /*
         * 3. substitute the string.
         */
        if (do_count) {
          /* prevent accidentally changing the buffer by a function */
          save_ma = curbuf->b_p_ma;
          curbuf->b_p_ma = FALSE;
          sandbox++;
        }
        /* get length of substitution part */
        sublen = vim_regsub_multi(&regmatch,
            sub_firstlnum - regmatch.startpos[0].lnum,
            sub, sub_firstline, FALSE, p_magic, TRUE);
        if (do_count) {
          curbuf->b_p_ma = save_ma;
          sandbox--;
          goto skip;
        }

        /* When the match included the "$" of the last line it may
         * go beyond the last line of the buffer. */
        if (nmatch > curbuf->b_ml.ml_line_count - sub_firstlnum + 1) {
          nmatch = curbuf->b_ml.ml_line_count - sub_firstlnum + 1;
          skip_match = TRUE;
        }

        /* Need room for:
         * - result so far in new_start (not for first sub in line)
         * - original text up to match
         * - length of substituted part
         * - original text after match
         */
        if (nmatch == 1)
          p1 = sub_firstline;
        else {
          p1 = ml_get(sub_firstlnum + nmatch - 1);
          nmatch_tl += nmatch - 1;
        }
        copy_len = regmatch.startpos[0].col - copycol;
        needed_len = copy_len + ((unsigned)STRLEN(p1)
                                 - regmatch.endpos[0].col) + sublen + 1;
        if (new_start == NULL) {
          /*
           * Get some space for a temporary buffer to do the
           * substitution into (and some extra space to avoid
           * too many calls to xmalloc()/free()).
           */
          new_start_len = needed_len + 50;
          new_start = xmalloc(new_start_len);
          *new_start = NUL;
          new_end = new_start;
        } else {
          /*
           * Check if the temporary buffer is long enough to do the
           * substitution into.  If not, make it larger (with a bit
           * extra to avoid too many calls to xmalloc()/free()).
           */
          len = (unsigned)STRLEN(new_start);
          needed_len += len;
          if (needed_len > (int)new_start_len) {
            new_start_len = needed_len + 50;
            new_start = xrealloc(new_start, new_start_len);
          }
          new_end = new_start + len;
        }

        /*
         * copy the text up to the part that matched
         */
        memmove(new_end, sub_firstline + copycol, (size_t)copy_len);
        new_end += copy_len;

        (void)vim_regsub_multi(&regmatch,
            sub_firstlnum - regmatch.startpos[0].lnum,
            sub, new_end, TRUE, p_magic, TRUE);
        sub_nsubs++;
        did_sub = TRUE;

        /* Move the cursor to the start of the line, to avoid that it
         * is beyond the end of the line after the substitution. */
        curwin->w_cursor.col = 0;

        /* For a multi-line match, make a copy of the last matched
         * line and continue in that one. */
        if (nmatch > 1) {
          sub_firstlnum += nmatch - 1;
          xfree(sub_firstline);
          sub_firstline = vim_strsave(ml_get(sub_firstlnum));
          /* When going beyond the last line, stop substituting. */
          if (sub_firstlnum <= line2)
            do_again = TRUE;
          else
            do_all = FALSE;
        }

        /* Remember next character to be copied. */
        copycol = regmatch.endpos[0].col;

        if (skip_match) {
          /* Already hit end of the buffer, sub_firstlnum is one
           * less than what it ought to be. */
          xfree(sub_firstline);
          sub_firstline = vim_strsave((char_u *)"");
          copycol = 0;
        }

        /*
         * Now the trick is to replace CTRL-M chars with a real line
         * break.  This would make it impossible to insert a CTRL-M in
         * the text.  The line break can be avoided by preceding the
         * CTRL-M with a backslash.  To be able to insert a backslash,
         * they must be doubled in the string and are halved here.
         * That is Vi compatible.
         */
        for (p1 = new_end; *p1; ++p1) {
          if (p1[0] == '\\' && p1[1] != NUL)            /* remove backslash */
            STRMOVE(p1, p1 + 1);
          else if (*p1 == CAR) {
            if (u_inssub(lnum) == OK) {             /* prepare for undo */
              *p1 = NUL;                            /* truncate up to the CR */
              ml_append(lnum - 1, new_start,
                  (colnr_T)(p1 - new_start + 1), FALSE);
              mark_adjust(lnum + 1, (linenr_T)MAXLNUM, 1L, 0L);
              if (do_ask)
                appended_lines(lnum - 1, 1L);
              else {
                if (first_line == 0)
                  first_line = lnum;
                last_line = lnum + 1;
              }
              /* All line numbers increase. */
              ++sub_firstlnum;
              ++lnum;
              ++line2;
              /* move the cursor to the new line, like Vi */
              ++curwin->w_cursor.lnum;
              /* copy the rest */
              STRMOVE(new_start, p1 + 1);
              p1 = new_start - 1;
            }
          } else if (has_mbyte)
            p1 += (*mb_ptr2len)(p1) - 1;
        }

        /*
         * 4. If do_all is set, find next match.
         * Prevent endless loop with patterns that match empty
         * strings, e.g. :s/$/pat/g or :s/[a-z]* /(&)/g.
         * But ":s/\n/#/" is OK.
         */
skip:
        /* We already know that we did the last subst when we are at
         * the end of the line, except that a pattern like
         * "bar\|\nfoo" may match at the NUL.  "lnum" can be below
         * "line2" when there is a \zs in the pattern after a line
         * break. */
        lastone = (skip_match
                   || got_int
                   || got_quit
                   || lnum > line2
                   || !(do_all || do_again)
                   || (sub_firstline[matchcol] == NUL && nmatch <= 1
                       && !re_multiline(regmatch.regprog)));
        nmatch = -1;

        /*
         * Replace the line in the buffer when needed.  This is
         * skipped when there are more matches.
         * The check for nmatch_tl is needed for when multi-line
         * matching must replace the lines before trying to do another
         * match, otherwise "\@<=" won't work.
         * When the match starts below where we start searching also
         * need to replace the line first (using \zs after \n).
         */
        if (lastone
            || nmatch_tl > 0
            || (nmatch = vim_regexec_multi(&regmatch, curwin,
                    curbuf, sub_firstlnum,
                    matchcol, NULL)) == 0
            || regmatch.startpos[0].lnum > 0) {
          if (new_start != NULL) {
            /*
             * Copy the rest of the line, that didn't match.
             * "matchcol" has to be adjusted, we use the end of
             * the line as reference, because the substitute may
             * have changed the number of characters.  Same for
             * "prev_matchcol".
             */
            STRCAT(new_start, sub_firstline + copycol);
            matchcol = (colnr_T)STRLEN(sub_firstline) - matchcol;
            prev_matchcol = (colnr_T)STRLEN(sub_firstline)
                            - prev_matchcol;

            if (u_savesub(lnum) != OK)
              break;
            ml_replace(lnum, new_start, TRUE);

            if (nmatch_tl > 0) {
              /*
               * Matched lines have now been substituted and are
               * useless, delete them.  The part after the match
               * has been appended to new_start, we don't need
               * it in the buffer.
               */
              ++lnum;
              if (u_savedel(lnum, nmatch_tl) != OK)
                break;
              for (i = 0; i < nmatch_tl; ++i)
                ml_delete(lnum, (int)FALSE);
              mark_adjust(lnum, lnum + nmatch_tl - 1,
                  (long)MAXLNUM, -nmatch_tl);
              if (do_ask)
                deleted_lines(lnum, nmatch_tl);
              --lnum;
              line2 -= nmatch_tl;               /* nr of lines decreases */
              nmatch_tl = 0;
            }

            /* When asking, undo is saved each time, must also set
             * changed flag each time. */
            if (do_ask)
              changed_bytes(lnum, 0);
            else {
              if (first_line == 0)
                first_line = lnum;
              last_line = lnum + 1;
            }

            sub_firstlnum = lnum;
            xfree(sub_firstline);                /* free the temp buffer */
            sub_firstline = new_start;
            new_start = NULL;
            matchcol = (colnr_T)STRLEN(sub_firstline) - matchcol;
            prev_matchcol = (colnr_T)STRLEN(sub_firstline)
                            - prev_matchcol;
            copycol = 0;
          }
          if (nmatch == -1 && !lastone)
            nmatch = vim_regexec_multi(&regmatch, curwin, curbuf,
                sub_firstlnum, matchcol, NULL);

          /*
           * 5. break if there isn't another match in this line
           */
          if (nmatch <= 0) {
            /* If the match found didn't start where we were
             * searching, do the next search in the line where we
             * found the match. */
            if (nmatch == -1)
              lnum -= regmatch.startpos[0].lnum;
            break;
          }
        }

        line_breakcheck();
      }

      if (did_sub)
        ++sub_nlines;
      xfree(new_start);              /* for when substitute was cancelled */
      xfree(sub_firstline);          /* free the copy of the original line */
      sub_firstline = NULL;

      /* saving info about the matched line */
      cmatch.lnum = lnum;
      cmatch.line = vim_strsave(ml_get(lnum));

      kl_push(matchedline_T, lmatch, cmatch);
    }

    line_breakcheck();
  }

  if (first_line != 0) {
    /* Need to subtract the number of added lines from "last_line" to get
     * the line number before the change (same as adding the number of
     * deleted lines). */
    i = curbuf->b_ml.ml_line_count - old_line_count;
    changed_lines(first_line, 0, last_line - i, i);
  }

  xfree(sub_firstline);   /* may have to free allocated copy of the line */

  /* ":s/pat//n" doesn't move the cursor */
  if (do_count)
    curwin->w_cursor = old_cursor;

  if (sub_nsubs > start_nsubs) {
    /* Set the '[ and '] marks. */
    curbuf->b_op_start.lnum = eap->line1;
    curbuf->b_op_end.lnum = line2;
    curbuf->b_op_start.col = curbuf->b_op_end.col = 0;

    if (!global_busy) {
      if (!do_ask) {      /* when interactive leave cursor on the match */
        if (endcolumn)
          coladvance((colnr_T)MAXCOL);
        else
          beginline(BL_WHITE | BL_FIX);
      }
      if (!do_sub_msg(do_count) && do_ask)
        MSG("");
    } else
      global_need_beginline = TRUE;
    if (do_print)
      print_line(curwin->w_cursor.lnum, do_number, do_list);
  } else if (!global_busy) {
    if (got_int)                /* interrupted */
      EMSG(_(e_interr));
    else if (got_match)         /* did find something but nothing substituted */
      MSG("");
    else if (do_error)          /* nothing found */
      EMSG2(_(e_patnotf2), get_search_pat());
  }

  if (do_ask && hasAnyFolding(curwin))
    /* Cursor position may require updating */
    changed_window_setting();

    vim_regfree(regmatch.regprog);

    // Restore the flag values, they can be used for ":&&".
    do_all = save_do_all;
    do_ask = save_do_ask;


  // live_sub if sub on the whole file and there are results to display
  if (eap[0].cmdlinep[0][0] == '%' && !kl_empty(lmatch))
    ex_window_live_sub(sub, lmatch);

}

/*
 * Give message for number of substitutions.
 * Can also be used after a ":global" command.
 * Return TRUE if a message was given.
 */
bool
do_sub_msg (
    bool count_only                /* used 'n' flag for ":s" */
)
{
  /*
   * Only report substitutions when:
   * - more than 'report' substitutions
   * - command was typed by user, or number of changed lines > 'report'
   * - giving messages is not disabled by 'lazyredraw'
   */
  if (((sub_nsubs > p_report && (KeyTyped || sub_nlines > 1 || p_report < 1))
       || count_only)
      && messaging()) {
    if (got_int)
      STRCPY(msg_buf, _("(Interrupted) "));
    else
      *msg_buf = NUL;
    if (sub_nsubs == 1)
      vim_snprintf_add((char *)msg_buf, sizeof(msg_buf),
          "%s", count_only ? _("1 match") : _("1 substitution"));
    else
      vim_snprintf_add((char *)msg_buf, sizeof(msg_buf),
          count_only ? _("%" PRId64 " matches")
                     : _("%" PRId64 " substitutions"),
          (int64_t)sub_nsubs);
    if (sub_nlines == 1)
      vim_snprintf_add((char *)msg_buf, sizeof(msg_buf),
          "%s", _(" on 1 line"));
    else
      vim_snprintf_add((char *)msg_buf, sizeof(msg_buf),
          _(" on %" PRId64 " lines"), (int64_t)sub_nlines);
    if (msg(msg_buf))
      /* save message to display it after redraw */
      set_keep_msg(msg_buf, 0);
    return true;
  }
  if (got_int) {
    EMSG(_(e_interr));
    return true;
  }
  return false;
}

/*
 * Execute a global command of the form:
 *
 * g/pattern/X : execute X on all lines where pattern matches
 * v/pattern/X : execute X on all lines where pattern does not match
 *
 * where 'X' is an EX command
 *
 * The command character (as well as the trailing slash) is optional, and
 * is assumed to be 'p' if missing.
 *
 * This is implemented in two passes: first we scan the file for the pattern and
 * set a mark for each line that (not) matches. Secondly we execute the command
 * for each line that has a mark. This is required because after deleting
 * lines we do not know where to search for the next match.
 */
void ex_global(exarg_T *eap)
{
  linenr_T lnum;                /* line number according to old situation */
  int ndone = 0;
  int type;                     /* first char of cmd: 'v' or 'g' */
  char_u      *cmd;             /* command argument */

  char_u delim;                 /* delimiter, normally '/' */
  char_u      *pat;
  regmmatch_T regmatch;
  int match;
  int which_pat;

  if (global_busy) {
    EMSG(_("E147: Cannot do :global recursive"));       /* will increment global_busy */
    return;
  }

  if (eap->forceit)                 /* ":global!" is like ":vglobal" */
    type = 'v';
  else
    type = *eap->cmd;
  cmd = eap->arg;
  which_pat = RE_LAST;              /* default: use last used regexp */

  /*
   * undocumented vi feature:
   *	"\/" and "\?": use previous search pattern.
   *		 "\&": use previous substitute pattern.
   */
  if (*cmd == '\\') {
    ++cmd;
    if (vim_strchr((char_u *)"/?&", *cmd) == NULL) {
      EMSG(_(e_backslash));
      return;
    }
    if (*cmd == '&')
      which_pat = RE_SUBST;             /* use previous substitute pattern */
    else
      which_pat = RE_SEARCH;            /* use previous search pattern */
    ++cmd;
    pat = (char_u *)"";
  } else if (*cmd == NUL) {
    EMSG(_("E148: Regular expression missing from global"));
    return;
  } else {
    delim = *cmd;               /* get the delimiter */
    if (delim)
      ++cmd;                    /* skip delimiter if there is one */
    pat = cmd;                  /* remember start of pattern */
    cmd = skip_regexp(cmd, delim, p_magic, &eap->arg);
    if (cmd[0] == delim)                    /* end delimiter found */
      *cmd++ = NUL;                         /* replace it with a NUL */
  }

  if (p_altkeymap && curwin->w_p_rl)
    lrFswap(pat,0);

  if (search_regcomp(pat, RE_BOTH, which_pat, SEARCH_HIS, &regmatch) == FAIL) {
    EMSG(_(e_invcmd));
    return;
  }

  /*
   * pass 1: set marks for each (not) matching line
   */
  for (lnum = eap->line1; lnum <= eap->line2 && !got_int; ++lnum) {
    /* a match on this line? */
    match = vim_regexec_multi(&regmatch, curwin, curbuf, lnum,
        (colnr_T)0, NULL);
    if ((type == 'g' && match) || (type == 'v' && !match)) {
      ml_setmarked(lnum);
      ndone++;
    }
    line_breakcheck();
  }

  /*
   * pass 2: execute the command for each line that has been marked
   */
  if (got_int)
    MSG(_(e_interr));
  else if (ndone == 0) {
    if (type == 'v') {
      smsg(_("Pattern found in every line: %s"), pat);
    } else {
      smsg(_("Pattern not found: %s"), pat);
    }
  } else {
    start_global_changes();
    global_exe(cmd);
    end_global_changes();
  }
  ml_clearmarked();        /* clear rest of the marks */
  vim_regfree(regmatch.regprog);
}

/*
 * Execute "cmd" on lines marked with ml_setmarked().
 */
void global_exe(char_u *cmd)
{
  linenr_T old_lcount;          /* b_ml.ml_line_count before the command */
  buf_T    *old_buf = curbuf;   /* remember what buffer we started in */
  linenr_T lnum;                /* line number according to old situation */

  /*
   * Set current position only once for a global command.
   * If global_busy is set, setpcmark() will not do anything.
   * If there is an error, global_busy will be incremented.
   */
  setpcmark();

  /* When the command writes a message, don't overwrite the command. */
  msg_didout = TRUE;

  sub_nsubs = 0;
  sub_nlines = 0;
  global_need_beginline = FALSE;
  global_busy = 1;
  old_lcount = curbuf->b_ml.ml_line_count;
  while (!got_int && (lnum = ml_firstmarked()) != 0 && global_busy == 1) {
    curwin->w_cursor.lnum = lnum;
    curwin->w_cursor.col = 0;
    if (*cmd == NUL || *cmd == '\n')
      do_cmdline((char_u *)"p", NULL, NULL, DOCMD_NOWAIT);
    else
      do_cmdline(cmd, NULL, NULL, DOCMD_NOWAIT);
    os_breakcheck();
  }

  global_busy = 0;
  if (global_need_beginline)
    beginline(BL_WHITE | BL_FIX);
  else
    check_cursor();     /* cursor may be beyond the end of the line */

  /* the cursor may not have moved in the text but a change in a previous
   * line may move it on the screen */
  changed_line_abv_curs();

  /* If it looks like no message was written, allow overwriting the
   * command with the report for number of changes. */
  if (msg_col == 0 && msg_scrolled == 0)
    msg_didout = FALSE;

  /* If substitutes done, report number of substitutes, otherwise report
   * number of extra or deleted lines.
   * Don't report extra or deleted lines in the edge case where the buffer
   * we are in after execution is different from the buffer we started in. */
  if (!do_sub_msg(false) && curbuf == old_buf)
    msgmore(curbuf->b_ml.ml_line_count - old_lcount);
}

#if defined(EXITFREE)
void free_old_sub(void)
{
  sub_set_replacement((SubReplacementString) {NULL, 0, NULL});
}

#endif

/*
 * Set up for a tagpreview.
 * Return TRUE when it was created.
 */
bool
prepare_tagpreview (
    bool undo_sync                  /* sync undo when leaving the window */
)
{
  /*
   * If there is already a preview window open, use that one.
   */
  if (!curwin->w_p_pvw) {
    bool found_win = false;
    FOR_ALL_WINDOWS_IN_TAB(wp, curtab) {
      if (wp->w_p_pvw) {
        win_enter(wp, undo_sync);
        found_win = true;
        break;
      }
    }
    if (!found_win) {
      /*
       * There is no preview window open yet.  Create one.
       */
      if (win_split(g_do_tagpreview > 0 ? g_do_tagpreview : 0, 0)
          == FAIL)
        return false;
      curwin->w_p_pvw = TRUE;
      curwin->w_p_wfh = TRUE;
      RESET_BINDING(curwin);                /* don't take over 'scrollbind'
                                               and 'cursorbind' */
      curwin->w_p_diff = FALSE;             /* no 'diff' */
      curwin->w_p_fdc = 0;                  /* no 'foldcolumn' */
      return true;
    }
  }
  return false;
}



/*
 * ":help": open a read-only window on a help file
 */
void ex_help(exarg_T *eap)
{
  char_u      *arg;
  char_u      *tag;
  FILE        *helpfd;          /* file descriptor of help file */
  int n;
  int i;
  win_T       *wp;
  int num_matches;
  char_u      **matches;
  char_u      *p;
  int empty_fnum = 0;
  int alt_fnum = 0;
  buf_T       *buf;
  int len;
  char_u      *lang;
  int old_KeyTyped = KeyTyped;

  if (eap != NULL) {
    /*
     * A ":help" command ends at the first LF, or at a '|' that is
     * followed by some text.  Set nextcmd to the following command.
     */
    for (arg = eap->arg; *arg; ++arg) {
      if (*arg == '\n' || *arg == '\r'
          || (*arg == '|' && arg[1] != NUL && arg[1] != '|')) {
        *arg++ = NUL;
        eap->nextcmd = arg;
        break;
      }
    }
    arg = eap->arg;

    if (eap->forceit && *arg == NUL && !curbuf->b_help) {
      EMSG(_("E478: Don't panic!"));
      return;
    }

    if (eap->skip)          /* not executing commands */
      return;
  } else
    arg = (char_u *)"";

  /* remove trailing blanks */
  p = arg + STRLEN(arg) - 1;
  while (p > arg && ascii_iswhite(*p) && p[-1] != '\\')
    *p-- = NUL;

  /* Check for a specified language */
  lang = check_help_lang(arg);

  /* When no argument given go to the index. */
  if (*arg == NUL)
    arg = (char_u *)"help.txt";

  /*
   * Check if there is a match for the argument.
   */
  n = find_help_tags(arg, &num_matches, &matches,
      eap != NULL && eap->forceit);

  i = 0;
  if (n != FAIL && lang != NULL)
    /* Find first item with the requested language. */
    for (i = 0; i < num_matches; ++i) {
      len = (int)STRLEN(matches[i]);
      if (len > 3 && matches[i][len - 3] == '@'
          && STRICMP(matches[i] + len - 2, lang) == 0)
        break;
    }
  if (i >= num_matches || n == FAIL) {
    if (lang != NULL)
      EMSG3(_("E661: Sorry, no '%s' help for %s"), lang, arg);
    else
      EMSG2(_("E149: Sorry, no help for %s"), arg);
    if (n != FAIL)
      FreeWild(num_matches, matches);
    return;
  }

  /* The first match (in the requested language) is the best match. */
  tag = vim_strsave(matches[i]);
  FreeWild(num_matches, matches);

  /*
   * Re-use an existing help window or open a new one.
   * Always open a new one for ":tab help".
   */
  if (!curwin->w_buffer->b_help
      || cmdmod.tab != 0
      ) {
    if (cmdmod.tab != 0)
      wp = NULL;
    else
      for (wp = firstwin; wp != NULL; wp = wp->w_next)
        if (wp->w_buffer != NULL && wp->w_buffer->b_help)
          break;
    if (wp != NULL && wp->w_buffer->b_nwindows > 0)
      win_enter(wp, true);
    else {
      /*
       * There is no help window yet.
       * Try to open the file specified by the "helpfile" option.
       */
      if ((helpfd = mch_fopen((char *)p_hf, READBIN)) == NULL) {
        smsg(_("Sorry, help file \"%s\" not found"), p_hf);
        goto erret;
      }
      fclose(helpfd);

      /* Split off help window; put it at far top if no position
       * specified, the current window is vertically split and
       * narrow. */
      n = WSP_HELP;
      if (cmdmod.split == 0 && curwin->w_width != Columns
          && curwin->w_width < 80)
        n |= WSP_TOP;
      if (win_split(0, n) == FAIL)
        goto erret;

      if (curwin->w_height < p_hh)
        win_setheight((int)p_hh);

      /*
       * Open help file (do_ecmd() will set b_help flag, readfile() will
       * set b_p_ro flag).
       * Set the alternate file to the previously edited file.
       */
      alt_fnum = curbuf->b_fnum;
      (void)do_ecmd(0, NULL, NULL, NULL, ECMD_LASTL,
          ECMD_HIDE + ECMD_SET_HELP,
          NULL                  /* buffer is still open, don't store info */
          );
      if (!cmdmod.keepalt)
        curwin->w_alt_fnum = alt_fnum;
      empty_fnum = curbuf->b_fnum;
    }
  }

  if (!p_im)
    restart_edit = 0;               /* don't want insert mode in help file */

  /* Restore KeyTyped, setting 'filetype=help' may reset it.
   * It is needed for do_tag top open folds under the cursor. */
  KeyTyped = old_KeyTyped;

  do_tag(tag, DT_HELP, 1, FALSE, TRUE);

  /* Delete the empty buffer if we're not using it.  Careful: autocommands
   * may have jumped to another window, check that the buffer is not in a
   * window. */
  if (empty_fnum != 0 && curbuf->b_fnum != empty_fnum) {
    buf = buflist_findnr(empty_fnum);
    if (buf != NULL && buf->b_nwindows == 0)
      wipe_buffer(buf, TRUE);
  }

  /* keep the previous alternate file */
  if (alt_fnum != 0 && curwin->w_alt_fnum == empty_fnum && !cmdmod.keepalt)
    curwin->w_alt_fnum = alt_fnum;

erret:
  xfree(tag);
}


/*
 * In an argument search for a language specifiers in the form "@xx".
 * Changes the "@" to NUL if found, and returns a pointer to "xx".
 * Returns NULL if not found.
 */
char_u *check_help_lang(char_u *arg)
{
  int len = (int)STRLEN(arg);

  if (len >= 3 && arg[len - 3] == '@' && ASCII_ISALPHA(arg[len - 2])
      && ASCII_ISALPHA(arg[len - 1])) {
    arg[len - 3] = NUL;                 /* remove the '@' */
    return arg + len - 2;
  }
  return NULL;
}

/*
 * Return a heuristic indicating how well the given string matches.  The
 * smaller the number, the better the match.  This is the order of priorities,
 * from best match to worst match:
 *	- Match with least alpha-numeric characters is better.
 *	- Match with least total characters is better.
 *	- Match towards the start is better.
 *	- Match starting with "+" is worse (feature instead of command)
 * Assumption is made that the matched_string passed has already been found to
 * match some string for which help is requested.  webb.
 */
int 
help_heuristic (
    char_u *matched_string,
    int offset,                             /* offset for match */
    int wrong_case                         /* no matching case */
)
{
  int num_letters;
  char_u      *p;

  num_letters = 0;
  for (p = matched_string; *p; p++)
    if (ASCII_ISALNUM(*p))
      num_letters++;

  /*
   * Multiply the number of letters by 100 to give it a much bigger
   * weighting than the number of characters.
   * If there only is a match while ignoring case, add 5000.
   * If the match starts in the middle of a word, add 10000 to put it
   * somewhere in the last half.
   * If the match is more than 2 chars from the start, multiply by 200 to
   * put it after matches at the start.
   */
  if (ASCII_ISALNUM(matched_string[offset]) && offset > 0
      && ASCII_ISALNUM(matched_string[offset - 1]))
    offset += 10000;
  else if (offset > 2)
    offset *= 200;
  if (wrong_case)
    offset += 5000;
  /* Features are less interesting than the subjects themselves, but "+"
   * alone is not a feature. */
  if (matched_string[0] == '+' && matched_string[1] != NUL)
    offset += 100;
  return (int)(100 * num_letters + STRLEN(matched_string) + offset);
}

/*
 * Compare functions for qsort() below, that checks the help heuristics number
 * that has been put after the tagname by find_tags().
 */
static int help_compare(const void *s1, const void *s2)
{
  char    *p1;
  char    *p2;

  p1 = *(char **)s1 + strlen(*(char **)s1) + 1;
  p2 = *(char **)s2 + strlen(*(char **)s2) + 1;
  return strcmp(p1, p2);
}

/*
 * Find all help tags matching "arg", sort them and return in matches[], with
 * the number of matches in num_matches.
 * The matches will be sorted with a "best" match algorithm.
 * When "keep_lang" is TRUE try keeping the language of the current buffer.
 */
int find_help_tags(char_u *arg, int *num_matches, char_u ***matches, int keep_lang)
{
  char_u      *s, *d;
  int i;
  static char *(mtable[]) = {"*", "g*", "[*", "]*",
                             "/*", "/\\*", "\"*", "**",
                             "/\\(\\)", "/\\%(\\)",
                             "?", ":?", "?<CR>", "g?", "g?g?", "g??", "z?",
                             "/\\?", "/\\z(\\)", "\\=", ":s\\=",
                             "[count]", "[quotex]", "[range]",
                             "[pattern]", "\\|", "\\%$",
                             "s/\\~", "s/\\U", "s/\\L",
                             "s/\\1", "s/\\2", "s/\\3", "s/\\9"};
  static char *(rtable[]) = {"star", "gstar", "[star", "]star",
                             "/star", "/\\\\star", "quotestar", "starstar",
                             "/\\\\(\\\\)", "/\\\\%(\\\\)",
                             "?", ":?", "?<CR>", "g?", "g?g?", "g??", "z?",
                             "/\\\\?", "/\\\\z(\\\\)", "\\\\=", ":s\\\\=",
                             "\\[count]", "\\[quotex]", "\\[range]",
                             "\\[pattern]", "\\\\bar", "/\\\\%\\$",
                             "s/\\\\\\~", "s/\\\\U", "s/\\\\L",
                             "s/\\\\1", "s/\\\\2", "s/\\\\3", "s/\\\\9"};
  int flags;

  d = IObuff;               /* assume IObuff is long enough! */

  /*
   * Recognize a few exceptions to the rule.	Some strings that contain '*'
   * with "star".  Otherwise '*' is recognized as a wildcard.
   */
  for (i = (int)ARRAY_SIZE(mtable); --i >= 0; )
    if (STRCMP(arg, mtable[i]) == 0) {
      STRCPY(d, rtable[i]);
      break;
    }

  if (i < 0) {  /* no match in table */
    /* Replace "\S" with "/\\S", etc.  Otherwise every tag is matched.
     * Also replace "\%^" and "\%(", they match every tag too.
     * Also "\zs", "\z1", etc.
     * Also "\@<", "\@=", "\@<=", etc.
     * And also "\_$" and "\_^". */
    if (arg[0] == '\\'
        && ((arg[1] != NUL && arg[2] == NUL)
            || (vim_strchr((char_u *)"%_z@", arg[1]) != NULL
                && arg[2] != NUL))) {
      STRCPY(d, "/\\\\");
      STRCPY(d + 3, arg + 1);
      /* Check for "/\\_$", should be "/\\_\$" */
      if (d[3] == '_' && d[4] == '$')
        STRCPY(d + 4, "\\$");
    } else {
      /* Replace:
       * "[:...:]" with "\[:...:]"
       * "[++...]" with "\[++...]"
       * "\{" with "\\{"               -- matching "} \}"
       */
      if ((arg[0] == '[' && (arg[1] == ':'
                             || (arg[1] == '+' && arg[2] == '+')))
          || (arg[0] == '\\' && arg[1] == '{'))
        *d++ = '\\';

      for (s = arg; *s; ++s) {
        /*
         * Replace "|" with "bar" and '"' with "quote" to match the name of
         * the tags for these commands.
         * Replace "*" with ".*" and "?" with "." to match command line
         * completion.
         * Insert a backslash before '~', '$' and '.' to avoid their
         * special meaning.
         */
        if (d - IObuff > IOSIZE - 10)           /* getting too long!? */
          break;
        switch (*s) {
        case '|':   STRCPY(d, "bar");
          d += 3;
          continue;
        case '"':   STRCPY(d, "quote");
          d += 5;
          continue;
        case '*':   *d++ = '.';
          break;
        case '?':   *d++ = '.';
          continue;
        case '$':
        case '.':
        case '~':   *d++ = '\\';
          break;
        }

        /*
         * Replace "^x" by "CTRL-X". Don't do this for "^_" to make
         * ":help i_^_CTRL-D" work.
         * Insert '-' before and after "CTRL-X" when applicable.
         */
        if (*s < ' ' || (*s == '^' && s[1] && (ASCII_ISALPHA(s[1])
                                               || vim_strchr((char_u *)
                                                   "?@[\\]^",
                                                   s[1]) != NULL))) {
          if (d > IObuff && d[-1] != '_' && d[-1] != '\\')
            *d++ = '_';                 /* prepend a '_' to make x_CTRL-x */
          STRCPY(d, "CTRL-");
          d += 5;
          if (*s < ' ') {
            *d++ = *s + '@';
            if (d[-1] == '\\')
              *d++ = '\\';              /* double a backslash */
          } else
            *d++ = *++s;
          if (s[1] != NUL && s[1] != '_')
            *d++ = '_';                 /* append a '_' */
          continue;
        } else if (*s == '^')           /* "^" or "CTRL-^" or "^_" */
          *d++ = '\\';

        /*
         * Insert a backslash before a backslash after a slash, for search
         * pattern tags: "/\|" --> "/\\|".
         */
        else if (s[0] == '\\' && s[1] != '\\'
                 && *arg == '/' && s == arg + 1)
          *d++ = '\\';

        /* "CTRL-\_" -> "CTRL-\\_" to avoid the special meaning of "\_" in
         * "CTRL-\_CTRL-N" */
        if (STRNICMP(s, "CTRL-\\_", 7) == 0) {
          STRCPY(d, "CTRL-\\\\");
          d += 7;
          s += 6;
        }

        *d++ = *s;

        /*
         * If tag starts with ', toss everything after a second '. Fixes
         * CTRL-] on 'option'. (would include the trailing '.').
         */
        if (*s == '\'' && s > arg && *arg == '\'')
          break;
      }
      *d = NUL;

      if (*IObuff == '`') {
        if (d > IObuff + 2 && d[-1] == '`') {
          /* remove the backticks from `command` */
          memmove(IObuff, IObuff + 1, STRLEN(IObuff));
          d[-2] = NUL;
        } else if (d > IObuff + 3 && d[-2] == '`' && d[-1] == ',') {
          /* remove the backticks and comma from `command`, */
          memmove(IObuff, IObuff + 1, STRLEN(IObuff));
          d[-3] = NUL;
        } else if (d > IObuff + 4 && d[-3] == '`'
                   && d[-2] == '\\' && d[-1] == '.') {
          /* remove the backticks and dot from `command`\. */
          memmove(IObuff, IObuff + 1, STRLEN(IObuff));
          d[-4] = NUL;
        }
      }
    }
  }

  *matches = (char_u **)"";
  *num_matches = 0;
  flags = TAG_HELP | TAG_REGEXP | TAG_NAMES | TAG_VERBOSE;
  if (keep_lang)
    flags |= TAG_KEEP_LANG;
  if (find_tags(IObuff, num_matches, matches, flags, (int)MAXCOL, NULL) == OK
      && *num_matches > 0) {
    /* Sort the matches found on the heuristic number that is after the
     * tag name. */
    qsort((void *)*matches, (size_t)*num_matches,
        sizeof(char_u *), help_compare);
    /* Delete more than TAG_MANY to reduce the size of the listing. */
    while (*num_matches > TAG_MANY)
      xfree((*matches)[--*num_matches]);
  }
  return OK;
}

/// Called when starting to edit a buffer for a help file.
static void prepare_help_buffer(void)
{
  curbuf->b_help = true;
  set_string_option_direct((char_u *)"buftype", -1, (char_u *)"help",
                           OPT_FREE|OPT_LOCAL, 0);

  // Always set these options after jumping to a help tag, because the
  // user may have an autocommand that gets in the way.
  // Accept all ASCII chars for keywords, except ' ', '*', '"', '|', and
  // latin1 word characters (for translated help files).
  // Only set it when needed, buf_init_chartab() is some work.
  char_u *p = (char_u *)"!-~,^*,^|,^\",192-255";
  if (STRCMP(curbuf->b_p_isk, p) != 0) {
    set_string_option_direct((char_u *)"isk", -1, p, OPT_FREE|OPT_LOCAL, 0);
    check_buf_options(curbuf);
    (void)buf_init_chartab(curbuf, FALSE);
  }

  // Don't use the global foldmethod.
  set_string_option_direct((char_u *)"fdm", -1, (char_u *)"manual",
                           OPT_FREE|OPT_LOCAL, 0);

  curbuf->b_p_ts = 8;         // 'tabstop' is 8.
  curwin->w_p_list = FALSE;   // No list mode.

  curbuf->b_p_ma = FALSE;     // Not modifiable.
  curbuf->b_p_bin = FALSE;    // Reset 'bin' before reading file.
  curwin->w_p_nu = 0;         // No line numbers.
  curwin->w_p_rnu = 0;        // No relative line numbers.
  RESET_BINDING(curwin);      // No scroll or cursor binding.
  curwin->w_p_arab = FALSE;   // No arabic mode.
  curwin->w_p_rl  = FALSE;    // Help window is left-to-right.
  curwin->w_p_fen = FALSE;    // No folding in the help window.
  curwin->w_p_diff = FALSE;   // No 'diff'.
  curwin->w_p_spell = FALSE;  // No spell checking.

  set_buflisted(FALSE);
}

/*
 * After reading a help file: May cleanup a help buffer when syntax
 * highlighting is not used.
 */
void fix_help_buffer(void)
{
  linenr_T lnum;
  char_u      *line;
  int in_example = FALSE;
  int len;
  char_u      *fname;
  char_u      *p;
  char_u      *rt;

  /* set filetype to "help". */
  set_option_value((char_u *)"ft", 0L, (char_u *)"help", OPT_LOCAL);

  if (!syntax_present(curwin)) {
    for (lnum = 1; lnum <= curbuf->b_ml.ml_line_count; ++lnum) {
      line = ml_get_buf(curbuf, lnum, FALSE);
      len = (int)STRLEN(line);
      if (in_example && len > 0 && !ascii_iswhite(line[0])) {
        /* End of example: non-white or '<' in first column. */
        if (line[0] == '<') {
          /* blank-out a '<' in the first column */
          line = ml_get_buf(curbuf, lnum, TRUE);
          line[0] = ' ';
        }
        in_example = FALSE;
      }
      if (!in_example && len > 0) {
        if (line[len - 1] == '>' && (len == 1 || line[len - 2] == ' ')) {
          /* blank-out a '>' in the last column (start of example) */
          line = ml_get_buf(curbuf, lnum, TRUE);
          line[len - 1] = ' ';
          in_example = TRUE;
        } else if (line[len - 1] == '~') {
          /* blank-out a '~' at the end of line (header marker) */
          line = ml_get_buf(curbuf, lnum, TRUE);
          line[len - 1] = ' ';
        }
      }
    }
  }

  /*
   * In the "help.txt" and "help.abx" file, add the locally added help
   * files.  This uses the very first line in the help file.
   */
  fname = path_tail(curbuf->b_fname);
  if (fnamecmp(fname, "help.txt") == 0
      || (fnamencmp(fname, "help.", 5) == 0
          && ASCII_ISALPHA(fname[5])
          && ASCII_ISALPHA(fname[6])
          && TOLOWER_ASC(fname[7]) == 'x'
          && fname[8] == NUL)
      ) {
    for (lnum = 1; lnum < curbuf->b_ml.ml_line_count; ++lnum) {
      line = ml_get_buf(curbuf, lnum, FALSE);
      if (strstr((char *)line, "*local-additions*") == NULL)
        continue;

      /* Go through all directories in 'runtimepath', skipping
       * $VIMRUNTIME. */
      p = p_rtp;
      while (*p != NUL) {
        copy_option_part(&p, NameBuff, MAXPATHL, ",");
        rt = (char_u *)vim_getenv("VIMRUNTIME");
        if (path_full_compare(rt, NameBuff, FALSE) != kEqualFiles) {
          int fcount;
          char_u      **fnames;
          FILE        *fd;
          char_u      *s;
          int fi;
          vimconv_T vc;
          char_u      *cp;

          /* Find all "doc/ *.txt" files in this directory. */
          add_pathsep((char *)NameBuff);
          STRCAT(NameBuff, "doc/*.??[tx]");

          // Note: We cannot just do `&NameBuff` because it is a statically sized array
          //       so `NameBuff == &NameBuff` according to C semantics.
          char_u *buff_list[1] = {NameBuff};
          if (gen_expand_wildcards(1, buff_list, &fcount,
                  &fnames, EW_FILE|EW_SILENT) == OK
              && fcount > 0) {
            int i1;
            int i2;
            char_u  *f1;
            char_u  *f2;
            char_u  *t1;
            char_u  *e1;
            char_u  *e2;

            /* If foo.abx is found use it instead of foo.txt in
             * the same directory. */
            for (i1 = 0; i1 < fcount; ++i1) {
              for (i2 = 0; i2 < fcount; ++i2) {
                if (i1 == i2)
                  continue;
                if (fnames[i1] == NULL || fnames[i2] == NULL)
                  continue;
                f1 = fnames[i1];
                f2 = fnames[i2];
                t1 = path_tail(f1);
                if (fnamencmp(f1, f2, t1 - f1) != 0)
                  continue;
                e1 = vim_strrchr(t1, '.');
                e2 = vim_strrchr(path_tail(f2), '.');
                if (e1 == NUL || e2 == NUL)
                  continue;
                if (fnamecmp(e1, ".txt") != 0
                    && fnamecmp(e1, fname + 4) != 0) {
                  /* Not .txt and not .abx, remove it. */
                  xfree(fnames[i1]);
                  fnames[i1] = NULL;
                  continue;
                }
                if (fnamencmp(f1, f2, e1 - f1) != 0)
                  continue;
                if (fnamecmp(e1, ".txt") == 0
                    && fnamecmp(e2, fname + 4) == 0) {
                  /* use .abx instead of .txt */
                  xfree(fnames[i1]);
                  fnames[i1] = NULL;
                }
              }
            }
            for (fi = 0; fi < fcount; ++fi) {
              if (fnames[fi] == NULL)
                continue;
              fd = mch_fopen((char *)fnames[fi], "r");
              if (fd == NULL) {
                continue;
              }
              vim_fgets(IObuff, IOSIZE, fd);
              if (IObuff[0] == '*'
                  && (s = vim_strchr(IObuff + 1, '*'))
                  != NULL) {
                int this_utf = MAYBE;
                /* Change tag definition to a
                 * reference and remove <CR>/<NL>. */
                IObuff[0] = '|';
                *s = '|';
                while (*s != NUL) {
                  if (*s == '\r' || *s == '\n')
                    *s = NUL;
                  /* The text is utf-8 when a byte
                   * above 127 is found and no
                   * illegal byte sequence is found.
                   */
                  if (*s >= 0x80 && this_utf != FALSE) {
                    int l;

                    this_utf = TRUE;
                    l = utf_ptr2len(s);
                    if (l == 1)
                      this_utf = FALSE;
                    s += l - 1;
                  }
                  ++s;
                }
                /* The help file is latin1 or utf-8;
                 * conversion to the current
                 * 'encoding' may be required. */
                vc.vc_type = CONV_NONE;
                convert_setup(&vc, (char_u *)(
                      this_utf == TRUE ? "utf-8"
                      : "latin1"), p_enc);
                if (vc.vc_type == CONV_NONE)
                  /* No conversion needed. */
                  cp = IObuff;
                else {
                  /* Do the conversion.  If it fails
                   * use the unconverted text. */
                  cp = string_convert(&vc, IObuff, NULL);
                  if (cp == NULL)
                    cp = IObuff;
                }
                convert_setup(&vc, NULL, NULL);

                ml_append(lnum, cp, (colnr_T)0, FALSE);
                if (cp != IObuff)
                  xfree(cp);
                ++lnum;
              }
              fclose(fd);
            }
            FreeWild(fcount, fnames);
          }
        }
        xfree(rt);
      }
      break;
    }
  }
}

/*
 * ":exusage"
 */
void ex_exusage(exarg_T *eap)
{
  do_cmdline_cmd("help ex-cmd-index");
}

/*
 * ":viusage"
 */
void ex_viusage(exarg_T *eap)
{
  do_cmdline_cmd("help normal-index");
}


/*
 * ":helptags"
 */
void ex_helptags(exarg_T *eap)
{
  garray_T ga;
  int len;
  char_u lang[2];
  expand_T xpc;
  char_u      *dirname;
  char_u ext[5];
  char_u fname[8];
  int filecount;
  char_u      **files;
  int add_help_tags = FALSE;

  /* Check for ":helptags ++t {dir}". */
  if (STRNCMP(eap->arg, "++t", 3) == 0 && ascii_iswhite(eap->arg[3])) {
    add_help_tags = TRUE;
    eap->arg = skipwhite(eap->arg + 3);
  }

  ExpandInit(&xpc);
  xpc.xp_context = EXPAND_DIRECTORIES;
  dirname = ExpandOne(&xpc, eap->arg, NULL,
      WILD_LIST_NOTFOUND|WILD_SILENT, WILD_EXPAND_FREE);
  if (dirname == NULL || !os_isdir(dirname)) {
    EMSG2(_("E150: Not a directory: %s"), eap->arg);
    xfree(dirname);
    return;
  }

  /* Get a list of all files in the help directory and in subdirectories. */
  STRCPY(NameBuff, dirname);
  add_pathsep((char *)NameBuff);
  STRCAT(NameBuff, "**");

  // Note: We cannot just do `&NameBuff` because it is a statically sized array
  //       so `NameBuff == &NameBuff` according to C semantics.
  char_u *buff_list[1] = {NameBuff};
  if (gen_expand_wildcards(1, buff_list, &filecount, &files,
          EW_FILE|EW_SILENT) == FAIL
      || filecount == 0) {
    EMSG2("E151: No match: %s", NameBuff);
    xfree(dirname);
    return;
  }

  /* Go over all files in the directory to find out what languages are
   * present. */
  ga_init(&ga, 1, 10);
  for (int i = 0; i < filecount; ++i) {
    len = (int)STRLEN(files[i]);
    if (len <= 4) {
      continue;
    }
    if (STRICMP(files[i] + len - 4, ".txt") == 0) {
      /* ".txt" -> language "en" */
      lang[0] = 'e';
      lang[1] = 'n';
    } else if (files[i][len - 4] == '.'
               && ASCII_ISALPHA(files[i][len - 3])
               && ASCII_ISALPHA(files[i][len - 2])
               && TOLOWER_ASC(files[i][len - 1]) == 'x') {
      /* ".abx" -> language "ab" */
      lang[0] = TOLOWER_ASC(files[i][len - 3]);
      lang[1] = TOLOWER_ASC(files[i][len - 2]);
    } else
      continue;

    int j;
    /* Did we find this language already? */
    for (j = 0; j < ga.ga_len; j += 2)
      if (STRNCMP(lang, ((char_u *)ga.ga_data) + j, 2) == 0)
        break;
    if (j == ga.ga_len) {
      /* New language, add it. */
      ga_grow(&ga, 2);
      ((char_u *)ga.ga_data)[ga.ga_len++] = lang[0];
      ((char_u *)ga.ga_data)[ga.ga_len++] = lang[1];
    }
  }

  /*
   * Loop over the found languages to generate a tags file for each one.
   */
  for (int j = 0; j < ga.ga_len; j += 2) {
    STRCPY(fname, "tags-xx");
    fname[5] = ((char_u *)ga.ga_data)[j];
    fname[6] = ((char_u *)ga.ga_data)[j + 1];
    if (fname[5] == 'e' && fname[6] == 'n') {
      /* English is an exception: use ".txt" and "tags". */
      fname[4] = NUL;
      STRCPY(ext, ".txt");
    } else {
      /* Language "ab" uses ".abx" and "tags-ab". */
      STRCPY(ext, ".xxx");
      ext[1] = fname[5];
      ext[2] = fname[6];
    }
    helptags_one(dirname, ext, fname, add_help_tags);
  }

  ga_clear(&ga);
  FreeWild(filecount, files);

  xfree(dirname);
}

static void 
helptags_one (
    char_u *dir,               /* doc directory */
    char_u *ext,               /* suffix, ".txt", ".itx", ".frx", etc. */
    char_u *tagfname,          /* "tags" for English, "tags-fr" for French. */
    int add_help_tags              /* add "help-tags" tag */
)
{
  FILE        *fd_tags;
  FILE        *fd;
  garray_T ga;
  int filecount;
  char_u      **files;
  char_u      *p1, *p2;
  int fi;
  char_u      *s;
  char_u      *fname;
  int utf8 = MAYBE;
  int this_utf8;
  int firstline;
  int mix = FALSE;              /* detected mixed encodings */

  // Find all *.txt files.
  size_t dirlen = STRLEN(dir);
  STRCPY(NameBuff, dir);
  STRCAT(NameBuff, "/**/*");
  STRCAT(NameBuff, ext);

  // Note: We cannot just do `&NameBuff` because it is a statically sized array
  //       so `NameBuff == &NameBuff` according to C semantics.
  char_u *buff_list[1] = {NameBuff};
  if (gen_expand_wildcards(1, buff_list, &filecount, &files,
          EW_FILE|EW_SILENT) == FAIL
      || filecount == 0) {
    if (!got_int)
      EMSG2("E151: No match: %s", NameBuff);
    return;
  }

  /*
   * Open the tags file for writing.
   * Do this before scanning through all the files.
   */
  STRCPY(NameBuff, dir);
  add_pathsep((char *)NameBuff);
  STRNCAT(NameBuff, tagfname, sizeof(NameBuff) - dirlen - 2);
  fd_tags = mch_fopen((char *)NameBuff, "w");
  if (fd_tags == NULL) {
    EMSG2(_("E152: Cannot open %s for writing"), NameBuff);
    FreeWild(filecount, files);
    return;
  }

  /*
   * If using the "++t" argument or generating tags for "$VIMRUNTIME/doc"
   * add the "help-tags" tag.
   */
  ga_init(&ga, (int)sizeof(char_u *), 100);
  if (add_help_tags || path_full_compare((char_u *)"$VIMRUNTIME/doc",
          dir, FALSE) == kEqualFiles) {
    s = xmalloc(18 + STRLEN(tagfname));
    sprintf((char *)s, "help-tags\t%s\t1\n", tagfname);
    GA_APPEND(char_u *, &ga, s);
  }

  /*
   * Go over all the files and extract the tags.
   */
  for (fi = 0; fi < filecount && !got_int; ++fi) {
    fd = mch_fopen((char *)files[fi], "r");
    if (fd == NULL) {
      EMSG2(_("E153: Unable to open %s for reading"), files[fi]);
      continue;
    }
    fname = files[fi] + dirlen + 1;

    firstline = TRUE;
    while (!vim_fgets(IObuff, IOSIZE, fd) && !got_int) {
      if (firstline) {
        /* Detect utf-8 file by a non-ASCII char in the first line. */
        this_utf8 = MAYBE;
        for (s = IObuff; *s != NUL; ++s)
          if (*s >= 0x80) {
            int l;

            this_utf8 = TRUE;
            l = utf_ptr2len(s);
            if (l == 1) {
              /* Illegal UTF-8 byte sequence. */
              this_utf8 = FALSE;
              break;
            }
            s += l - 1;
          }
        if (this_utf8 == MAYBE)             /* only ASCII characters found */
          this_utf8 = FALSE;
        if (utf8 == MAYBE)                  /* first file */
          utf8 = this_utf8;
        else if (utf8 != this_utf8) {
          EMSG2(_(
                  "E670: Mix of help file encodings within a language: %s"),
              files[fi]);
          mix = !got_int;
          got_int = TRUE;
        }
        firstline = FALSE;
      }
      p1 = vim_strchr(IObuff, '*');             /* find first '*' */
      while (p1 != NULL) {
        /* Use vim_strbyte() instead of vim_strchr() so that when
         * 'encoding' is dbcs it still works, don't find '*' in the
         * second byte. */
        p2 = vim_strbyte(p1 + 1, '*');          /* find second '*' */
        if (p2 != NULL && p2 > p1 + 1) {        /* skip "*" and "**" */
          for (s = p1 + 1; s < p2; ++s)
            if (*s == ' ' || *s == '\t' || *s == '|')
              break;

          /*
           * Only accept a *tag* when it consists of valid
           * characters, there is white space before it and is
           * followed by a white character or end-of-line.
           */
          if (s == p2
              && (p1 == IObuff || p1[-1] == ' ' || p1[-1] == '\t')
              && (vim_strchr((char_u *)" \t\n\r", s[1]) != NULL
                  || s[1] == '\0')) {
            *p2 = '\0';
            ++p1;
            s = xmalloc((p2 - p1) + STRLEN(fname) + 2);
            GA_APPEND(char_u *, &ga, s);
            sprintf((char *)s, "%s\t%s", p1, fname);

            /* find next '*' */
            p2 = vim_strchr(p2 + 1, '*');
          }
        }
        p1 = p2;
      }
      line_breakcheck();
    }

    fclose(fd);
  }

  FreeWild(filecount, files);

  if (!got_int) {
    /*
     * Sort the tags.
     */
    if (ga.ga_data != NULL) {
      sort_strings((char_u **)ga.ga_data, ga.ga_len);
    }

    /*
     * Check for duplicates.
     */
    for (int i = 1; i < ga.ga_len; ++i) {
      p1 = ((char_u **)ga.ga_data)[i - 1];
      p2 = ((char_u **)ga.ga_data)[i];
      while (*p1 == *p2) {
        if (*p2 == '\t') {
          *p2 = NUL;
          vim_snprintf((char *)NameBuff, MAXPATHL,
              _("E154: Duplicate tag \"%s\" in file %s/%s"),
              ((char_u **)ga.ga_data)[i], dir, p2 + 1);
          EMSG(NameBuff);
          *p2 = '\t';
          break;
        }
        ++p1;
        ++p2;
      }
    }

    if (utf8 == TRUE)
      fprintf(fd_tags, "!_TAG_FILE_ENCODING\tutf-8\t//\n");

    /*
     * Write the tags into the file.
     */
    for (int i = 0; i < ga.ga_len; ++i) {
      s = ((char_u **)ga.ga_data)[i];
      if (STRNCMP(s, "help-tags\t", 10) == 0)
        /* help-tags entry was added in formatted form */
        fputs((char *)s, fd_tags);
      else {
        fprintf(fd_tags, "%s\t/*", s);
        for (p1 = s; *p1 != '\t'; ++p1) {
          /* insert backslash before '\\' and '/' */
          if (*p1 == '\\' || *p1 == '/')
            putc('\\', fd_tags);
          putc(*p1, fd_tags);
        }
        fprintf(fd_tags, "*\n");
      }
    }
  }
  if (mix)
    got_int = FALSE;        /* continue with other languages */

  GA_DEEP_CLEAR_PTR(&ga);
  fclose(fd_tags);          /* there is no check for an error... */
}

struct sign
{
    sign_T      *sn_next;       /* next sign in list */
    int         sn_typenr;      /* type number of sign */
    char_u      *sn_name;       /* name of sign */
    char_u      *sn_icon;       /* name of pixmap */
    char_u      *sn_text;       /* text used instead of pixmap */
    int         sn_line_hl;     /* highlight ID for line */
    int         sn_text_hl;     /* highlight ID for text */
};

static sign_T   *first_sign = NULL;
static int      next_sign_typenr = 1;

/*
 * ":helpclose": Close one help window
 */
void ex_helpclose(exarg_T *eap)
{
  FOR_ALL_WINDOWS_IN_TAB(win, curtab) {
    if (win->w_buffer->b_help) {
      win_close(win, FALSE);
      return;
    }
  }
}

static char *cmds[] = {
			"define",
#define SIGNCMD_DEFINE	0
			"undefine",
#define SIGNCMD_UNDEFINE 1
			"list",
#define SIGNCMD_LIST	2
			"place",
#define SIGNCMD_PLACE	3
			"unplace",
#define SIGNCMD_UNPLACE	4
			"jump",
#define SIGNCMD_JUMP	5
			NULL
#define SIGNCMD_LAST	6
};

/*
 * Find index of a ":sign" subcmd from its name.
 * "*end_cmd" must be writable.
 */
static int sign_cmd_idx(
    char_u      *begin_cmd,     /* begin of sign subcmd */
    char_u      *end_cmd        /* just after sign subcmd */
    )
{
    int  idx;
    char save = *end_cmd;

    *end_cmd = NUL;
    for (idx = 0; ; ++idx) {
        if (cmds[idx] == NULL || STRCMP(begin_cmd, cmds[idx]) == 0) {
            break;
        }
    }
    *end_cmd = save;
    return idx;
}

/*
 * ":sign" command
 */
void ex_sign(exarg_T *eap)
{
    char_u	*arg = eap->arg;
    char_u	*p;
    int		idx;
    sign_T	*sp;
    sign_T	*sp_prev;

    /* Parse the subcommand. */
    p = skiptowhite(arg);
    idx = sign_cmd_idx(arg, p);
    if (idx == SIGNCMD_LAST)
    {
	EMSG2(_("E160: Unknown sign command: %s"), arg);
	return;
    }
    arg = skipwhite(p);

    if (idx <= SIGNCMD_LIST)
    {
	/*
	 * Define, undefine or list signs.
	 */
	if (idx == SIGNCMD_LIST && *arg == NUL)
	{
	    /* ":sign list": list all defined signs */
	    for (sp = first_sign; sp != NULL && !got_int; sp = sp->sn_next)
		sign_list_defined(sp);
	}
	else if (*arg == NUL)
	    EMSG(_("E156: Missing sign name"));
	else
	{
	    /* Isolate the sign name.  If it's a number skip leading zeroes,
	     * so that "099" and "99" are the same sign.  But keep "0". */
	    p = skiptowhite(arg);
	    if (*p != NUL)
		*p++ = NUL;
	    while (arg[0] == '0' && arg[1] != NUL)
		++arg;

	    sp_prev = NULL;
	    for (sp = first_sign; sp != NULL; sp = sp->sn_next)
	    {
		if (STRCMP(sp->sn_name, arg) == 0)
		    break;
		sp_prev = sp;
	    }
	    if (idx == SIGNCMD_DEFINE)
	    {
		/* ":sign define {name} ...": define a sign */
		if (sp == NULL)
		{
		    sign_T	*lp;
		    int		start = next_sign_typenr;

		    /* Allocate a new sign. */
		    sp = xcalloc(1, sizeof(sign_T));

		    /* Check that next_sign_typenr is not already being used.
		     * This only happens after wrapping around.  Hopefully
		     * another one got deleted and we can use its number. */
		    for (lp = first_sign; lp != NULL; )
		    {
			if (lp->sn_typenr == next_sign_typenr)
			{
			    ++next_sign_typenr;
			    if (next_sign_typenr == MAX_TYPENR)
				next_sign_typenr = 1;
			    if (next_sign_typenr == start)
			    {
				xfree(sp);
				EMSG(_("E612: Too many signs defined"));
				return;
			    }
			    lp = first_sign;  /* start all over */
			    continue;
			}
			lp = lp->sn_next;
		    }

		    sp->sn_typenr = next_sign_typenr;
		    if (++next_sign_typenr == MAX_TYPENR)
			next_sign_typenr = 1; /* wrap around */

		    sp->sn_name = vim_strsave(arg);

		    /* add the new sign to the list of signs */
		    if (sp_prev == NULL)
			first_sign = sp;
		    else
			sp_prev->sn_next = sp;
		}

		/* set values for a defined sign. */
		for (;;)
		{
		    arg = skipwhite(p);
		    if (*arg == NUL)
			break;
		    p = skiptowhite_esc(arg);
		    if (STRNCMP(arg, "icon=", 5) == 0)
		    {
			arg += 5;
			xfree(sp->sn_icon);
			sp->sn_icon = vim_strnsave(arg, (int)(p - arg));
			backslash_halve(sp->sn_icon);
		    }
		    else if (STRNCMP(arg, "text=", 5) == 0)
		    {
			char_u	*s;
			int	cells;
			int	len;

			arg += 5;

			/* Count cells and check for non-printable chars */
			if (has_mbyte)
			{
			    cells = 0;
			    for (s = arg; s < p; s += (*mb_ptr2len)(s))
			    {
				if (!vim_isprintc((*mb_ptr2char)(s)))
				    break;
				cells += (*mb_ptr2cells)(s);
			    }
			}
			else

			{
			    for (s = arg; s < p; ++s)
				if (!vim_isprintc(*s))
				    break;
			    cells = (int)(s - arg);
			}
			/* Currently must be one or two display cells */
			if (s != p || cells < 1 || cells > 2)
			{
			    *p = NUL;
			    EMSG2(_("E239: Invalid sign text: %s"), arg);
			    return;
			}

			xfree(sp->sn_text);
			/* Allocate one byte more if we need to pad up
			 * with a space. */
			len = (int)(p - arg + ((cells == 1) ? 1 : 0));
			sp->sn_text = vim_strnsave(arg, len);

			if (cells == 1)
			    STRCPY(sp->sn_text + len - 1, " ");
		    }
		    else if (STRNCMP(arg, "linehl=", 7) == 0)
		    {
			arg += 7;
			sp->sn_line_hl = syn_check_group(arg, (int)(p - arg));
		    }
		    else if (STRNCMP(arg, "texthl=", 7) == 0)
		    {
			arg += 7;
			sp->sn_text_hl = syn_check_group(arg, (int)(p - arg));
		    }
		    else
		    {
			EMSG2(_(e_invarg2), arg);
			return;
		    }
		}
	    }
	    else if (sp == NULL)
		EMSG2(_("E155: Unknown sign: %s"), arg);
	    else if (idx == SIGNCMD_LIST)
		/* ":sign list {name}" */
		sign_list_defined(sp);
	    else
		/* ":sign undefine {name}" */
		sign_undefine(sp, sp_prev);
	}
    }
    else
    {
	int		id = -1;
	linenr_T	lnum = -1;
	char_u		*sign_name = NULL;
	char_u		*arg1;

	if (*arg == NUL)
	{
	    if (idx == SIGNCMD_PLACE)
	    {
		/* ":sign place": list placed signs in all buffers */
		sign_list_placed(NULL);
	    }
	    else if (idx == SIGNCMD_UNPLACE)
	    {
		/* ":sign unplace": remove placed sign at cursor */
		id = buf_findsign_id(curwin->w_buffer, curwin->w_cursor.lnum);
		if (id > 0)
		{
		    buf_delsign(curwin->w_buffer, id);
		    update_debug_sign(curwin->w_buffer, curwin->w_cursor.lnum);
		}
		else
		    EMSG(_("E159: Missing sign number"));
	    }
	    else
		EMSG(_(e_argreq));
	    return;
	}

	if (idx == SIGNCMD_UNPLACE && arg[0] == '*' && arg[1] == NUL)
	{
	    /* ":sign unplace *": remove all placed signs */
	    buf_delete_all_signs();
	    return;
	}

	/* first arg could be placed sign id */
	arg1 = arg;
	if (ascii_isdigit(*arg))
	{
	    id = getdigits_int(&arg);
	    if (!ascii_iswhite(*arg) && *arg != NUL)
	    {
		id = -1;
		arg = arg1;
	    }
	    else
	    {
		arg = skipwhite(arg);
		if (idx == SIGNCMD_UNPLACE && *arg == NUL)
		{
		  // ":sign unplace {id}": remove placed sign by number
		  FOR_ALL_BUFFERS(buf) {
		    if ((lnum = buf_delsign(buf, id)) != 0) {
		      update_debug_sign(buf, lnum);
                    }
		  }
		  return;
		}
	    }
	}

	/*
	 * Check for line={lnum} name={name} and file={fname} or buffer={nr}.
	 * Leave "arg" pointing to {fname}.
	 */

        buf_T *buf = NULL;
	for (;;)
	{
	    if (STRNCMP(arg, "line=", 5) == 0)
	    {
		arg += 5;
		lnum = atoi((char *)arg);
		arg = skiptowhite(arg);
	    }
	    else if (STRNCMP(arg, "*", 1) == 0 && idx == SIGNCMD_UNPLACE)
	    {
		if (id != -1)
		{
		    EMSG(_(e_invarg));
		    return;
		}
		id = -2;
		arg = skiptowhite(arg + 1);
	    }
	    else if (STRNCMP(arg, "name=", 5) == 0)
	    {
		arg += 5;
		sign_name = arg;
		arg = skiptowhite(arg);
		if (*arg != NUL)
		    *arg++ = NUL;
		while (sign_name[0] == '0' && sign_name[1] != NUL)
		    ++sign_name;
	    }
	    else if (STRNCMP(arg, "file=", 5) == 0)
	    {
		arg += 5;
		buf = buflist_findname(arg);
		break;
	    }
	    else if (STRNCMP(arg, "buffer=", 7) == 0)
	    {
		arg += 7;
		buf = buflist_findnr(getdigits_int(&arg));
		if (*skipwhite(arg) != NUL)
		    EMSG(_(e_trailing));
		break;
	    }
	    else
	    {
		EMSG(_(e_invarg));
		return;
	    }
	    arg = skipwhite(arg);
	}

	if (buf == NULL)
	{
	    EMSG2(_("E158: Invalid buffer name: %s"), arg);
	}
	else if (id <= 0 && !(idx == SIGNCMD_UNPLACE && id == -2))
	{
	    if (lnum >= 0 || sign_name != NULL)
		EMSG(_(e_invarg));
	    else
		/* ":sign place file={fname}": list placed signs in one file */
		sign_list_placed(buf);
	}
	else if (idx == SIGNCMD_JUMP)
	{
	    /* ":sign jump {id} file={fname}" */
	    if (lnum >= 0 || sign_name != NULL)
		EMSG(_(e_invarg));
	    else if ((lnum = buf_findsign(buf, id)) > 0)
	    {				/* goto a sign ... */
		if (buf_jump_open_win(buf) != NULL)
		{			/* ... in a current window */
		    curwin->w_cursor.lnum = lnum;
		    check_cursor_lnum();
		    beginline(BL_WHITE);
		}
		else
		{   // ... not currently in a window
		    char *cmd = xmalloc(STRLEN(buf->b_fname) + 25);
		    sprintf(cmd, "e +%" PRId64 " %s",
                    (int64_t)lnum, buf->b_fname);
		    do_cmdline_cmd(cmd);
		    xfree(cmd);
		}

		foldOpenCursor();
	    }
	    else
		EMSGN(_("E157: Invalid sign ID: %" PRId64), id);
	}
	else if (idx == SIGNCMD_UNPLACE)
	{
	    if (lnum >= 0 || sign_name != NULL)
		EMSG(_(e_invarg));
	    else if (id == -2)
	    {
		/* ":sign unplace * file={fname}" */
		redraw_buf_later(buf, NOT_VALID);
		buf_delete_signs(buf);
	    }
	    else
	    {
		/* ":sign unplace {id} file={fname}" */
		lnum = buf_delsign(buf, id);
		update_debug_sign(buf, lnum);
	    }
	}
	    /* idx == SIGNCMD_PLACE */
	else if (sign_name != NULL)
	{
	    for (sp = first_sign; sp != NULL; sp = sp->sn_next)
		if (STRCMP(sp->sn_name, sign_name) == 0)
		    break;
	    if (sp == NULL)
	    {
		EMSG2(_("E155: Unknown sign: %s"), sign_name);
		return;
	    }
	    if (lnum > 0)
		/* ":sign place {id} line={lnum} name={name} file={fname}":
		 * place a sign */
		buf_addsign(buf, id, lnum, sp->sn_typenr);
	    else
		/* ":sign place {id} file={fname}": change sign type */
		lnum = buf_change_sign_type(buf, id, sp->sn_typenr);
            if (lnum > 0)
                update_debug_sign(buf, lnum);
            else
                EMSG2(_("E885: Not possible to change sign %s"), sign_name);
	}
	else
	    EMSG(_(e_invarg));
    }
}

/*
 * List one sign.
 */
static void sign_list_defined(sign_T *sp)
{
  char_u  *p;

  smsg("sign %s", sp->sn_name);
  if (sp->sn_icon != NULL) {
    MSG_PUTS(" icon=");
    msg_outtrans(sp->sn_icon);
    MSG_PUTS(_(" (not supported)"));
  }
  if (sp->sn_text != NULL) {
    MSG_PUTS(" text=");
    msg_outtrans(sp->sn_text);
  }
  if (sp->sn_line_hl > 0) {
    MSG_PUTS(" linehl=");
    p = get_highlight_name(NULL, sp->sn_line_hl - 1);
    if (p == NULL)
      MSG_PUTS("NONE");
    else
      msg_puts(p);
  }
  if (sp->sn_text_hl > 0) {
    MSG_PUTS(" texthl=");
    p = get_highlight_name(NULL, sp->sn_text_hl - 1);
    if (p == NULL)
      MSG_PUTS("NONE");
    else
      msg_puts(p);
  }
}

/*
 * Undefine a sign and free its memory.
 */
static void sign_undefine(sign_T *sp, sign_T *sp_prev)
{
  xfree(sp->sn_name);
  xfree(sp->sn_icon);
  xfree(sp->sn_text);
  if (sp_prev == NULL)
    first_sign = sp->sn_next;
  else
    sp_prev->sn_next = sp->sn_next;
  xfree(sp);
}

/*
 * Get highlighting attribute for sign "typenr".
 * If "line" is TRUE: line highl, if FALSE: text highl.
 */
int sign_get_attr(int typenr, int line)
{
  sign_T  *sp;

  for (sp = first_sign; sp != NULL; sp = sp->sn_next)
    if (sp->sn_typenr == typenr) {
      if (line) {
        if (sp->sn_line_hl > 0)
          return syn_id2attr(sp->sn_line_hl);
      } else {
        if (sp->sn_text_hl > 0)
          return syn_id2attr(sp->sn_text_hl);
      }
      break;
    }
  return 0;
}

/*
 * Get text mark for sign "typenr".
 * Returns NULL if there isn't one.
 */
char_u * sign_get_text(int typenr)
{
    sign_T  *sp;

    for (sp = first_sign; sp != NULL; sp = sp->sn_next)
      if (sp->sn_typenr == typenr)
        return sp->sn_text;
    return NULL;
}


/*
 * Get the name of a sign by its typenr.
 */
char_u * sign_typenr2name(int typenr)
{
  sign_T  *sp;

  for (sp = first_sign; sp != NULL; sp = sp->sn_next)
    if (sp->sn_typenr == typenr)
      return sp->sn_name;
  return (char_u *)_("[Deleted]");
}

#if defined(EXITFREE)
/*
 * Undefine/free all signs.
 */
void free_signs(void)
{
  while (first_sign != NULL)
    sign_undefine(first_sign, NULL);
}
#endif

static enum
{
    EXP_SUBCMD,		/* expand :sign sub-commands */
    EXP_DEFINE,		/* expand :sign define {name} args */
    EXP_PLACE,		/* expand :sign place {id} args */
    EXP_UNPLACE,	/* expand :sign unplace" */
    EXP_SIGN_NAMES	/* expand with name of placed signs */
} expand_what;

/*
 * Function given to ExpandGeneric() to obtain the sign command
 * expansion.
 */
char_u * get_sign_name(expand_T *xp, int idx)
{
    sign_T	*sp;
    int		current_idx;

    switch (expand_what)
    {
    case EXP_SUBCMD:
	return (char_u *)cmds[idx];
    case EXP_DEFINE:
	{
	    char *define_arg[] =
	    {
		"icon=", "linehl=", "text=", "texthl=", NULL
	    };
	    return (char_u *)define_arg[idx];
	}
    case EXP_PLACE:
	{
	    char *place_arg[] =
	    {
		"line=", "name=", "file=", "buffer=", NULL
	    };
	    return (char_u *)place_arg[idx];
	}
    case EXP_UNPLACE:
	{
	    char *unplace_arg[] = { "file=", "buffer=", NULL };
	    return (char_u *)unplace_arg[idx];
	}
    case EXP_SIGN_NAMES:
	/* Complete with name of signs already defined */
	current_idx = 0;
	for (sp = first_sign; sp != NULL; sp = sp->sn_next)
	    if (current_idx++ == idx)
		return sp->sn_name;
	return NULL;
    default:
	return NULL;
    }
}

/*
 * Handle command line completion for :sign command.
 */
void set_context_in_sign_cmd(expand_T *xp, char_u *arg)
{
  char_u  *p;
  char_u  *end_subcmd;
  char_u  *last;
  int    cmd_idx;
  char_u  *begin_subcmd_args;

  /* Default: expand subcommands. */
  xp->xp_context = EXPAND_SIGN;
  expand_what = EXP_SUBCMD;
  xp->xp_pattern = arg;

  end_subcmd = skiptowhite(arg);
  if (*end_subcmd == NUL)
    /* expand subcmd name
     * :sign {subcmd}<CTRL-D>*/
    return;

  cmd_idx = sign_cmd_idx(arg, end_subcmd);

  // :sign {subcmd} {subcmd_args}
  //                |
  //                begin_subcmd_args
  begin_subcmd_args = skipwhite(end_subcmd);
  p = skiptowhite(begin_subcmd_args);
  if (*p == NUL)
  {
    /*
     * Expand first argument of subcmd when possible.
     * For ":jump {id}" and ":unplace {id}", we could
     * possibly expand the ids of all signs already placed.
     */
    xp->xp_pattern = begin_subcmd_args;
    switch (cmd_idx)
    {
      case SIGNCMD_LIST:
      case SIGNCMD_UNDEFINE:
        /* :sign list <CTRL-D>
         * :sign undefine <CTRL-D> */
        expand_what = EXP_SIGN_NAMES;
        break;
      default:
        xp->xp_context = EXPAND_NOTHING;
    }
    return;
  }

  // Expand last argument of subcmd.
  //
  // :sign define {name} {args}...
  //              |
  //              p

  // Loop until reaching last argument.
  do
  {
    p = skipwhite(p);
    last = p;
    p = skiptowhite(p);
  } while (*p != NUL);

  p = vim_strchr(last, '=');

  // :sign define {name} {args}... {last}=
  //                               |     |
  //                            last     p
  if (p == NUL)
  {
    /* Expand last argument name (before equal sign). */
    xp->xp_pattern = last;
    switch (cmd_idx)
    {
      case SIGNCMD_DEFINE:
        expand_what = EXP_DEFINE;
        break;
      case SIGNCMD_PLACE:
        expand_what = EXP_PLACE;
        break;
      case SIGNCMD_JUMP:
      case SIGNCMD_UNPLACE:
        expand_what = EXP_UNPLACE;
        break;
      default:
        xp->xp_context = EXPAND_NOTHING;
    }
  }
  else
  {
    /* Expand last argument value (after equal sign). */
    xp->xp_pattern = p + 1;
    switch (cmd_idx)
    {
      case SIGNCMD_DEFINE:
        if (STRNCMP(last, "texthl", p - last) == 0
            || STRNCMP(last, "linehl", p - last) == 0) {
          xp->xp_context = EXPAND_HIGHLIGHT;
        } else if (STRNCMP(last, "icon", p - last) == 0) {
          xp->xp_context = EXPAND_FILES;
        } else {
          xp->xp_context = EXPAND_NOTHING;
        }
        break;
      case SIGNCMD_PLACE:
        if (STRNCMP(last, "name", p - last) == 0)
          expand_what = EXP_SIGN_NAMES;
        else
          xp->xp_context = EXPAND_NOTHING;
        break;
      default:
        xp->xp_context = EXPAND_NOTHING;
    }
  }
}

<<<<<<< HEAD

/// live_sub()
/// Open a window for future displaying of the live_sub mode.
/// 
/// Does not allow editing in the window. 
/// Returns when the window is closed.
///
/// @param sub the replacement word
/// @param lmatch the list containing our data
///
/// @returns  CR	      if the command is to be executed
///           Ctrl_C    if it is to be abandoned
///           K_IGNORE  if editing continues

int ex_window_live_sub(char* sub, klist_t(matchedline_T) *lmatch)
=======
/*
 * live_sub()
 * Open a window for future displaying of the live_sub mode.
 * Does not allow editing in the window.  
 * Returns when the window is closed.
 * Arguments:
 *  sub is the replacement word
 *  lmatch is the list containing our data
 * Returns:
 *	CR	 if the command is to be executed
 *	Ctrl_C	 if it is to be abandoned
 *	K_IGNORE if editing continues
 */
int ex_window_live_sub(char_u* sub, klist_t(matchedline_T) *lmatch)
>>>>>>> 8216d46d
{
  int i;
  garray_T winsizes;
  char_u typestr[2];
  int save_restart_edit = restart_edit;
  int save_State = State;
  int save_exmode = exmode_active;
  int save_cmdmsg_rl = cmdmsg_rl;

  // Can't do this recursively.  Can't do it when typing a password. 
  if (cmdwin_type != 0
      || cmdline_star > 0
      ) {
    beep_flush();
    return K_IGNORE;
  }

  // Save current window sizes. 
  win_size_save(&winsizes);

  // Save the current window to restore it later 
  win_T* oldwin = curwin;

  // Don't execute autocommands while creating the window. 
  block_autocmds();
  // don't use a new tab page 
  cmdmod.tab = 0;

  // close last buffer used for ex_window_live_sub() 
  buf_T* oldbuf;
  if((oldbuf = buflist_findname_exp((char_u *)"[live_sub]"))!=NULL) {
    close_windows (oldbuf, FALSE);
    close_buffer (NULL, oldbuf, DOBUF_WIPE, FALSE);
  }

  // Create a window for the command-line buffer. 
  if (win_split((int)p_cwh, WSP_BOT) == FAIL) {
    beep_flush();
    unblock_autocmds();
    return K_IGNORE;
  }
  cmdwin_type = get_cmdline_type();

  // Create the command-line buffer empty. 
  (void)do_ecmd(0, NULL, NULL, NULL, ECMD_ONE, ECMD_HIDE, NULL);
  (void)setfname(curbuf, (char_u *)"[live_sub]", NULL, TRUE);
  set_option_value((char_u *)"bt", 0L, (char_u *)"nofile", OPT_LOCAL);
  set_option_value((char_u *)"swf", 0L, NULL, OPT_LOCAL);
  curbuf->b_p_ma = FALSE; // Not Modifiable
  curwin->w_p_fen = FALSE;
  curwin->w_p_rl = cmdmsg_rl;
  cmdmsg_rl = FALSE;
  RESET_BINDING(curwin);

  // Do execute autocommands for setting the filetype (load syntax). 
  unblock_autocmds();

  // Showing the prompt may have set need_wait_return, reset it. 
  need_wait_return = FALSE;

  // Reset 'textwidth' after setting 'filetype' (the Vim filetype plugin sets 'textwidth' to 78). 
  curbuf->b_p_tw = 0;

  // Initialize line and highliht variables 
  int line = 0;
  int src_id_highlight = 0;
  long match_size = strlen((char*)sub);
  
  // allocate a line sized for the window
  char *str = xmalloc((size_t )curwin->w_frame->fr_width);
  
  // Append the lines to our buffer
  kl_iter(matchedline_T, lmatch, current) {
    matchedline_T mat = (*current)->data;
    size_t line_size = sizeof(mat.line) + sizeof(long) + 5;

    // Reallocation if str not long enough
    if (line_size > curwin->w_frame->fr_width*sizeof(char))
      assert(xrealloc(str, line_size) != NULL);

    // Add the line number to the string
    // TODO : enhance the display of the line number 
    sprintf(str, "l.%ld > %s", mat.lnum, (char*)mat.line);
    ml_append(line++, (char_u *)str, (colnr_T)0, false);
    
    int prefix_size = strlen(str) - strlen((char*)mat.line);
    
    kl_iter(colnr_T, mat.start_col, col) {
      src_id_highlight = bufhl_add_hl(curbuf, 
                                      src_id_highlight,
                                      curbuf->handle,
                                      line,                                     // line in curbuf
                                      (*col)->data + prefix_size + 1,           // beginning of word
                                      (*col)->data + prefix_size + match_size); // end of word
    
    }
    
    // free of the saved line
    xfree(mat.line);
  }
  xfree(str);

  redraw_later(SOME_VALID);

  // No Ex mode here! 
  exmode_active = 0;

  State = NORMAL;
  setmouse();

  // Trigger CmdwinEnter autocommands. 
  typestr[0] = cmdwin_type;
  typestr[1] = NUL;
  apply_autocmds(EVENT_CMDWINENTER, typestr, typestr, FALSE, curbuf);
  if (restart_edit != 0)        // autocmd with ":startinsert" 
    stuffcharReadbuff(K_NOP);

  i = RedrawingDisabled;
  RedrawingDisabled = 0;

  // Restore the old window 
  win_enter(oldwin, FALSE);

  // Call the main loop until <CR> or CTRL-C is typed.
  cmdwin_result = 0;
  normal_enter(true, false);

  RedrawingDisabled = i;

  int save_KeyTyped = KeyTyped;

  // Trigger CmdwinLeave autocommands. 
  apply_autocmds(EVENT_CMDWINLEAVE, typestr, typestr, FALSE, curbuf);

  // Restore KeyTyped in case it is modified by autocommands 
  KeyTyped = save_KeyTyped;

  exmode_active = save_exmode;

  ga_clear(&winsizes);
  restart_edit = save_restart_edit;
  cmdmsg_rl = save_cmdmsg_rl;

  State = save_State;
  setmouse();

  return cmdwin_result;
}<|MERGE_RESOLUTION|>--- conflicted
+++ resolved
@@ -5874,8 +5874,6 @@
   }
 }
 
-<<<<<<< HEAD
-
 /// live_sub()
 /// Open a window for future displaying of the live_sub mode.
 /// 
@@ -5889,23 +5887,7 @@
 ///           Ctrl_C    if it is to be abandoned
 ///           K_IGNORE  if editing continues
 
-int ex_window_live_sub(char* sub, klist_t(matchedline_T) *lmatch)
-=======
-/*
- * live_sub()
- * Open a window for future displaying of the live_sub mode.
- * Does not allow editing in the window.  
- * Returns when the window is closed.
- * Arguments:
- *  sub is the replacement word
- *  lmatch is the list containing our data
- * Returns:
- *	CR	 if the command is to be executed
- *	Ctrl_C	 if it is to be abandoned
- *	K_IGNORE if editing continues
- */
 int ex_window_live_sub(char_u* sub, klist_t(matchedline_T) *lmatch)
->>>>>>> 8216d46d
 {
   int i;
   garray_T winsizes;
