--- conflicted
+++ resolved
@@ -3863,15 +3863,10 @@
 
   // live_sub if sub on the whole file and there are results to display
   if (eap[0].cmdlinep[0][0] != 's' && !kl_empty(lmatch)) {
-<<<<<<< HEAD
-    sub_done = 1;
-    ex_window_live_sub(pat, sub, lmatch);
-=======
     // we did a livesub only if we had no word to replace by and no slash to end
     if (!(LIVE_MODE && sub[0] == '\0' && !last_is_slash))
       sub_done = 1;
-    ex_window_live_sub(sub, lmatch);
->>>>>>> fb27d932
+    ex_window_live_sub(pat, sub, lmatch);
     // after used, free the list
     kl_iter(matchedline_T, lmatch, current) {
       kl_destroy(colnr_T, (*current)->data.start_col);
@@ -6057,15 +6052,9 @@
                                         src_id_highlight,
                                         2, // id of our highlight TODO : allow the user to change it
                                         line,                                   // line in curbuf
-<<<<<<< HEAD
-                                        (*col)->data + col_width + i*(sub_size-pat_size),           // beginning of word
-                                        (*col)->data + col_width + i*(sub_size-pat_size) + sub_size - 1);   // end of word
+                                        (*col)->data + col_width + i*(sub_size-pat_size) +1,           // beginning of word
+                                        (*col)->data + col_width + i*(sub_size-pat_size) + sub_size);   // end of word
       ++i;
-=======
-                                        (*col)->data + col_width +1,           // beginning of word
-                                        (*col)->data + col_width + sub_size);   // end of word
-
->>>>>>> fb27d932
     }
 
     // highlighting line number TODO : segfault in kmp map
