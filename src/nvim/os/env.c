// This is an open source non-commercial project. Dear PVS-Studio, please check
// it. PVS-Studio Static Code Analyzer for C, C++ and C#: http://www.viva64.com

// Environment inspection

#include <assert.h>
#include <uv.h>

#include "nvim/vim.h"
#include "nvim/ascii.h"
#include "nvim/charset.h"
#include "nvim/fileio.h"
#include "nvim/os/os.h"
#include "nvim/memory.h"
#include "nvim/message.h"
#include "nvim/path.h"
#include "nvim/macros.h"
#include "nvim/strings.h"
#include "nvim/eval.h"
#include "nvim/ex_getln.h"
#include "nvim/version.h"
#include "nvim/map.h"

#ifdef WIN32
#include "nvim/mbyte.h"  // for utf8_to_utf16, utf16_to_utf8
#endif

#ifdef HAVE__NSGETENVIRON
#include <crt_externs.h>
#endif

#ifdef HAVE_SYS_UTSNAME_H
#include <sys/utsname.h>
#endif

// Because `uv_os_getenv` requires allocating, we must manage a map to maintain
// the behavior of `os_getenv`.
static PMap(cstr_t) *envmap;
static uv_mutex_t mutex;

void env_init(void)
{
  envmap = pmap_new(cstr_t)();
  uv_mutex_init(&mutex);
}

/// Like getenv(), but returns NULL if the variable is empty.
const char *os_getenv(const char *name)
  FUNC_ATTR_NONNULL_ALL
{
  char *e;
  size_t size = 64;
  if (name[0] == '\0') {
    return NULL;
  }
  uv_mutex_lock(&mutex);
  if (pmap_has(cstr_t)(envmap, name)
      && !!(e = (char *)pmap_get(cstr_t)(envmap, name))) {
    if (e[0] != '\0') {
      // Found non-empty cached env var.
      // NOTE: This risks incoherence if an in-process library changes the
      //       environment without going through our os_setenv() wrapper.  If
      //       that turns out to be a problem, we can just remove this codepath.
      goto end;
    }
    pmap_del2(envmap, name);
  }
  e = xmalloc(size);
  int r = uv_os_getenv(name, e, &size);
  if (r == UV_ENOBUFS) {
    e = xrealloc(e, size);
    r = uv_os_getenv(name, e, &size);
  }
  if (r != 0 || size == 0 || e[0] == '\0') {
    xfree(e);
    e = NULL;
    if (r != 0 && r != UV_ENOENT && r != UV_UNKNOWN) {
      ELOG("uv_os_getenv(%s) failed: %d %s", name, r, uv_err_name(r));
    }
    goto end;
  }
  pmap_put(cstr_t)(envmap, xstrdup(name), e);
end:
  uv_mutex_unlock(&mutex);
  return (e == NULL || size == 0 || e[0] == '\0') ? NULL : e;
}

/// Returns true if environment variable `name` is defined (even if empty).
/// Returns false if not found (UV_ENOENT) or other failure.
bool os_env_exists(const char *name)
  FUNC_ATTR_NONNULL_ALL
{
  if (name[0] == '\0') {
    return false;
  }
  // Use a tiny buffer because we don't care about the value: if uv_os_getenv()
  // returns UV_ENOBUFS, the env var was found.
  char buf[1];
  size_t size = sizeof(buf);
  int r = uv_os_getenv(name, buf, &size);
  assert(r != UV_EINVAL);
  if (r != 0 && r != UV_ENOENT && r != UV_ENOBUFS) {
    ELOG("uv_os_getenv(%s) failed: %d %s", name, r, uv_err_name(r));
  }
  return (r == 0 || r == UV_ENOBUFS);
}

int os_setenv(const char *name, const char *value, int overwrite)
  FUNC_ATTR_NONNULL_ALL
{
  if (name[0] == '\0') {
    return -1;
  }
#ifdef WIN32
  if (!overwrite && os_getenv(name) != NULL) {
    return 0;
  }
#else
  if (!overwrite && os_env_exists(name)) {
    return 0;
  }
#endif
  uv_mutex_lock(&mutex);
  pmap_del2(envmap, name);
  int r = uv_os_setenv(name, value);
  assert(r != UV_EINVAL);
  if (r != 0) {
    ELOG("uv_os_setenv(%s) failed: %d %s", name, r, uv_err_name(r));
  }
  uv_mutex_unlock(&mutex);
  return r == 0 ? 0 : -1;
}

/// Unset environment variable
int os_unsetenv(const char *name)
  FUNC_ATTR_NONNULL_ALL
{
  if (name[0] == '\0') {
    return -1;
  }
  uv_mutex_lock(&mutex);
  pmap_del2(envmap, name);
  int r = uv_os_unsetenv(name);
  if (r != 0) {
    ELOG("uv_os_unsetenv(%s) failed: %d %s", name, r, uv_err_name(r));
  }
  uv_mutex_unlock(&mutex);
  return r == 0 ? 0 : -1;
}

char *os_getenvname_at_index(size_t index)
{
#ifdef _WIN32
  // Check if index is inside the environ array and is not the last element.
  for (size_t i = 0; i <= index; i++) {
    if (_wenviron[i] == NULL) {
      return NULL;
    }
  }
  wchar_t *utf16_str = _wenviron[index];
  char *utf8_str;
  int conversion_result = utf16_to_utf8(utf16_str, &utf8_str);
  if (conversion_result != 0) {
    EMSG2("utf16_to_utf8 failed: %d", conversion_result);
    return NULL;
  }
  size_t namesize = 0;
  while (utf8_str[namesize] != '=' && utf8_str[namesize] != NUL) {
    namesize++;
  }
  char *name = (char *)vim_strnsave((char_u *)utf8_str, namesize);
  xfree(utf8_str);
  return name;
#else
# if defined(HAVE__NSGETENVIRON)
  char **environ = *_NSGetEnviron();
# else
  extern char         **environ;
# endif
  // Check if index is inside the environ array and is not the last element.
  for (size_t i = 0; i <= index; i++) {
    if (environ[i] == NULL) {
      return NULL;
    }
  }
  char *str = environ[index];
  size_t namesize = 0;
  while (str[namesize] != '=' && str[namesize] != NUL) {
    namesize++;
  }
  char *name = (char *)vim_strnsave((char_u *)str, namesize);
  return name;
#endif
}

/// Get the process ID of the Neovim process.
///
/// @return the process ID.
int64_t os_get_pid(void)
{
#ifdef _WIN32
  return (int64_t)GetCurrentProcessId();
#else
  return (int64_t)getpid();
#endif
}

/// Gets the hostname of the current machine.
///
/// @param hostname   Buffer to store the hostname.
/// @param size       Size of `hostname`.
void os_get_hostname(char *hostname, size_t size)
{
#ifdef HAVE_SYS_UTSNAME_H
  struct utsname vutsname;

  if (uname(&vutsname) < 0) {
    *hostname = '\0';
  } else {
    xstrlcpy(hostname, vutsname.nodename, size);
  }
#elif defined(WIN32)
  wchar_t host_utf16[MAX_COMPUTERNAME_LENGTH + 1];
  DWORD host_wsize = sizeof(host_utf16) / sizeof(host_utf16[0]);
  if (GetComputerNameW(host_utf16, &host_wsize) == 0) {
    *hostname = '\0';
    DWORD err = GetLastError();
    EMSG2("GetComputerNameW failed: %d", err);
    return;
  }
  host_utf16[host_wsize] = '\0';

  char *host_utf8;
  int conversion_result = utf16_to_utf8(host_utf16, &host_utf8);
  if (conversion_result != 0) {
    EMSG2("utf16_to_utf8 failed: %d", conversion_result);
    return;
  }
  xstrlcpy(hostname, host_utf8, size);
  xfree(host_utf8);
#else
  EMSG("os_get_hostname failed: missing uname()");
  *hostname = '\0';
#endif
}

/// To get the "real" home directory:
///   - get value of $HOME
/// For Unix:
///   - go to that directory
///   - do os_dirname() to get the real name of that directory.
/// This also works with mounts and links.
/// Don't do this for Windows, it will change the "current dir" for a drive.
static char *homedir = NULL;

void init_homedir(void)
{
  // In case we are called a second time.
  xfree(homedir);
  homedir = NULL;

  const char *var = os_getenv("HOME");

#ifdef WIN32
  // Typically, $HOME is not defined on Windows, unless the user has
  // specifically defined it for Vim's sake. However, on Windows NT
  // platforms, $HOMEDRIVE and $HOMEPATH are automatically defined for
  // each user. Try constructing $HOME from these.
  if (var == NULL) {
    const char *homedrive = os_getenv("HOMEDRIVE");
    const char *homepath = os_getenv("HOMEPATH");
    if (homepath == NULL) {
      homepath = "\\";
    }
    if (homedrive != NULL
        && strlen(homedrive) + strlen(homepath) < MAXPATHL) {
      snprintf(os_buf, MAXPATHL, "%s%s", homedrive, homepath);
      if (os_buf[0] != NUL) {
        var = os_buf;
      }
    }
  }
  if (var == NULL) {
    var = os_getenv("USERPROFILE");
  }
#endif

  if (var != NULL) {
#ifdef UNIX
    // Change to the directory and get the actual path.  This resolves
    // links.  Don't do it when we can't return.
    if (os_dirname((char_u *)os_buf, MAXPATHL) == OK && os_chdir(os_buf) == 0) {
      if (!os_chdir(var) && os_dirname(IObuff, IOSIZE) == OK) {
        var = (char *)IObuff;
      }
      if (os_chdir(os_buf) != 0) {
        EMSG(_(e_prev_dir));
      }
    }
#endif
    homedir = xstrdup(var);
  }
  else {
    size_t maxpathl = MAXPATHL;
    int ret_value = uv_os_homedir((char *)IObuff, &maxpathl);
    if (ret_value == 0) {
<<<<<<< HEAD
      var = (char *)IObuff;
      homedir = xstrdup(var);
      os_setenv("HOME", var, 1);
    }
    else {
      ELOG("uv_os_homedir failed: %d: %s", ret_value, os_strerror(ret_value));
      emsgf("E00: uv_os_homedir failed: %d: %s", ret_value, os_strerror(ret_value));
=======
      var = (char *) IObuff;
      homedir = xstrdup(var);
      os_setenv("HOME", var, 0);
    }
    else {
      ELOG("uv_os_homedir failed: %d: %s", ret_value, os_strerror(ret_value));
>>>>>>> 37852b6c
    }
  }
}

#if defined(EXITFREE)

void free_homedir(void)
{
  xfree(homedir);
}

#endif

/// Call expand_env() and store the result in an allocated string.
/// This is not very memory efficient, this expects the result to be freed
/// again soon.
/// @param src String containing environment variables to expand
/// @see {expand_env}
char_u *expand_env_save(char_u *src)
{
  return expand_env_save_opt(src, false);
}

/// Similar to expand_env_save() but when "one" is `true` handle the string as
/// one file name, i.e. only expand "~" at the start.
/// @param src String containing environment variables to expand
/// @param one Should treat as only one file name
/// @see {expand_env}
char_u *expand_env_save_opt(char_u *src, bool one)
{
  char_u *p = xmalloc(MAXPATHL);
  expand_env_esc(src, p, MAXPATHL, false, one, NULL);
  return p;
}

/// Expand environment variable with path name.
/// "~/" is also expanded, using $HOME. For Unix "~user/" is expanded.
/// Skips over "\ ", "\~" and "\$" (not for Win32 though).
/// If anything fails no expansion is done and dst equals src.
///
/// @param src        Input string e.g. "$HOME/vim.hlp"
/// @param dst[out]   Where to put the result
/// @param dstlen     Maximum length of the result
void expand_env(char_u *src, char_u *dst, int dstlen)
{
  expand_env_esc(src, dst, dstlen, false, false, NULL);
}

/// Expand environment variable with path name and escaping.
/// @see expand_env
///
/// @param srcp       Input string e.g. "$HOME/vim.hlp"
/// @param dst[out]   Where to put the result
/// @param dstlen     Maximum length of the result
/// @param esc        Escape spaces in expanded variables
/// @param one        `srcp` is a single filename
/// @param prefix     Start again after this (can be NULL)
void expand_env_esc(char_u *restrict srcp,
                    char_u *restrict dst,
                    int dstlen,
                    bool esc,
                    bool one,
                    char_u *prefix)
{
  char_u      *tail;
  char_u      *var;
  bool copy_char;
  bool mustfree;  // var was allocated, need to free it later
  bool at_start = true;  // at start of a name

  int prefix_len = (prefix == NULL) ? 0 : (int)STRLEN(prefix);

  char_u *src = skipwhite(srcp);
  dstlen--;  // leave one char space for "\,"
  while (*src && dstlen > 0) {
    // Skip over `=expr`.
    if (src[0] == '`' && src[1] == '=') {
      var = src;
      src += 2;
      (void)skip_expr(&src);
      if (*src == '`') {
        src++;
      }
      size_t len = (size_t)(src - var);
      if (len > (size_t)dstlen) {
        len = (size_t)dstlen;
      }
      memcpy((char *)dst, (char *)var, len);
      dst += len;
      dstlen -= (int)len;
      continue;
    }

    copy_char = true;
    if ((*src == '$') || (*src == '~' && at_start)) {
      mustfree = false;

      // The variable name is copied into dst temporarily, because it may
      // be a string in read-only memory and a NUL needs to be appended.
      if (*src != '~') {  // environment var
        tail = src + 1;
        var = dst;
        int c = dstlen - 1;

#ifdef UNIX
        // Unix has ${var-name} type environment vars
        if (*tail == '{' && !vim_isIDc('{')) {
          tail++;               // ignore '{'
          while (c-- > 0 && *tail != NUL && *tail != '}') {
            *var++ = *tail++;
          }
        } else // NOLINT
#endif
        {
          while (c-- > 0 && *tail != NUL && vim_isIDc(*tail)) {
            *var++ = *tail++;
          }
        }

#if defined(UNIX)
        // Verify that we have found the end of a Unix ${VAR} style variable
        if (src[1] == '{' && *tail != '}') {
          var = NULL;
        } else {
          if (src[1] == '{') {
            tail++;
          }
#endif
        *var = NUL;
        var = (char_u *)vim_getenv((char *)dst);
        mustfree = true;
#if defined(UNIX)
        }
#endif
      } else if (src[1] == NUL  // home directory
                 || vim_ispathsep(src[1])
                 || vim_strchr((char_u *)" ,\t\n", src[1]) != NULL) {
        var = (char_u *)homedir;
        tail = src + 1;
      } else {  // user directory
#if defined(UNIX)
        // Copy ~user to dst[], so we can put a NUL after it.
        tail = src;
        var = dst;
        int c = dstlen - 1;
        while (c-- > 0
               && *tail
               && vim_isfilec(*tail)
               && !vim_ispathsep(*tail)) {
          *var++ = *tail++;
        }
        *var = NUL;
        // Get the user directory. If this fails the shell is used to expand
        // ~user, which is slower and may fail on old versions of /bin/sh.
        var = (*dst == NUL) ? NULL
                            : (char_u *)os_get_user_directory((char *)dst + 1);
        mustfree = true;
        if (var == NULL) {
          expand_T xpc;

          ExpandInit(&xpc);
          xpc.xp_context = EXPAND_FILES;
          var = ExpandOne(&xpc, dst, NULL,
              WILD_ADD_SLASH|WILD_SILENT, WILD_EXPAND_FREE);
          mustfree = true;
        }
#else
        // cannot expand user's home directory, so don't try
        var = NULL;
        tail = (char_u *)"";  // for gcc
#endif  // UNIX
      }

#ifdef BACKSLASH_IN_FILENAME
      // If 'shellslash' is set change backslashes to forward slashes.
      // Can't use slash_adjust(), p_ssl may be set temporarily.
      if (p_ssl && var != NULL && vim_strchr(var, '\\') != NULL) {
        char_u  *p = vim_strsave(var);

        if (mustfree) {
          xfree(var);
        }
        var = p;
        mustfree = true;
        forward_slash(var);
      }
#endif

      // If "var" contains white space, escape it with a backslash.
      // Required for ":e ~/tt" when $HOME includes a space.
      if (esc && var != NULL && vim_strpbrk(var, (char_u *)" \t") != NULL) {
        char_u  *p = vim_strsave_escaped(var, (char_u *)" \t");

        if (mustfree) {
          xfree(var);
        }
        var = p;
        mustfree = true;
      }

      if (var != NULL && *var != NUL
          && (STRLEN(var) + STRLEN(tail) + 1 < (unsigned)dstlen)) {
        STRCPY(dst, var);
        dstlen -= (int)STRLEN(var);
        int c = (int)STRLEN(var);
        // if var[] ends in a path separator and tail[] starts
        // with it, skip a character
        if (*var != NUL && after_pathsep((char *)dst, (char *)dst + c)
#if defined(BACKSLASH_IN_FILENAME)
            && dst[-1] != ':'
#endif
            && vim_ispathsep(*tail))
          ++tail;
        dst += c;
        src = tail;
        copy_char = false;
      }
      if (mustfree) {
        xfree(var);
      }
    }

    if (copy_char) {  // copy at least one char
      // Recognize the start of a new name, for '~'.
      // Don't do this when "one" is true, to avoid expanding "~" in
      // ":edit foo ~ foo".
      at_start = false;
      if (src[0] == '\\' && src[1] != NUL) {
        *dst++ = *src++;
        --dstlen;
      } else if ((src[0] == ' ' || src[0] == ',') && !one) {
        at_start = true;
      }
      if (dstlen > 0) {
        *dst++ = *src++;
        dstlen--;

        if (prefix != NULL
            && src - prefix_len >= srcp
            && STRNCMP(src - prefix_len, prefix, prefix_len) == 0) {
          at_start = true;
        }
      }
    }
  }
  *dst = NUL;
}

/// Check if the directory "vimdir/<version>" or "vimdir/runtime" exists.
/// Return NULL if not, return its name in allocated memory otherwise.
/// @param vimdir directory to test
static char *vim_version_dir(const char *vimdir)
{
  if (vimdir == NULL || *vimdir == NUL) {
    return NULL;
  }
  char *p = concat_fnames(vimdir, VIM_VERSION_NODOT, true);
  if (os_isdir((char_u *)p)) {
    return p;
  }
  xfree(p);
  p = concat_fnames(vimdir, RUNTIME_DIRNAME, true);
  if (os_isdir((char_u *)p)) {
    return p;
  }
  xfree(p);
  return NULL;
}

/// If `dirname + "/"` precedes `pend` in the path, return the pointer to
/// `dirname + "/" + pend`.  Otherwise return `pend`.
///
/// Examples (path = /usr/local/share/nvim/runtime/doc/help.txt):
///
///   pend    = help.txt
///   dirname = doc
///   -> doc/help.txt
///
///   pend    = doc/help.txt
///   dirname = runtime
///   -> runtime/doc/help.txt
///
///   pend    = runtime/doc/help.txt
///   dirname = vim74
///   -> runtime/doc/help.txt
///
/// @param path    Path to a file
/// @param pend    A suffix of the path
/// @param dirname The immediate path fragment before the pend
/// @return The new pend including dirname or just pend
static char *remove_tail(char *path, char *pend, char *dirname)
{
  size_t len = STRLEN(dirname);
  char *new_tail = pend - len - 1;

  if (new_tail >= path
      && fnamencmp((char_u *)new_tail, (char_u *)dirname, len) == 0
      && (new_tail == path || after_pathsep(path, new_tail))) {
    return new_tail;
  }
  return pend;
}

/// Iterates $PATH-like delimited list `val`.
///
/// @note Environment variables must not be modified during iteration.
///
/// @param[in]   delim Delimiter character.
/// @param[in]   val   Value of the environment variable to iterate over.
/// @param[in]   iter  Pointer used for iteration. Must be NULL on first
///                    iteration.
/// @param[out]  dir   Location where pointer to the start of the current
///                    directory name should be saved. May be set to NULL.
/// @param[out]  len   Location where current directory length should be saved.
///
/// @return Next iter argument value or NULL when iteration should stop.
const void *vim_env_iter(const char delim,
                         const char *const val,
                         const void *const iter,
                         const char **const dir,
                         size_t *const len)
  FUNC_ATTR_NONNULL_ARG(2, 4, 5) FUNC_ATTR_WARN_UNUSED_RESULT
{
  const char *varval = (const char *) iter;
  if (varval == NULL) {
    varval = val;
  }
  *dir = varval;
  const char *const dirend = strchr(varval, delim);
  if (dirend == NULL) {
    *len = strlen(varval);
    return NULL;
  } else {
    *len = (size_t) (dirend - varval);
    return dirend + 1;
  }
}

/// Iterates $PATH-like delimited list `val` in reverse order.
///
/// @note Environment variables must not be modified during iteration.
///
/// @param[in]   delim Delimiter character.
/// @param[in]   val   Value of the environment variable to iterate over.
/// @param[in]   iter  Pointer used for iteration. Must be NULL on first
///                    iteration.
/// @param[out]  dir   Location where pointer to the start of the current
///                    directory name should be saved. May be set to NULL.
/// @param[out]  len   Location where current directory length should be saved.
///
/// @return Next iter argument value or NULL when iteration should stop.
const void *vim_env_iter_rev(const char delim,
                             const char *const val,
                             const void *const iter,
                             const char **const dir,
                             size_t *const len)
  FUNC_ATTR_NONNULL_ARG(2, 4, 5) FUNC_ATTR_WARN_UNUSED_RESULT
{
  const char *varend = (const char *) iter;
  if (varend == NULL) {
    varend = val + strlen(val) - 1;
  }
  const size_t varlen = (size_t)(varend - val) + 1;
  const char *const colon = xmemrchr(val, (uint8_t)delim, varlen);
  if (colon == NULL) {
    *len = varlen;
    *dir = val;
    return NULL;
  } else {
    *dir = colon + 1;
    *len = (size_t) (varend - colon);
    return colon - 1;
  }
}

/// Vim getenv() wrapper with special handling of $HOME, $VIM, $VIMRUNTIME,
/// allowing the user to override the Nvim runtime directory at runtime.
/// Result must be freed by the caller.
///
/// @param name Environment variable to expand
/// @return [allocated] Expanded environment variable, or NULL
char *vim_getenv(const char *name)
{
  // init_path() should have been called before now.
  assert(get_vim_var_str(VV_PROGPATH)[0] != NUL);

  const char *kos_env_path = os_getenv(name);
  if (kos_env_path != NULL) {
    return xstrdup(kos_env_path);
  }

#ifdef WIN32
  if (strcmp(name, "HOME") == 0) {
    return xstrdup(homedir);
  }
#endif

  bool vimruntime = (strcmp(name, "VIMRUNTIME") == 0);
  if (!vimruntime && strcmp(name, "VIM") != 0) {
    return NULL;
  }

  // When expanding $VIMRUNTIME fails, try using $VIM/vim<version> or $VIM.
  // Don't do this when default_vimruntime_dir is non-empty.
  char *vim_path = NULL;
  if (vimruntime
#ifdef HAVE_PATHDEF
      && *default_vimruntime_dir == NUL
#endif
      ) {
    kos_env_path = os_getenv("VIM");
    if (kos_env_path != NULL) {
      vim_path = vim_version_dir(kos_env_path);
      if (vim_path == NULL) {
        vim_path = xstrdup(kos_env_path);
      }
    }
  }

  // When expanding $VIM or $VIMRUNTIME fails, try using:
  // - the directory name from 'helpfile' (unless it contains '$')
  // - the executable name from argv[0]
  if (vim_path == NULL) {
    if (p_hf != NULL && vim_strchr(p_hf, '$') == NULL) {
      vim_path = (char *)p_hf;
    }

    char exe_name[MAXPATHL];
    // Find runtime path relative to the nvim binary: ../share/nvim/runtime
    if (vim_path == NULL) {
      xstrlcpy(exe_name, (char *)get_vim_var_str(VV_PROGPATH),
               sizeof(exe_name));
      char *path_end = (char *)path_tail_with_sep((char_u *)exe_name);
      *path_end = '\0';  // remove the trailing "nvim.exe"
      path_end = (char *)path_tail((char_u *)exe_name);
      *path_end = '\0';  // remove the trailing "bin/"
      if (append_path(
          exe_name,
          "share" _PATHSEPSTR "nvim" _PATHSEPSTR "runtime" _PATHSEPSTR,
          MAXPATHL) == OK) {
        vim_path = exe_name;  // -V507
      }
    }

    if (vim_path != NULL) {
      // remove the file name
      char *vim_path_end = (char *)path_tail((char_u *)vim_path);

      // remove "doc/" from 'helpfile', if present
      if (vim_path == (char *)p_hf) {
        vim_path_end = remove_tail(vim_path, vim_path_end, "doc");
      }

      // for $VIM, remove "runtime/" or "vim54/", if present
      if (!vimruntime) {
        vim_path_end = remove_tail(vim_path, vim_path_end, RUNTIME_DIRNAME);
        vim_path_end = remove_tail(vim_path, vim_path_end, VIM_VERSION_NODOT);
      }

      // remove trailing path separator
      if (vim_path_end > vim_path && after_pathsep(vim_path, vim_path_end)) {
        vim_path_end--;
      }

      // check that the result is a directory name
      assert(vim_path_end >= vim_path);
      vim_path = xstrndup(vim_path, (size_t)(vim_path_end - vim_path));

      if (!os_isdir((char_u *)vim_path)) {
        xfree(vim_path);
        vim_path = NULL;
      }
    }
    assert(vim_path != exe_name);
  }

#ifdef HAVE_PATHDEF
  // When there is a pathdef.c file we can use default_vim_dir and
  // default_vimruntime_dir
  if (vim_path == NULL) {
    // Only use default_vimruntime_dir when it is not empty
    if (vimruntime && *default_vimruntime_dir != NUL) {
      vim_path = xstrdup(default_vimruntime_dir);
    } else if (*default_vim_dir != NUL) {
      if (vimruntime
          && (vim_path = vim_version_dir(default_vim_dir)) == NULL) {
        vim_path = xstrdup(default_vim_dir);
      }
    }
  }
#endif

  // Set the environment variable, so that the new value can be found fast
  // next time, and others can also use it (e.g. Perl).
  if (vim_path != NULL) {
    if (vimruntime) {
      vim_setenv("VIMRUNTIME", vim_path);
      didset_vimruntime = true;
    } else {
      vim_setenv("VIM", vim_path);
      didset_vim = true;
    }
  }
  return vim_path;
}

/// Replace home directory by "~" in each space or comma separated file name in
/// 'src'.
///
/// Replace home directory with tilde in each file name
///
/// If anything fails (except when out of space) dst equals src.
///
/// @param[in]  buf  When not NULL, uses this buffer to check whether it is
///                  a help file. If it is then path to file is removed
///                  completely, `one` is ignored and assumed to be true.
/// @param[in]  src  Input file names. Assumed to be a space/comma separated
///                  list unless `one` is true.
/// @param[out]  dst  Where to put the result.
/// @param[in]  dstlen  Destination length.
/// @param[in]  one  If true, assumes source is a single file name and not
///                  a list of them.
///
/// @return length of the string put into dst, does not include NUL byte.
size_t home_replace(const buf_T *const buf, const char_u *src,
                    char_u *const dst, size_t dstlen, const bool one)
  FUNC_ATTR_NONNULL_ARG(3)
{
  size_t dirlen = 0;
  size_t envlen = 0;

  if (src == NULL) {
    *dst = NUL;
    return 0;
  }

  if (buf != NULL && buf->b_help) {
    const size_t dlen = xstrlcpy((char *)dst, (char *)path_tail(src), dstlen);
    return MIN(dlen, dstlen - 1);
  }

  // We check both the value of the $HOME environment variable and the
  // "real" home directory.
  if (homedir != NULL) {
    dirlen = strlen(homedir);
  }

  const char *homedir_env = os_getenv("HOME");
#ifdef WIN32
  if (homedir_env == NULL) {
    homedir_env = os_getenv("USERPROFILE");
  }
#endif
  char *homedir_env_mod = (char *)homedir_env;
  bool must_free = false;

  if (homedir_env_mod != NULL && *homedir_env_mod == '~') {
    must_free = true;
    size_t usedlen = 0;
    size_t flen = strlen(homedir_env_mod);
    char_u *fbuf = NULL;
    (void)modify_fname((char_u *)":p", &usedlen, (char_u **)&homedir_env_mod,
                       &fbuf, &flen);
    flen = strlen(homedir_env_mod);
    assert(homedir_env_mod != homedir_env);
    if (vim_ispathsep(homedir_env_mod[flen - 1])) {
      // Remove the trailing / that is added to a directory.
      homedir_env_mod[flen - 1] = NUL;
    }
  }

  if (homedir_env_mod != NULL) {
    envlen = strlen(homedir_env_mod);
  }

  if (!one) {
    src = skipwhite(src);
  }
  char *dst_p = (char *)dst;
  while (*src && dstlen > 0) {
    // Here we are at the beginning of a file name.
    // First, check to see if the beginning of the file name matches
    // $HOME or the "real" home directory. Check that there is a '/'
    // after the match (so that if e.g. the file is "/home/pieter/bla",
    // and the home directory is "/home/piet", the file does not end up
    // as "~er/bla" (which would seem to indicate the file "bla" in user
    // er's home directory)).
    char *p = homedir;
    size_t len = dirlen;
    for (;;) {
      if (len
          && fnamencmp(src, (char_u *)p, len) == 0
          && (vim_ispathsep(src[len])
              || (!one && (src[len] == ',' || src[len] == ' '))
              || src[len] == NUL)) {
        src += len;
        if (--dstlen > 0) {
          *dst_p++ = '~';
        }

        // If it's just the home directory, add  "/".
        if (!vim_ispathsep(src[0]) && --dstlen > 0) {
          *dst_p++ = '/';
        }
        break;
      }
      if (p == homedir_env_mod) {
        break;
      }
      p = homedir_env_mod;
      len = envlen;
    }

    // if (!one) skip to separator: space or comma.
    while (*src && (one || (*src != ',' && *src != ' ')) && --dstlen > 0) {
      *dst_p++ = (char)(*src++);
    }
    // Skip separator.
    while ((*src == ' ' || *src == ',') && --dstlen > 0) {
      *dst_p++ = (char)(*src++);
    }
  }
  // If (dstlen == 0) out of space, what to do???

  *dst_p = NUL;

  if (must_free) {
    xfree(homedir_env_mod);
  }
  return (size_t)(dst_p - (char *)dst);
}

/// Like home_replace, store the replaced string in allocated memory.
/// @param buf When not NULL, check for help files
/// @param src Input file name
char_u * home_replace_save(buf_T *buf, char_u *src) FUNC_ATTR_NONNULL_RET
{
  size_t len = 3;             // space for "~/" and trailing NUL
  if (src != NULL) {          // just in case
    len += STRLEN(src);
  }
  char_u *dst = xmalloc(len);
  home_replace(buf, src, dst, len, true);
  return dst;
}

/// Vim setenv() wrapper with special handling for $VIMRUNTIME to keep the
/// localization machinery sane.
void vim_setenv(const char *name, const char *val)
{
  os_setenv(name, val, 1);
#ifndef LOCALE_INSTALL_DIR
  // When setting $VIMRUNTIME adjust the directory to find message
  // translations to $VIMRUNTIME/lang.
  if (*val != NUL && STRICMP(name, "VIMRUNTIME") == 0) {
    char *buf = (char *)concat_str((char_u *)val, (char_u *)"/lang");
    bindtextdomain(PROJECT_NAME, buf);
    xfree(buf);
  }
#endif
}


/// Function given to ExpandGeneric() to obtain an environment variable name.
char_u *get_env_name(expand_T *xp, int idx)
{
# define ENVNAMELEN 100
  // this static buffer is needed to avoid a memory leak in ExpandGeneric
  static char_u name[ENVNAMELEN];
  assert(idx >= 0);
  char *envname = os_getenvname_at_index((size_t)idx);
  if (envname) {
    STRLCPY(name, envname, ENVNAMELEN);
    xfree(envname);
    return name;
  }
  return NULL;
}

/// Appends the head of `fname` to $PATH and sets it in the environment.
///
/// @param fname  Full path whose parent directory will be appended to $PATH.
///
/// @return true if `path` was appended-to
bool os_setenv_append_path(const char *fname)
  FUNC_ATTR_NONNULL_ALL
{
#ifdef WIN32
// 8191 (plus NUL) is considered the practical maximum.
# define MAX_ENVPATHLEN 8192
#else
// No prescribed maximum on unix.
# define MAX_ENVPATHLEN INT_MAX
#endif
  if (!path_is_absolute((char_u *)fname)) {
    internal_error("os_setenv_append_path()");
    return false;
  }
  const char *tail = (char *)path_tail_with_sep((char_u *)fname);
  size_t dirlen = (size_t)(tail - fname);
  assert(tail >= fname && dirlen + 1 < sizeof(os_buf));
  xstrlcpy(os_buf, fname, dirlen + 1);
  const char *path = os_getenv("PATH");
  const size_t pathlen = path ? strlen(path) : 0;
  const size_t newlen = pathlen + dirlen + 2;
  if (newlen < MAX_ENVPATHLEN) {
    char *temp = xmalloc(newlen);
    if (pathlen == 0) {
      temp[0] = NUL;
    } else {
      xstrlcpy(temp, path, newlen);
      xstrlcat(temp, ENV_SEPSTR, newlen);
    }
    xstrlcat(temp, os_buf, newlen);
    os_setenv("PATH", temp, 1);
    xfree(temp);
    return true;
  }
  return false;
}

/// Returns true if `sh` looks like it resolves to "cmd.exe".
bool os_shell_is_cmdexe(const char *sh)
  FUNC_ATTR_NONNULL_ALL
{
  if (*sh == NUL) {
    return false;
  }
  if (striequal(sh, "$COMSPEC")) {
    const char *comspec = os_getenv("COMSPEC");
    return striequal("cmd.exe", (char *)path_tail((char_u *)comspec));
  }
  if (striequal(sh, "cmd.exe") || striequal(sh, "cmd")) {
    return true;
  }
  return striequal("cmd.exe", (char *)path_tail((char_u *)sh));
}<|MERGE_RESOLUTION|>--- conflicted
+++ resolved
@@ -299,27 +299,16 @@
     }
 #endif
     homedir = xstrdup(var);
-  }
-  else {
+  } else {
     size_t maxpathl = MAXPATHL;
     int ret_value = uv_os_homedir((char *)IObuff, &maxpathl);
     if (ret_value == 0) {
-<<<<<<< HEAD
       var = (char *)IObuff;
       homedir = xstrdup(var);
       os_setenv("HOME", var, 1);
-    }
-    else {
+    } else {
       ELOG("uv_os_homedir failed: %d: %s", ret_value, os_strerror(ret_value));
       emsgf("E00: uv_os_homedir failed: %d: %s", ret_value, os_strerror(ret_value));
-=======
-      var = (char *) IObuff;
-      homedir = xstrdup(var);
-      os_setenv("HOME", var, 0);
-    }
-    else {
-      ELOG("uv_os_homedir failed: %d: %s", ret_value, os_strerror(ret_value));
->>>>>>> 37852b6c
     }
   }
 }
