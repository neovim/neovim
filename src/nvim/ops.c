--- conflicted
+++ resolved
@@ -2631,16 +2631,6 @@
     // the new block, unless being Vi compatible.
     if (curr->y_type == kMTCharWise
         && vim_strchr(p_cpo, CPO_REGAPPEND) == NULL) {
-<<<<<<< HEAD
-      char *pnew = xmalloc(strlen(curr->y_array[curr->y_size - 1])
-                           + strlen(reg->y_array[0]) + 1);
-      char *pnew_e = pnew;
-      pnew_e = xstpcpy(pnew_e, curr->y_array[--j]);
-      pnew_e = xstpcpy(pnew_e, reg->y_array[0]);
-      xfree(curr->y_array[j]);
-      xfree(reg->y_array[0]);
-      curr->y_array[j++] = pnew;
-=======
       char *pnew = xmalloc(curr->y_array[curr->y_size - 1].size
                            + reg->y_array[0].size + 1);
       j--;
@@ -2651,7 +2641,6 @@
                                         curr->y_array[j].size + reg->y_array[0].size);
       j++;
       API_CLEAR_STRING(reg->y_array[0]);
->>>>>>> 5a863604
       y_idx = 1;
     } else {
       y_idx = 0;
@@ -3410,18 +3399,11 @@
           // Then append y_array[0] to first line.
           lnum = new_cursor.lnum;
           char *ptr = ml_get(lnum) + col;
-<<<<<<< HEAD
-          totlen = strlen(y_array[y_size - 1]);
-          char *newp = xmalloc((size_t)ml_get_len(lnum) - (size_t)col + totlen + 1);
-          char *newp_e = xstpcpy(newp, y_array[y_size - 1]);
-          newp_e = xstpcpy(newp_e, ptr);
-=======
           size_t ptrlen = (size_t)ml_get_len(lnum) - (size_t)col;
           totlen = y_array[y_size - 1].size;
           char *newp = xmalloc(ptrlen + totlen + 1);
           STRCPY(newp, y_array[y_size - 1].data);
           STRCPY(newp + totlen, ptr);
->>>>>>> 5a863604
           // insert second line
           ml_append(lnum, newp, 0, false);
           new_lnum++;
