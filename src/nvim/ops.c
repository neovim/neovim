--- conflicted
+++ resolved
@@ -3429,15 +3429,9 @@
           lnum = new_cursor.lnum;
           char *ptr = ml_get(lnum) + col;
           totlen = strlen(y_array[y_size - 1]);
-<<<<<<< HEAD
-          char *newp = xmalloc((size_t)(strlen(ptr) + totlen + 1));
+          char *newp = xmalloc((size_t)(ml_get_len(lnum) - (size_t)col + totlen + 1));
           char *newp_e = xstpcpy(newp, y_array[y_size - 1]);
           newp_e = xstpcpy(newp_e, ptr);
-=======
-          char *newp = xmalloc((size_t)ml_get_len(lnum) - (size_t)col + totlen + 1);
-          STRCPY(newp, y_array[y_size - 1]);
-          STRCAT(newp, ptr);
->>>>>>> 206475d7
           // insert second line
           ml_append(lnum, newp, 0, false);
           new_lnum++;
