//
// normal.c:    Contains the main routine for processing characters in command
//              mode.  Communicates closely with the code in ops.c to handle
//              the operators.
//

#include <assert.h>
#include <ctype.h>
#include <inttypes.h>
#include <limits.h>
#include <stdbool.h>
#include <stdio.h>
#include <stdlib.h>
#include <string.h>
#include <time.h>

#include "nvim/api/private/helpers.h"
#include "nvim/ascii_defs.h"
#include "nvim/autocmd.h"
#include "nvim/autocmd_defs.h"
#include "nvim/buffer.h"
#include "nvim/buffer_defs.h"
#include "nvim/change.h"
#include "nvim/charset.h"
#include "nvim/cmdhist.h"
#include "nvim/cursor.h"
#include "nvim/diff.h"
#include "nvim/digraph.h"
#include "nvim/drawscreen.h"
#include "nvim/edit.h"
#include "nvim/eval.h"
#include "nvim/ex_cmds.h"
#include "nvim/ex_cmds2.h"
#include "nvim/ex_docmd.h"
#include "nvim/ex_eval.h"
#include "nvim/ex_getln.h"
#include "nvim/fileio.h"
#include "nvim/fold.h"
#include "nvim/getchar.h"
#include "nvim/gettext_defs.h"
#include "nvim/globals.h"
#include "nvim/grid.h"
#include "nvim/help.h"
#include "nvim/highlight.h"
#include "nvim/highlight_defs.h"
#include "nvim/keycodes.h"
#include "nvim/macros_defs.h"
#include "nvim/mapping.h"
#include "nvim/mark.h"
#include "nvim/mark_defs.h"
#include "nvim/math.h"
#include "nvim/mbyte.h"
#include "nvim/memline.h"
#include "nvim/memline_defs.h"
#include "nvim/memory.h"
#include "nvim/message.h"
#include "nvim/mouse.h"
#include "nvim/move.h"
#include "nvim/normal.h"
#include "nvim/ops.h"
#include "nvim/option.h"
#include "nvim/option_vars.h"
#include "nvim/os/input.h"
#include "nvim/os/time.h"
#include "nvim/plines.h"
#include "nvim/profile.h"
#include "nvim/quickfix.h"
#include "nvim/search.h"
#include "nvim/spell.h"
#include "nvim/spell_defs.h"
#include "nvim/spellfile.h"
#include "nvim/spellsuggest.h"
#include "nvim/state.h"
#include "nvim/state_defs.h"
#include "nvim/statusline.h"
#include "nvim/strings.h"
#include "nvim/syntax.h"
#include "nvim/tag.h"
#include "nvim/textformat.h"
#include "nvim/textobject.h"
#include "nvim/types_defs.h"
#include "nvim/ui.h"
#include "nvim/ui_defs.h"
#include "nvim/undo.h"
#include "nvim/vim_defs.h"
#include "nvim/window.h"

typedef struct {
  VimState state;
  bool command_finished;
  bool ctrl_w;
  bool need_flushbuf;
  bool set_prevcount;
  bool previous_got_int;             // `got_int` was true
  bool cmdwin;                       // command-line window normal mode
  bool noexmode;                     // true if the normal mode was pushed from
                                     // ex mode(:global or :visual for example)
  bool toplevel;                     // top-level normal mode
  oparg_T oa;                        // operator arguments
  cmdarg_T ca;                       // command arguments
  int mapped_len;
  int old_mapped_len;
  int idx;
  int c;
  int old_col;
  pos_T old_pos;
} NormalState;

static int VIsual_mode_orig = NUL;              // saved Visual mode

#ifdef INCLUDE_GENERATED_DECLARATIONS
# include "normal.c.generated.h"
#endif

static const char e_changelist_is_empty[] = N_("E664: Changelist is empty");
static const char e_cmdline_window_already_open[]
  = N_("E1292: Command-line window is already open");

static inline void normal_state_init(NormalState *s)
{
  memset(s, 0, sizeof(NormalState));
  s->state.check = normal_check;
  s->state.execute = normal_execute;
}

// nv_*(): functions called to handle Normal and Visual mode commands.
// n_*(): functions called to handle Normal mode commands.
// v_*(): functions called to handle Visual mode commands.

static const char *e_noident = N_("E349: No identifier under cursor");

/// Function to be called for a Normal or Visual mode command.
/// The argument is a cmdarg_T.
typedef void (*nv_func_T)(cmdarg_T *cap);

// Values for cmd_flags.
#define NV_NCH      0x01          // may need to get a second char
#define NV_NCH_NOP  (0x02|NV_NCH)  // get second char when no operator pending
#define NV_NCH_ALW  (0x04|NV_NCH)  // always get a second char
#define NV_LANG     0x08        // second char needs language adjustment

#define NV_SS       0x10        // may start selection
#define NV_SSS      0x20        // may start selection with shift modifier
#define NV_STS      0x40        // may stop selection without shift modif.
#define NV_RL       0x80        // 'rightleft' modifies command
#define NV_KEEPREG  0x100       // don't clear regname
#define NV_NCW      0x200       // not allowed in command-line window

// Generally speaking, every Normal mode command should either clear any
// pending operator (with *clearop*()), or set the motion type variable
// oap->motion_type.
//
// When a cursor motion command is made, it is marked as being a character or
// line oriented motion.  Then, if an operator is in effect, the operation
// becomes character or line oriented accordingly.

/// This table contains one entry for every Normal or Visual mode command.
/// The order doesn't matter, init_normal_cmds() will create a sorted index.
/// It is faster when all keys from zero to '~' are present.
static const struct nv_cmd {
  int cmd_char;                 ///< (first) command character
  nv_func_T cmd_func;           ///< function for this command
  uint16_t cmd_flags;           ///< NV_ flags
  int16_t cmd_arg;              ///< value for ca.arg
} nv_cmds[] = {
  { NUL,       nv_error,       0,                      0 },
  { Ctrl_A,    nv_addsub,      0,                      0 },
  { Ctrl_B,    nv_page,        NV_STS,                 BACKWARD },
  { Ctrl_C,    nv_esc,         0,                      true },
  { Ctrl_D,    nv_halfpage,    0,                      0 },
  { Ctrl_E,    nv_scroll_line, 0,                      true },
  { Ctrl_F,    nv_page,        NV_STS,                 FORWARD },
  { Ctrl_G,    nv_ctrlg,       0,                      0 },
  { Ctrl_H,    nv_ctrlh,       0,                      0 },
  { Ctrl_I,    nv_pcmark,      0,                      0 },
  { NL,        nv_down,        0,                      false },
  { Ctrl_K,    nv_error,       0,                      0 },
  { Ctrl_L,    nv_clear,       0,                      0 },
  { CAR,       nv_down,        0,                      true },
  { Ctrl_N,    nv_down,        NV_STS,                 false },
  { Ctrl_O,    nv_ctrlo,       0,                      0 },
  { Ctrl_P,    nv_up,          NV_STS,                 false },
  { Ctrl_Q,    nv_visual,      0,                      false },
  { Ctrl_R,    nv_redo_or_register, 0,                      0 },
  { Ctrl_S,    nv_ignore,      0,                      0 },
  { Ctrl_T,    nv_tagpop,      NV_NCW,                 0 },
  { Ctrl_U,    nv_halfpage,    0,                      0 },
  { Ctrl_V,    nv_visual,      0,                      false },
  { 'V',       nv_visual,      0,                      false },
  { 'v',       nv_visual,      0,                      false },
  { Ctrl_W,    nv_window,      0,                      0 },
  { Ctrl_X,    nv_addsub,      0,                      0 },
  { Ctrl_Y,    nv_scroll_line, 0,                      false },
  { Ctrl_Z,    nv_suspend,     0,                      0 },
  { ESC,       nv_esc,         0,                      false },
  { Ctrl_BSL,  nv_normal,      NV_NCH_ALW,             0 },
  { Ctrl_RSB,  nv_ident,       NV_NCW,                 0 },
  { Ctrl_HAT,  nv_hat,         NV_NCW,                 0 },
  { Ctrl__,    nv_error,       0,                      0 },
  { ' ',       nv_right,       0,                      0 },
  { '!',       nv_operator,    0,                      0 },
  { '"',       nv_regname,     NV_NCH_NOP|NV_KEEPREG,  0 },
  { '#',       nv_ident,       0,                      0 },
  { '$',       nv_dollar,      0,                      0 },
  { '%',       nv_percent,     0,                      0 },
  { '&',       nv_optrans,     0,                      0 },
  { '\'',      nv_gomark,      NV_NCH_ALW,             true },
  { '(',       nv_brace,       0,                      BACKWARD },
  { ')',       nv_brace,       0,                      FORWARD },
  { '*',       nv_ident,       0,                      0 },
  { '+',       nv_down,        0,                      true },
  { ',',       nv_csearch,     0,                      true },
  { '-',       nv_up,          0,                      true },
  { '.',       nv_dot,         NV_KEEPREG,             0 },
  { '/',       nv_search,      0,                      false },
  { '0',       nv_beginline,   0,                      0 },
  { '1',       nv_ignore,      0,                      0 },
  { '2',       nv_ignore,      0,                      0 },
  { '3',       nv_ignore,      0,                      0 },
  { '4',       nv_ignore,      0,                      0 },
  { '5',       nv_ignore,      0,                      0 },
  { '6',       nv_ignore,      0,                      0 },
  { '7',       nv_ignore,      0,                      0 },
  { '8',       nv_ignore,      0,                      0 },
  { '9',       nv_ignore,      0,                      0 },
  { ':',       nv_colon,       0,                      0 },
  { ';',       nv_csearch,     0,                      false },
  { '<',       nv_operator,    NV_RL,                  0 },
  { '=',       nv_operator,    0,                      0 },
  { '>',       nv_operator,    NV_RL,                  0 },
  { '?',       nv_search,      0,                      false },
  { '@',       nv_at,          NV_NCH_NOP,             false },
  { 'A',       nv_edit,        0,                      0 },
  { 'B',       nv_bck_word,    0,                      1 },
  { 'C',       nv_abbrev,      NV_KEEPREG,             0 },
  { 'D',       nv_abbrev,      NV_KEEPREG,             0 },
  { 'E',       nv_wordcmd,     0,                      true },
  { 'F',       nv_csearch,     NV_NCH_ALW|NV_LANG,     BACKWARD },
  { 'G',       nv_goto,        0,                      true },
  { 'H',       nv_scroll,      0,                      0 },
  { 'I',       nv_edit,        0,                      0 },
  { 'J',       nv_join,        0,                      0 },
  { 'K',       nv_ident,       0,                      0 },
  { 'L',       nv_scroll,      0,                      0 },
  { 'M',       nv_scroll,      0,                      0 },
  { 'N',       nv_next,        0,                      SEARCH_REV },
  { 'O',       nv_open,        0,                      0 },
  { 'P',       nv_put,         0,                      0 },
  { 'Q',       nv_regreplay, 0,                      0 },
  { 'R',       nv_Replace,     0,                      false },
  { 'S',       nv_subst,       NV_KEEPREG,             0 },
  { 'T',       nv_csearch,     NV_NCH_ALW|NV_LANG,     BACKWARD },
  { 'U',       nv_Undo,        0,                      0 },
  { 'W',       nv_wordcmd,     0,                      true },
  { 'X',       nv_abbrev,      NV_KEEPREG,             0 },
  { 'Y',       nv_abbrev,      NV_KEEPREG,             0 },
  { 'Z',       nv_Zet,         NV_NCH_NOP|NV_NCW,      0 },
  { '[',       nv_brackets,    NV_NCH_ALW,             BACKWARD },
  { '\\',      nv_error,       0,                      0 },
  { ']',       nv_brackets,    NV_NCH_ALW,             FORWARD },
  { '^',       nv_beginline,   0,                      BL_WHITE | BL_FIX },
  { '_',       nv_lineop,      0,                      0 },
  { '`',       nv_gomark,      NV_NCH_ALW,             false },
  { 'a',       nv_edit,        NV_NCH,                 0 },
  { 'b',       nv_bck_word,    0,                      0 },
  { 'c',       nv_operator,    0,                      0 },
  { 'd',       nv_operator,    0,                      0 },
  { 'e',       nv_wordcmd,     0,                      false },
  { 'f',       nv_csearch,     NV_NCH_ALW|NV_LANG,     FORWARD },
  { 'g',       nv_g_cmd,       NV_NCH_ALW,             false },
  { 'h',       nv_left,        NV_RL,                  0 },
  { 'i',       nv_edit,        NV_NCH,                 0 },
  { 'j',       nv_down,        0,                      false },
  { 'k',       nv_up,          0,                      false },
  { 'l',       nv_right,       NV_RL,                  0 },
  { 'm',       nv_mark,        NV_NCH_NOP,             0 },
  { 'n',       nv_next,        0,                      0 },
  { 'o',       nv_open,        0,                      0 },
  { 'p',       nv_put,         0,                      0 },
  { 'q',       nv_record,      NV_NCH,                 0 },
  { 'r',       nv_replace,     NV_NCH_NOP|NV_LANG,     0 },
  { 's',       nv_subst,       NV_KEEPREG,             0 },
  { 't',       nv_csearch,     NV_NCH_ALW|NV_LANG,     FORWARD },
  { 'u',       nv_undo,        0,                      0 },
  { 'w',       nv_wordcmd,     0,                      false },
  { 'x',       nv_abbrev,      NV_KEEPREG,             0 },
  { 'y',       nv_operator,    0,                      0 },
  { 'z',       nv_zet,         NV_NCH_ALW,             0 },
  { '{',       nv_findpar,     0,                      BACKWARD },
  { '|',       nv_pipe,        0,                      0 },
  { '}',       nv_findpar,     0,                      FORWARD },
  { '~',       nv_tilde,       0,                      0 },

  // pound sign
  { POUND,     nv_ident,       0,                      0 },
  { K_MOUSEUP, nv_mousescroll, 0,                      MSCR_UP },
  { K_MOUSEDOWN, nv_mousescroll, 0,                    MSCR_DOWN },
  { K_MOUSELEFT, nv_mousescroll, 0,                    MSCR_LEFT },
  { K_MOUSERIGHT, nv_mousescroll, 0,                   MSCR_RIGHT },
  { K_LEFTMOUSE, nv_mouse,     0,                      0 },
  { K_LEFTMOUSE_NM, nv_mouse,  0,                      0 },
  { K_LEFTDRAG, nv_mouse,      0,                      0 },
  { K_LEFTRELEASE, nv_mouse,   0,                      0 },
  { K_LEFTRELEASE_NM, nv_mouse, 0,                     0 },
  { K_MOUSEMOVE, nv_mouse,     0,                      0 },
  { K_MIDDLEMOUSE, nv_mouse,   0,                      0 },
  { K_MIDDLEDRAG, nv_mouse,    0,                      0 },
  { K_MIDDLERELEASE, nv_mouse, 0,                      0 },
  { K_RIGHTMOUSE, nv_mouse,    0,                      0 },
  { K_RIGHTDRAG, nv_mouse,     0,                      0 },
  { K_RIGHTRELEASE, nv_mouse,  0,                      0 },
  { K_X1MOUSE, nv_mouse,       0,                      0 },
  { K_X1DRAG, nv_mouse,        0,                      0 },
  { K_X1RELEASE, nv_mouse,     0,                      0 },
  { K_X2MOUSE, nv_mouse,       0,                      0 },
  { K_X2DRAG, nv_mouse,        0,                      0 },
  { K_X2RELEASE, nv_mouse,     0,                      0 },
  { K_IGNORE,  nv_ignore,      NV_KEEPREG,             0 },
  { K_NOP,     nv_nop,         0,                      0 },
  { K_INS,     nv_edit,        0,                      0 },
  { K_KINS,    nv_edit,        0,                      0 },
  { K_BS,      nv_ctrlh,       0,                      0 },
  { K_UP,      nv_up,          NV_SSS|NV_STS,          false },
  { K_S_UP,    nv_page,        NV_SS,                  BACKWARD },
  { K_DOWN,    nv_down,        NV_SSS|NV_STS,          false },
  { K_S_DOWN,  nv_page,        NV_SS,                  FORWARD },
  { K_LEFT,    nv_left,        NV_SSS|NV_STS|NV_RL,    0 },
  { K_S_LEFT,  nv_bck_word,    NV_SS|NV_RL,            0 },
  { K_C_LEFT,  nv_bck_word,    NV_SSS|NV_RL|NV_STS,    1 },
  { K_RIGHT,   nv_right,       NV_SSS|NV_STS|NV_RL,    0 },
  { K_S_RIGHT, nv_wordcmd,     NV_SS|NV_RL,            false },
  { K_C_RIGHT, nv_wordcmd,     NV_SSS|NV_RL|NV_STS,    true },
  { K_PAGEUP,  nv_page,        NV_SSS|NV_STS,          BACKWARD },
  { K_KPAGEUP, nv_page,        NV_SSS|NV_STS,          BACKWARD },
  { K_PAGEDOWN, nv_page,       NV_SSS|NV_STS,          FORWARD },
  { K_KPAGEDOWN, nv_page,      NV_SSS|NV_STS,          FORWARD },
  { K_END,     nv_end,         NV_SSS|NV_STS,          false },
  { K_KEND,    nv_end,         NV_SSS|NV_STS,          false },
  { K_S_END,   nv_end,         NV_SS,                  false },
  { K_C_END,   nv_end,         NV_SSS|NV_STS,          true },
  { K_HOME,    nv_home,        NV_SSS|NV_STS,          0 },
  { K_KHOME,   nv_home,        NV_SSS|NV_STS,          0 },
  { K_S_HOME,  nv_home,        NV_SS,                  0 },
  { K_C_HOME,  nv_goto,        NV_SSS|NV_STS,          false },
  { K_DEL,     nv_abbrev,      0,                      0 },
  { K_KDEL,    nv_abbrev,      0,                      0 },
  { K_UNDO,    nv_kundo,       0,                      0 },
  { K_HELP,    nv_help,        NV_NCW,                 0 },
  { K_F1,      nv_help,        NV_NCW,                 0 },
  { K_XF1,     nv_help,        NV_NCW,                 0 },
  { K_SELECT,  nv_select,      0,                      0 },
  { K_EVENT,   nv_event,       NV_KEEPREG,             0 },
  { K_COMMAND, nv_colon,       0,                      0 },
  { K_LUA, nv_colon,           0,                      0 },
};

// Number of commands in nv_cmds[].
#define NV_CMDS_SIZE ARRAY_SIZE(nv_cmds)

// Sorted index of commands in nv_cmds[].
static int16_t nv_cmd_idx[NV_CMDS_SIZE];

// The highest index for which
// nv_cmds[idx].cmd_char == nv_cmd_idx[nv_cmds[idx].cmd_char]
static int nv_max_linear;

/// Compare functions for qsort() below, that checks the command character
/// through the index in nv_cmd_idx[].
static int nv_compare(const void *s1, const void *s2)
{
  // The commands are sorted on absolute value.
  int c1 = nv_cmds[*(const int16_t *)s1].cmd_char;
  int c2 = nv_cmds[*(const int16_t *)s2].cmd_char;
  if (c1 < 0) {
    c1 = -c1;
  }
  if (c2 < 0) {
    c2 = -c2;
  }
  return c1 == c2 ? 0 : c1 > c2 ? 1 : -1;
}

/// Initialize the nv_cmd_idx[] table.
void init_normal_cmds(void)
{
  assert(NV_CMDS_SIZE <= SHRT_MAX);

  // Fill the index table with a one to one relation.
  for (int16_t i = 0; i < (int16_t)NV_CMDS_SIZE; i++) {
    nv_cmd_idx[i] = i;
  }

  // Sort the commands by the command character.
  qsort(&nv_cmd_idx, NV_CMDS_SIZE, sizeof(int16_t), nv_compare);

  // Find the first entry that can't be indexed by the command character.
  int16_t i;
  for (i = 0; i < (int16_t)NV_CMDS_SIZE; i++) {
    if (i != nv_cmds[nv_cmd_idx[i]].cmd_char) {
      break;
    }
  }
  nv_max_linear = i - 1;
}

/// Search for a command in the commands table.
///
/// @return  -1 for invalid command.
static int find_command(int cmdchar)
{
  // A multi-byte character is never a command.
  if (cmdchar >= 0x100) {
    return -1;
  }

  // We use the absolute value of the character.  Special keys have a
  // negative value, but are sorted on their absolute value.
  if (cmdchar < 0) {
    cmdchar = -cmdchar;
  }

  // If the character is in the first part: The character is the index into
  // nv_cmd_idx[].
  assert(nv_max_linear < (int)NV_CMDS_SIZE);
  if (cmdchar <= nv_max_linear) {
    return nv_cmd_idx[cmdchar];
  }

  // Perform a binary search.
  int bot = nv_max_linear + 1;
  int top = NV_CMDS_SIZE - 1;
  int idx = -1;
  while (bot <= top) {
    int i = (top + bot) / 2;
    int c = nv_cmds[nv_cmd_idx[i]].cmd_char;
    if (c < 0) {
      c = -c;
    }
    if (cmdchar == c) {
      idx = nv_cmd_idx[i];
      break;
    }
    if (cmdchar > c) {
      bot = i + 1;
    } else {
      top = i - 1;
    }
  }
  return idx;
}

/// If currently editing a cmdline or text is locked: beep and give an error
/// message, return true.
static bool check_text_locked(oparg_T *oap)
{
  if (!text_locked()) {
    return false;
  }

  if (oap != NULL) {
    clearopbeep(oap);
  }
  text_locked_msg();
  return true;
}

/// If text is locked, "curbuf->b_ro_locked" or "allbuf_lock" is set:
/// Give an error message, possibly beep and return true.
/// "oap" may be NULL.
bool check_text_or_curbuf_locked(oparg_T *oap)
{
  if (check_text_locked(oap)) {
    return true;
  }

  if (!curbuf_locked()) {
    return false;
  }

  if (oap != NULL) {
    clearop(oap);
  }
  return true;
}

static oparg_T *current_oap = NULL;

/// Check if an operator was started but not finished yet.
/// Includes typing a count or a register name.
bool op_pending(void)
{
  return !(current_oap != NULL
           && !finish_op
           && current_oap->prev_opcount == 0
           && current_oap->prev_count0 == 0
           && current_oap->op_type == OP_NOP
           && current_oap->regname == NUL);
}

/// Normal state entry point. This is called on:
///
/// - Startup, In this case the function never returns.
/// - The command-line window is opened(`q:`). Returns when `cmdwin_result` != 0.
/// - The :visual command is called from :global in ex mode, `:global/PAT/visual`
///   for example. Returns when re-entering ex mode(because ex mode recursion is
///   not allowed)
///
/// This used to be called main_loop() on main.c
void normal_enter(bool cmdwin, bool noexmode)
{
  NormalState state;
  normal_state_init(&state);
  oparg_T *prev_oap = current_oap;
  current_oap = &state.oa;
  state.cmdwin = cmdwin;
  state.noexmode = noexmode;
  state.toplevel = (!cmdwin || cmdwin_result == 0) && !noexmode;
  state_enter(&state.state);
  current_oap = prev_oap;
}

static void normal_prepare(NormalState *s)
{
  CLEAR_FIELD(s->ca);  // also resets s->ca.retval
  s->ca.oap = &s->oa;

  // Use a count remembered from before entering an operator. After typing "3d"
  // we return from normal_cmd() and come back here, the "3" is remembered in
  // "opcount".
  s->ca.opcount = opcount;

  // If there is an operator pending, then the command we take this time will
  // terminate it. Finish_op tells us to finish the operation before returning
  // this time (unless the operation was cancelled).
  int c = finish_op;
  finish_op = (s->oa.op_type != OP_NOP);
  if (finish_op != c) {
    ui_cursor_shape();  // may show different cursor shape
  }
  may_trigger_modechanged();

  // When not finishing an operator and no register name typed, reset the count.
  if (!finish_op && !s->oa.regname) {
    s->ca.opcount = 0;
    s->set_prevcount = true;
  }

  // Restore counts from before receiving K_EVENT.  This means after
  // typing "3", handling K_EVENT and then typing "2" we get "32", not
  // "3 * 2".
  if (s->oa.prev_opcount > 0 || s->oa.prev_count0 > 0) {
    s->ca.opcount = s->oa.prev_opcount;
    s->ca.count0 = s->oa.prev_count0;
    s->oa.prev_opcount = 0;
    s->oa.prev_count0 = 0;
  }

  s->mapped_len = typebuf_maplen();
  State = MODE_NORMAL_BUSY;

  // Set v:count here, when called from main() and not a stuffed command, so
  // that v:count can be used in an expression mapping when there is no count.
  // Do set it for redo
  if (s->toplevel && readbuf1_empty()) {
    set_vcount_ca(&s->ca, &s->set_prevcount);
  }
}

static bool normal_handle_special_visual_command(NormalState *s)
{
  // when 'keymodel' contains "stopsel" may stop Select/Visual mode
  if (km_stopsel
      && (nv_cmds[s->idx].cmd_flags & NV_STS)
      && !(mod_mask & MOD_MASK_SHIFT)) {
    end_visual_mode();
    redraw_curbuf_later(UPD_INVERTED);
  }

  // Keys that work different when 'keymodel' contains "startsel"
  if (km_startsel) {
    if (nv_cmds[s->idx].cmd_flags & NV_SS) {
      unshift_special(&s->ca);
      s->idx = find_command(s->ca.cmdchar);
      if (s->idx < 0) {
        // Just in case
        clearopbeep(&s->oa);
        return true;
      }
    } else if ((nv_cmds[s->idx].cmd_flags & NV_SSS)
               && (mod_mask & MOD_MASK_SHIFT)) {
      mod_mask &= ~MOD_MASK_SHIFT;
    }
  }
  return false;
}

static bool normal_need_additional_char(NormalState *s)
{
  int flags = nv_cmds[s->idx].cmd_flags;
  bool pending_op = s->oa.op_type != OP_NOP;
  int cmdchar = s->ca.cmdchar;
  // without NV_NCH we never need to check for an additional char
  return flags & NV_NCH && (
                            // NV_NCH_NOP is set and no operator is pending, get a second char
                            ((flags & NV_NCH_NOP) == NV_NCH_NOP && !pending_op)
                            // NV_NCH_ALW is set, always get a second char
                            || (flags & NV_NCH_ALW) == NV_NCH_ALW
                            // 'q' without a pending operator, recording or executing a register,
                            // needs to be followed by a second char, examples:
                            // - qc => record using register c
                            // - q: => open command-line window
                            || (cmdchar == 'q'
                                && !pending_op
                                && reg_recording == 0
                                && reg_executing == 0)
                            // 'a' or 'i' after an operator is a text object, examples:
                            // - ciw => change inside word
                            // - da( => delete parenthesis and everything inside.
                            // Also, don't do anything when these keys are received in visual mode
                            // so just get another char.
                            //
                            // TODO(tarruda): Visual state needs to be refactored into a
                            // separate state that "inherits" from normal state.
                            || ((cmdchar == 'a' || cmdchar == 'i')
                                && (pending_op || VIsual_active)));
}

static bool normal_need_redraw_mode_message(NormalState *s)
{
  // In Visual mode and with "^O" in Insert mode, a short message will be
  // overwritten by the mode message.  Wait a bit, until a key is hit.
  // In Visual mode, it's more important to keep the Visual area updated
  // than keeping a message (e.g. from a /pat search).
  // Only do this if the command was typed, not from a mapping.
  // Don't wait when emsg_silent is non-zero.
  // Also wait a bit after an error message, e.g. for "^O:".
  // Don't redraw the screen, it would remove the message.
  return (
          // 'showmode' is set and messages can be printed
          ((p_smd && msg_silent == 0
            // must restart insert mode(ctrl+o or ctrl+l) or we just entered visual
            // mode
            && (restart_edit != 0 || (VIsual_active
                                      && s->old_pos.lnum == curwin->w_cursor.lnum
                                      && s->old_pos.col == curwin->w_cursor.col))
            // command-line must be cleared or redrawn
            && (clear_cmdline || redraw_cmdline)
            // some message was printed or scrolled
            && (msg_didout || (msg_didany && msg_scroll))
            // it is fine to remove the current message
            && !msg_nowait
            // the command was the result of direct user input and not a mapping
            && KeyTyped)
           // must restart insert mode, not in visual mode and error message is
           // being shown
           || (restart_edit != 0 && !VIsual_active && msg_scroll
               && emsg_on_display))
          // no register was used
          && s->oa.regname == 0
          && !(s->ca.retval & CA_COMMAND_BUSY)
          && stuff_empty()
          && typebuf_typed()
          && emsg_silent == 0
          && !in_assert_fails
          && !did_wait_return
          && s->oa.op_type == OP_NOP);
}

static void normal_redraw_mode_message(NormalState *s)
{
  int save_State = State;

  // Draw the cursor with the right shape here
  if (restart_edit != 0) {
    State = MODE_INSERT;
  }

  // If need to redraw, and there is a "keep_msg", redraw before the
  // delay
  if (must_redraw && keep_msg != NULL && !emsg_on_display) {
    char *kmsg;

    kmsg = keep_msg;
    keep_msg = NULL;
    // Showmode() will clear keep_msg, but we want to use it anyway.
    // First update w_topline.
    setcursor();
    update_screen();
    // now reset it, otherwise it's put in the history again
    keep_msg = kmsg;

    kmsg = xstrdup(keep_msg);
    msg(kmsg, keep_msg_attr);
    xfree(kmsg);
  }
  setcursor();
  ui_cursor_shape();                  // show different cursor shape
  ui_flush();
  if (msg_scroll || emsg_on_display) {
    os_delay(1003, true);            // wait at least one second
  }
  os_delay(3003, false);             // wait up to three seconds
  State = save_State;

  msg_scroll = false;
  emsg_on_display = false;
}

// TODO(tarruda): Split into a "normal pending" state that can handle K_EVENT
static void normal_get_additional_char(NormalState *s)
{
  int *cp;
  bool repl = false;            // get character for replace mode
  bool lit = false;             // get extra character literally
  bool lang;                    // getting a text character

  no_mapping++;
  allow_keys++;                 // no mapping for nchar, but allow key codes
  // Don't generate a CursorHold event here, most commands can't handle
  // it, e.g., nv_replace(), nv_csearch().
  did_cursorhold = true;
  if (s->ca.cmdchar == 'g') {
    // For 'g' get the next character now, so that we can check for
    // "gr", "g'" and "g`".
    s->ca.nchar = plain_vgetc();
    LANGMAP_ADJUST(s->ca.nchar, true);
    s->need_flushbuf |= add_to_showcmd(s->ca.nchar);
    if (s->ca.nchar == 'r' || s->ca.nchar == '\'' || s->ca.nchar == '`'
        || s->ca.nchar == Ctrl_BSL) {
      cp = &s->ca.extra_char;            // need to get a third character
      if (s->ca.nchar != 'r') {
        lit = true;                           // get it literally
      } else {
        repl = true;                          // get it in replace mode
      }
    } else {
      cp = NULL;                      // no third character needed
    }
  } else {
    if (s->ca.cmdchar == 'r') {
      // get it in replace mode
      repl = true;
    }
    cp = &s->ca.nchar;
  }
  lang = (repl || (nv_cmds[s->idx].cmd_flags & NV_LANG));

  // Get a second or third character.
  if (cp != NULL) {
    bool langmap_active = false;  // using :lmap mappings
    if (repl) {
      State = MODE_REPLACE;                // pretend Replace mode
      ui_cursor_shape_no_check_conceal();  // show different cursor shape
    }
    if (lang && curbuf->b_p_iminsert == B_IMODE_LMAP) {
      // Allow mappings defined with ":lmap".
      no_mapping--;
      allow_keys--;
      if (repl) {
        State = MODE_LREPLACE;
      } else {
        State = MODE_LANGMAP;
      }
      langmap_active = true;
    }

    *cp = plain_vgetc();

    if (langmap_active) {
      // Undo the decrement done above
      no_mapping++;
      allow_keys++;
    }
    State = MODE_NORMAL_BUSY;
    s->need_flushbuf |= add_to_showcmd(*cp);

    if (!lit) {
      // Typing CTRL-K gets a digraph.
      if (*cp == Ctrl_K && ((nv_cmds[s->idx].cmd_flags & NV_LANG)
                            || cp == &s->ca.extra_char)
          && vim_strchr(p_cpo, CPO_DIGRAPH) == NULL) {
        s->c = get_digraph(false);
        if (s->c > 0) {
          *cp = s->c;
          // Guessing how to update showcmd here...
          del_from_showcmd(3);
          s->need_flushbuf |= add_to_showcmd(*cp);
        }
      }

      // adjust chars > 127, except after "tTfFr" commands
      LANGMAP_ADJUST(*cp, !lang);
    }

    // When the next character is CTRL-\ a following CTRL-N means the
    // command is aborted and we go to Normal mode.
    if (cp == &s->ca.extra_char
        && s->ca.nchar == Ctrl_BSL
        && (s->ca.extra_char == Ctrl_N || s->ca.extra_char == Ctrl_G)) {
      s->ca.cmdchar = Ctrl_BSL;
      s->ca.nchar = s->ca.extra_char;
      s->idx = find_command(s->ca.cmdchar);
    } else if ((s->ca.nchar == 'n' || s->ca.nchar == 'N')
               && s->ca.cmdchar == 'g') {
      s->ca.oap->op_type = get_op_type(*cp, NUL);
    } else if (*cp == Ctrl_BSL) {
      int towait = (p_ttm >= 0 ? (int)p_ttm : (int)p_tm);

      // There is a busy wait here when typing "f<C-\>" and then
      // something different from CTRL-N.  Can't be avoided.
      while ((s->c = vpeekc()) <= 0 && towait > 0) {
        do_sleep(towait > 50 ? 50 : towait);
        towait -= 50;
      }
      if (s->c > 0) {
        s->c = plain_vgetc();
        if (s->c != Ctrl_N && s->c != Ctrl_G) {
          vungetc(s->c);
        } else {
          s->ca.cmdchar = Ctrl_BSL;
          s->ca.nchar = s->c;
          s->idx = find_command(s->ca.cmdchar);
          assert(s->idx >= 0);
        }
      }
    }

    if (lang) {
      // When getting a text character and the next character is a
      // multi-byte character, it could be a composing character.
      // However, don't wait for it to arrive. Also, do enable mapping,
      // because if it's put back with vungetc() it's too late to apply
      // mapping.
      no_mapping--;
      while ((s->c = vpeekc()) > 0
             && (s->c >= 0x100 || MB_BYTE2LEN(vpeekc()) > 1)) {
        s->c = plain_vgetc();
        if (!utf_iscomposing(s->c)) {
          vungetc(s->c);                   // it wasn't, put it back
          break;
        } else if (s->ca.ncharC1 == 0) {
          s->ca.ncharC1 = s->c;
        } else {
          s->ca.ncharC2 = s->c;
        }
      }
      no_mapping++;
      // Vim may be in a different mode when the user types the next key,
      // but when replaying a recording the next key is already in the
      // typeahead buffer, so record an <Ignore> before that to prevent
      // the vpeekc() above from applying wrong mappings when replaying.
      no_u_sync++;
      gotchars_ignore();
      no_u_sync--;
    }
  }
  no_mapping--;
  allow_keys--;
}

static void normal_invert_horizontal(NormalState *s)
{
  switch (s->ca.cmdchar) {
  case 'l':
    s->ca.cmdchar = 'h'; break;
  case K_RIGHT:
    s->ca.cmdchar = K_LEFT; break;
  case K_S_RIGHT:
    s->ca.cmdchar = K_S_LEFT; break;
  case K_C_RIGHT:
    s->ca.cmdchar = K_C_LEFT; break;
  case 'h':
    s->ca.cmdchar = 'l'; break;
  case K_LEFT:
    s->ca.cmdchar = K_RIGHT; break;
  case K_S_LEFT:
    s->ca.cmdchar = K_S_RIGHT; break;
  case K_C_LEFT:
    s->ca.cmdchar = K_C_RIGHT; break;
  case '>':
    s->ca.cmdchar = '<'; break;
  case '<':
    s->ca.cmdchar = '>'; break;
  }
  s->idx = find_command(s->ca.cmdchar);
}

static bool normal_get_command_count(NormalState *s)
{
  if (VIsual_active && VIsual_select) {
    return false;
  }
  // Handle a count before a command and compute ca.count0.
  // Note that '0' is a command and not the start of a count, but it's
  // part of a count after other digits.
  while ((s->c >= '1' && s->c <= '9')
         || (s->ca.count0 != 0 && (s->c == K_DEL || s->c == K_KDEL || s->c == '0'))) {
    if (s->c == K_DEL || s->c == K_KDEL) {
      s->ca.count0 /= 10;
      del_from_showcmd(4);            // delete the digit and ~@%
    } else if (s->ca.count0 > 99999999) {
      s->ca.count0 = 999999999;
    } else {
      s->ca.count0 = s->ca.count0 * 10 + (s->c - '0');
    }

    // Set v:count here, when called from main() and not a stuffed
    // command, so that v:count can be used in an expression mapping
    // right after the count. Do set it for redo.
    if (s->toplevel && readbuf1_empty()) {
      set_vcount_ca(&s->ca, &s->set_prevcount);
    }

    if (s->ctrl_w) {
      no_mapping++;
      allow_keys++;                   // no mapping for nchar, but keys
    }

    no_zero_mapping++;                // don't map zero here
    s->c = plain_vgetc();
    LANGMAP_ADJUST(s->c, true);
    no_zero_mapping--;
    if (s->ctrl_w) {
      no_mapping--;
      allow_keys--;
    }
    s->need_flushbuf |= add_to_showcmd(s->c);
  }

  // If we got CTRL-W there may be a/another count
  if (s->c == Ctrl_W && !s->ctrl_w && s->oa.op_type == OP_NOP) {
    s->ctrl_w = true;
    s->ca.opcount = s->ca.count0;           // remember first count
    s->ca.count0 = 0;
    no_mapping++;
    allow_keys++;                        // no mapping for nchar, but keys
    s->c = plain_vgetc();                // get next character
    LANGMAP_ADJUST(s->c, true);
    no_mapping--;
    allow_keys--;
    s->need_flushbuf |= add_to_showcmd(s->c);
    return true;
  }

  return false;
}

static void normal_finish_command(NormalState *s)
{
  if (s->command_finished) {
    goto normal_end;
  }

  // If we didn't start or finish an operator, reset oap->regname, unless we
  // need it later.
  if (!finish_op
      && !s->oa.op_type
      && (s->idx < 0 || !(nv_cmds[s->idx].cmd_flags & NV_KEEPREG))) {
    clearop(&s->oa);
    set_reg_var(get_default_register_name());
  }

  // Get the length of mapped chars again after typing a count, second
  // character or "z333<cr>".
  if (s->old_mapped_len > 0) {
    s->old_mapped_len = typebuf_maplen();
  }

  // If an operation is pending, handle it.  But not for K_IGNORE or
  // K_MOUSEMOVE.
  if (s->ca.cmdchar != K_IGNORE && s->ca.cmdchar != K_MOUSEMOVE) {
    do_pending_operator(&s->ca, s->old_col, false);
  }

  // Wait for a moment when a message is displayed that will be overwritten
  // by the mode message.
  if (normal_need_redraw_mode_message(s)) {
    normal_redraw_mode_message(s);
  }

  // Finish up after executing a Normal mode command.
normal_end:

  msg_nowait = false;

  if (finish_op) {
    set_reg_var(get_default_register_name());
  }

  const bool prev_finish_op = finish_op;
  if (s->oa.op_type == OP_NOP) {
    // Reset finish_op, in case it was set
    finish_op = false;
    may_trigger_modechanged();
  }
  // Redraw the cursor with another shape, if we were in Operator-pending
  // mode or did a replace command.
  if (prev_finish_op || s->ca.cmdchar == 'r'
      || (s->ca.cmdchar == 'g' && s->ca.nchar == 'r')) {
    ui_cursor_shape();                  // may show different cursor shape
  }

  if (s->oa.op_type == OP_NOP && s->oa.regname == 0
      && s->ca.cmdchar != K_EVENT) {
    clear_showcmd();
  }

  checkpcmark();                // check if we moved since setting pcmark
  xfree(s->ca.searchbuf);

  mb_check_adjust_col(curwin);  // #6203

  if (curwin->w_p_scb && s->toplevel) {
    validate_cursor(curwin);          // may need to update w_leftcol
    do_check_scrollbind(true);
  }

  if (curwin->w_p_crb && s->toplevel) {
    validate_cursor(curwin);          // may need to update w_leftcol
    do_check_cursorbind();
  }

  // May restart edit(), if we got here with CTRL-O in Insert mode (but not
  // if still inside a mapping that started in Visual mode).
  // May switch from Visual to Select mode after CTRL-O command.
  if (s->oa.op_type == OP_NOP
      && ((restart_edit != 0 && !VIsual_active && s->old_mapped_len == 0)
          || restart_VIsual_select == 1)
      && !(s->ca.retval & CA_COMMAND_BUSY)
      && stuff_empty()
      && s->oa.regname == 0) {
    if (restart_VIsual_select == 1) {
      VIsual_select = true;
      VIsual_select_reg = 0;
      may_trigger_modechanged();
      showmode();
      restart_VIsual_select = 0;
    }
    if (restart_edit != 0 && !VIsual_active && s->old_mapped_len == 0) {
      edit(restart_edit, false, 1);
    }
  }

  if (restart_VIsual_select == 2) {
    restart_VIsual_select = 1;
  }

  // Save count before an operator for next time
  opcount = s->ca.opcount;
}

static int normal_execute(VimState *state, int key)
{
  NormalState *s = (NormalState *)state;
  s->command_finished = false;
  s->ctrl_w = false;                  // got CTRL-W command
  s->old_col = curwin->w_curswant;
  s->c = key;

  LANGMAP_ADJUST(s->c, get_real_state() != MODE_SELECT);

  // If a mapping was started in Visual or Select mode, remember the length
  // of the mapping.  This is used below to not return to Insert mode for as
  // long as the mapping is being executed.
  if (restart_edit == 0) {
    s->old_mapped_len = 0;
  } else if (s->old_mapped_len || (VIsual_active && s->mapped_len == 0
                                   && typebuf_maplen() > 0)) {
    s->old_mapped_len = typebuf_maplen();
  }

  if (s->c == NUL) {
    s->c = K_ZERO;
  }

  // In Select mode, typed text replaces the selection.
  if (VIsual_active && VIsual_select && (vim_isprintc(s->c)
                                         || s->c == NL || s->c == CAR || s->c == K_KENTER)) {
    // Fake a "c"hange command.
    // When "restart_edit" is set fake a "d"elete command, Insert mode will restart automatically.
    // Insert the typed character in the typeahead buffer, so that it can
    // be mapped in Insert mode.  Required for ":lmap" to work.
    int len = ins_char_typebuf(vgetc_char, vgetc_mod_mask, true);

    // When recording and gotchars() was called the character will be
    // recorded again, remove the previous recording.
    if (KeyTyped) {
      ungetchars(len);
    }

    if (restart_edit != 0) {
      s->c = 'd';
    } else {
      s->c = 'c';
    }
    msg_nowait = true;          // don't delay going to insert mode
    s->old_mapped_len = 0;      // do go to Insert mode
  }

  s->need_flushbuf = add_to_showcmd(s->c);

  while (normal_get_command_count(s)) {}

  if (s->c == K_EVENT) {
    // Save the count values so that ca.opcount and ca.count0 are exactly
    // the same when coming back here after handling K_EVENT.
    s->oa.prev_opcount = s->ca.opcount;
    s->oa.prev_count0 = s->ca.count0;
  } else if (s->ca.opcount != 0) {
    // If we're in the middle of an operator (including after entering a
    // yank buffer with '"') AND we had a count before the operator, then
    // that count overrides the current value of ca.count0.
    // What this means effectively, is that commands like "3dw" get turned
    // into "d3w" which makes things fall into place pretty neatly.
    // If you give a count before AND after the operator, they are
    // multiplied.
    if (s->ca.count0) {
      if (s->ca.opcount >= 999999999 / s->ca.count0) {
        s->ca.count0 = 999999999;
      } else {
        s->ca.count0 *= s->ca.opcount;
      }
    } else {
      s->ca.count0 = s->ca.opcount;
    }
  }

  // Always remember the count.  It will be set to zero (on the next call,
  // above) when there is no pending operator.
  // When called from main(), save the count for use by the "count" built-in
  // variable.
  s->ca.opcount = s->ca.count0;
  s->ca.count1 = (s->ca.count0 == 0 ? 1 : s->ca.count0);

  // Only set v:count when called from main() and not a stuffed command.
  // Do set it for redo.
  if (s->toplevel && readbuf1_empty()) {
    set_vcount(s->ca.count0, s->ca.count1, s->set_prevcount);
  }

  // Find the command character in the table of commands.
  // For CTRL-W we already got nchar when looking for a count.
  if (s->ctrl_w) {
    s->ca.nchar = s->c;
    s->ca.cmdchar = Ctrl_W;
  } else {
    s->ca.cmdchar = s->c;
  }

  s->idx = find_command(s->ca.cmdchar);

  if (s->idx < 0) {
    // Not a known command: beep.
    clearopbeep(&s->oa);
    s->command_finished = true;
    goto finish;
  }

  if ((nv_cmds[s->idx].cmd_flags & NV_NCW) && check_text_or_curbuf_locked(&s->oa)) {
    // this command is not allowed now
    s->command_finished = true;
    goto finish;
  }

  // In Visual/Select mode, a few keys are handled in a special way.
  if (VIsual_active && normal_handle_special_visual_command(s)) {
    s->command_finished = true;
    goto finish;
  }

  if (curwin->w_p_rl && KeyTyped && !KeyStuffed
      && (nv_cmds[s->idx].cmd_flags & NV_RL)) {
    // Invert horizontal movements and operations.  Only when typed by the
    // user directly, not when the result of a mapping or "x" translated
    // to "dl".
    normal_invert_horizontal(s);
  }

  // Get an additional character if we need one.
  if (normal_need_additional_char(s)) {
    normal_get_additional_char(s);
  }

  // Flush the showcmd characters onto the screen so we can see them while
  // the command is being executed.  Only do this when the shown command was
  // actually displayed, otherwise this will slow down a lot when executing
  // mappings.
  if (s->need_flushbuf) {
    ui_flush();
  }

  if (s->ca.cmdchar != K_IGNORE && s->ca.cmdchar != K_EVENT) {
    did_cursorhold = false;
  }

  State = MODE_NORMAL;

  if (s->ca.nchar == ESC || s->ca.extra_char == ESC) {
    clearop(&s->oa);
    s->command_finished = true;
    goto finish;
  }

  if (s->ca.cmdchar != K_IGNORE) {
    msg_didout = false;        // don't scroll screen up for normal command
    msg_col = 0;
  }

  s->old_pos = curwin->w_cursor;           // remember where the cursor was

  // When 'keymodel' contains "startsel" some keys start Select/Visual
  // mode.
  if (!VIsual_active && km_startsel) {
    if (nv_cmds[s->idx].cmd_flags & NV_SS) {
      start_selection();
      unshift_special(&s->ca);
      s->idx = find_command(s->ca.cmdchar);
      assert(s->idx >= 0);
    } else if ((nv_cmds[s->idx].cmd_flags & NV_SSS)
               && (mod_mask & MOD_MASK_SHIFT)) {
      start_selection();
      mod_mask &= ~MOD_MASK_SHIFT;
    }
  }

  // Execute the command!
  // Call the command function found in the commands table.
  s->ca.arg = nv_cmds[s->idx].cmd_arg;
  (nv_cmds[s->idx].cmd_func)(&s->ca);

finish:
  normal_finish_command(s);
  return 1;
}

static void normal_check_stuff_buffer(NormalState *s)
{
  if (stuff_empty()) {
    did_check_timestamps = false;

    if (need_check_timestamps) {
      check_timestamps(false);
    }

    if (need_wait_return) {
      // if wait_return still needed call it now
      wait_return(false);
    }
  }
}

static void normal_check_interrupt(NormalState *s)
{
  // Reset "got_int" now that we got back to the main loop.  Except when
  // inside a ":g/pat/cmd" command, then the "got_int" needs to abort
  // the ":g" command.
  // For ":g/pat/vi" we reset "got_int" when used once.  When used
  // a second time we go back to Ex mode and abort the ":g" command.
  if (got_int) {
    if (s->noexmode && global_busy && !exmode_active
        && s->previous_got_int) {
      // Typed two CTRL-C in a row: go back to ex mode as if "Q" was
      // used and keep "got_int" set, so that it aborts ":g".
      exmode_active = true;
      State = MODE_NORMAL;
    } else if (!global_busy || !exmode_active) {
      if (!quit_more) {
        // flush all buffers
        vgetc();
      }
      got_int = false;
    }
    s->previous_got_int = true;
  } else {
    s->previous_got_int = false;
  }
}

static void normal_check_window_scrolled(NormalState *s)
{
  if (!finish_op) {
    may_trigger_win_scrolled_resized();
  }
}

static void normal_check_cursor_moved(NormalState *s)
{
  // Trigger CursorMoved if the cursor moved.
  if (!finish_op && has_event(EVENT_CURSORMOVED)
      && (last_cursormoved_win != curwin
          || !equalpos(last_cursormoved, curwin->w_cursor))) {
    apply_autocmds(EVENT_CURSORMOVED, NULL, NULL, false, curbuf);
    last_cursormoved_win = curwin;
    last_cursormoved = curwin->w_cursor;
  }
}

static void normal_check_text_changed(NormalState *s)
{
  // Trigger TextChanged if changedtick differs.
  if (!finish_op && has_event(EVENT_TEXTCHANGED)
      && curbuf->b_last_changedtick != buf_get_changedtick(curbuf)) {
    apply_autocmds(EVENT_TEXTCHANGED, NULL, NULL, false, curbuf);
    curbuf->b_last_changedtick = buf_get_changedtick(curbuf);
  }
}

static void normal_check_buffer_modified(NormalState *s)
{
  // Trigger BufModified if b_modified changed
  if (!finish_op && has_event(EVENT_BUFMODIFIEDSET)
      && curbuf->b_changed_invalid == true) {
    apply_autocmds(EVENT_BUFMODIFIEDSET, NULL, NULL, false, curbuf);
    curbuf->b_changed_invalid = false;
  }
}

/// If nothing is pending and we are going to wait for the user to
/// type a character, trigger SafeState.
static void normal_check_safe_state(NormalState *s)
{
  may_trigger_safestate(!op_pending() && restart_edit == 0);
}

static void normal_check_folds(NormalState *s)
{
  // Include a closed fold completely in the Visual area.
  foldAdjustVisual();

  // When 'foldclose' is set, apply 'foldlevel' to folds that don't
  // contain the cursor.
  // When 'foldopen' is "all", open the fold(s) under the cursor.
  // This may mark the window for redrawing.
  if (hasAnyFolding(curwin) && !char_avail()) {
    foldCheckClose();

    if (fdo_flags & FDO_ALL) {
      foldOpenCursor();
    }
  }
}

static void normal_redraw(NormalState *s)
{
  // Before redrawing, make sure w_topline is correct, and w_leftcol
  // if lines don't wrap, and w_skipcol if lines wrap.
  update_topline(curwin);
  validate_cursor(curwin);

  show_cursor_info_later(false);

  if (must_redraw) {
    update_screen();
  } else {
    redraw_statuslines();
    if (redraw_cmdline || clear_cmdline || redraw_mode) {
      showmode();
    }
  }

  if (need_maketitle) {
    maketitle();
  }

  curbuf->b_last_used = time(NULL);

  // Display message after redraw. If an external message is still visible,
  // it contains the kept message already.
  if (keep_msg != NULL && !msg_ext_is_visible()) {
    char *const p = xstrdup(keep_msg);

    // msg_start() will set keep_msg to NULL, make a copy
    // first.  Don't reset keep_msg, msg_attr_keep() uses it to
    // check for duplicates.  Never put this message in
    // history.
    msg_hist_off = true;
    msg(p, keep_msg_attr);
    msg_hist_off = false;
    xfree(p);
  }

  // show fileinfo after redraw
  if (need_fileinfo && !shortmess(SHM_FILEINFO)) {
    fileinfo(false, true, false);
    need_fileinfo = false;
  }

  emsg_on_display = false;  // can delete error message now
  did_emsg = false;
  msg_didany = false;  // reset lines_left in msg_start()
  may_clear_sb_text();  // clear scroll-back text on next msg

  setcursor();
}

/// Function executed before each iteration of normal mode.
///
/// @return:
///           1 if the iteration should continue normally
///          -1 if the iteration should be skipped
///           0 if the main loop must exit
static int normal_check(VimState *state)
{
  NormalState *s = (NormalState *)state;
  normal_check_stuff_buffer(s);
  normal_check_interrupt(s);

  // At the toplevel there is no exception handling.  Discard any that
  // may be hanging around (e.g. from "interrupt" at the debug prompt).
  if (did_throw && !ex_normal_busy) {
    discard_current_exception();
  }

  if (!exmode_active) {
    msg_scroll = false;
  }
  quit_more = false;

  state_no_longer_safe(NULL);

  // If skip redraw is set (for ":" in wait_return()), don't redraw now.
  // If there is nothing in the stuff_buffer or do_redraw is true,
  // update cursor and redraw.
  if (skip_redraw || exmode_active) {
    skip_redraw = false;
    setcursor();
  } else if (do_redraw || stuff_empty()) {
    // Ensure curwin->w_topline and curwin->w_leftcol are up to date
    // before triggering a WinScrolled autocommand.
    update_topline(curwin);
    validate_cursor(curwin);

    normal_check_cursor_moved(s);
    normal_check_text_changed(s);
    normal_check_window_scrolled(s);
    normal_check_buffer_modified(s);
    normal_check_safe_state(s);

    // Updating diffs from changed() does not always work properly,
    // esp. updating folds.  Do an update just before redrawing if
    // needed.
    if (curtab->tp_diff_update || curtab->tp_diff_invalid) {
      ex_diffupdate(NULL);
      curtab->tp_diff_update = false;
    }

    // Scroll-binding for diff mode may have been postponed until
    // here.  Avoids doing it for every change.
    if (diff_need_scrollbind) {
      check_scrollbind(0, 0);
      diff_need_scrollbind = false;
    }

    normal_check_folds(s);
    normal_redraw(s);
    do_redraw = false;

    // Now that we have drawn the first screen all the startup stuff
    // has been done, close any file for startup messages.
    if (time_fd != NULL) {
      TIME_MSG("first screen update");
      time_finish();
    }
    // After the first screen update may start triggering WinScrolled
    // autocmd events.  Store all the scroll positions and sizes now.
    may_make_initial_scroll_size_snapshot();
  }

  // May perform garbage collection when waiting for a character, but
  // only at the very toplevel.  Otherwise we may be using a List or
  // Dict internally somewhere.
  // "may_garbage_collect" is reset in vgetc() which is invoked through
  // do_exmode() and normal_cmd().
  may_garbage_collect = !s->cmdwin && !s->noexmode;

  // Update w_curswant if w_set_curswant has been set.
  // Postponed until here to avoid computing w_virtcol too often.
  update_curswant();

  if (exmode_active) {
    if (s->noexmode) {
      return 0;
    }
    do_exmode();
    return -1;
  }

  if (s->cmdwin && cmdwin_result != 0) {
    // command-line window and cmdwin_result is set
    return 0;
  }

  normal_prepare(s);
  return 1;
}

/// Set v:count and v:count1 according to "cap".
/// Set v:prevcount only when "set_prevcount" is true.
static void set_vcount_ca(cmdarg_T *cap, bool *set_prevcount)
{
  int64_t count = cap->count0;

  // multiply with cap->opcount the same way as above
  if (cap->opcount != 0) {
    count = cap->opcount * (count == 0 ? 1 : count);
  }
  set_vcount(count, count == 0 ? 1 : count, *set_prevcount);
  *set_prevcount = false;    // only set v:prevcount once
}

/// End Visual mode.
/// This function should ALWAYS be called to end Visual mode, except from
/// do_pending_operator().
void end_visual_mode(void)
{
  VIsual_active = false;
  setmouse();
  mouse_dragging = 0;

  // Save the current VIsual area for '< and '> marks, and "gv"
  curbuf->b_visual.vi_mode = VIsual_mode;
  curbuf->b_visual.vi_start = VIsual;
  curbuf->b_visual.vi_end = curwin->w_cursor;
  curbuf->b_visual.vi_curswant = curwin->w_curswant;
  curbuf->b_visual_mode_eval = VIsual_mode;
  if (!virtual_active(curwin)) {
    curwin->w_cursor.coladd = 0;
  }

  may_clear_cmdline();

  adjust_cursor_eol();
  may_trigger_modechanged();
}

/// Reset VIsual_active and VIsual_reselect.
void reset_VIsual_and_resel(void)
{
  if (VIsual_active) {
    end_visual_mode();
    redraw_curbuf_later(UPD_INVERTED);  // delete the inversion later
  }
  VIsual_reselect = false;
}

/// Reset VIsual_active and VIsual_reselect if it's set.
void reset_VIsual(void)
{
  if (VIsual_active) {
    end_visual_mode();
    redraw_curbuf_later(UPD_INVERTED);  // delete the inversion later
    VIsual_reselect = false;
  }
}

void restore_visual_mode(void)
{
  if (VIsual_mode_orig != NUL) {
    curbuf->b_visual.vi_mode = VIsual_mode_orig;
    VIsual_mode_orig = NUL;
  }
}

/// Check for a balloon-eval special item to include when searching for an
/// identifier.  When "dir" is BACKWARD "ptr[-1]" must be valid!
///
/// @return  true if the character at "*ptr" should be included.
///
/// @param dir    the direction of searching, is either FORWARD or BACKWARD
/// @param *colp  is in/decremented if "ptr[-dir]" should also be included.
/// @param bnp    points to a counter for square brackets.
static bool find_is_eval_item(const char *const ptr, int *const colp, int *const bnp, const int dir)
{
  // Accept everything inside [].
  if ((*ptr == ']' && dir == BACKWARD) || (*ptr == '[' && dir == FORWARD)) {
    *bnp += 1;
  }
  if (*bnp > 0) {
    if ((*ptr == '[' && dir == BACKWARD) || (*ptr == ']' && dir == FORWARD)) {
      *bnp -= 1;
    }
    return true;
  }

  // skip over "s.var"
  if (*ptr == '.') {
    return true;
  }

  // two-character item: s->var
  if (ptr[dir == BACKWARD ? 0 : 1] == '>'
      && ptr[dir == BACKWARD ? -1 : 0] == '-') {
    *colp += dir;
    return true;
  }
  return false;
}

/// Find the identifier under or to the right of the cursor.
/// "find_type" can have one of three values:
/// FIND_IDENT:   find an identifier (keyword)
/// FIND_STRING:  find any non-white text
/// FIND_IDENT + FIND_STRING: find any non-white text, identifier preferred.
/// FIND_EVAL:  find text useful for C program debugging
///
/// There are three steps:
/// 1. Search forward for the start of an identifier/text.  Doesn't move if
///    already on one.
/// 2. Search backward for the start of this identifier/text.
///    This doesn't match the real Vi but I like it a little better and it
///    shouldn't bother anyone.
/// 3. Search forward to the end of this identifier/text.
///    When FIND_IDENT isn't defined, we backup until a blank.
///
/// @return  the length of the text, or zero if no text is found.
///
/// If text is found, a pointer to the text is put in "*text".  This
/// points into the current buffer line and is not always NUL terminated.
size_t find_ident_under_cursor(char **text, int find_type)
  FUNC_ATTR_NONNULL_ARG(1)
{
  return find_ident_at_pos(curwin, curwin->w_cursor.lnum,
                           curwin->w_cursor.col, text, NULL, find_type);
}

/// Like find_ident_under_cursor(), but for any window and any position.
/// However: Uses 'iskeyword' from the current window!.
///
/// @param textcol  column where "text" starts, can be NULL
size_t find_ident_at_pos(win_T *wp, linenr_T lnum, colnr_T startcol, char **text, int *textcol,
                         int find_type)
  FUNC_ATTR_NONNULL_ARG(1, 4)
{
  int col = 0;         // init to shut up GCC
  int i;
  int this_class = 0;
  int prev_class;
  int prevcol;
  int bn = 0;                       // bracket nesting

  // if i == 0: try to find an identifier
  // if i == 1: try to find any non-white text
  char *ptr = ml_get_buf(wp->w_buffer, lnum);
  for (i = (find_type & FIND_IDENT) ? 0 : 1; i < 2; i++) {
    // 1. skip to start of identifier/text
    col = startcol;
    while (ptr[col] != NUL) {
      // Stop at a ']' to evaluate "a[x]".
      if ((find_type & FIND_EVAL) && ptr[col] == ']') {
        break;
      }
      this_class = mb_get_class(ptr + col);
      if (this_class != 0 && (i == 1 || this_class != 1)) {
        break;
      }
      col += utfc_ptr2len(ptr + col);
    }

    // When starting on a ']' count it, so that we include the '['.
    bn = ptr[col] == ']';

    //
    // 2. Back up to start of identifier/text.
    //
    // Remember class of character under cursor.
    if ((find_type & FIND_EVAL) && ptr[col] == ']') {
      this_class = mb_get_class("a");
    } else {
      this_class = mb_get_class(ptr + col);
    }
    while (col > 0 && this_class != 0) {
      prevcol = col - 1 - utf_head_off(ptr, ptr + col - 1);
      prev_class = mb_get_class(ptr + prevcol);
      if (this_class != prev_class
          && (i == 0
              || prev_class == 0
              || (find_type & FIND_IDENT))
          && (!(find_type & FIND_EVAL)
              || prevcol == 0
              || !find_is_eval_item(ptr + prevcol, &prevcol, &bn, BACKWARD))) {
        break;
      }
      col = prevcol;
    }

    // If we don't want just any old text, or we've found an
    // identifier, stop searching.
    if (this_class > 2) {
      this_class = 2;
    }
    if (!(find_type & FIND_STRING) || this_class == 2) {
      break;
    }
  }

  if (ptr[col] == NUL || (i == 0 && this_class != 2)) {
    // Didn't find an identifier or text.
    if (find_type & FIND_STRING) {
      emsg(_("E348: No string under cursor"));
    } else {
      emsg(_(e_noident));
    }
    return 0;
  }
  ptr += col;
  *text = ptr;
  if (textcol != NULL) {
    *textcol = col;
  }

  // 3. Find the end if the identifier/text.
  bn = 0;
  startcol -= col;
  col = 0;
  // Search for point of changing multibyte character class.
  this_class = mb_get_class(ptr);
  while (ptr[col] != NUL
         && ((i == 0
              ? mb_get_class(ptr + col) == this_class
              : mb_get_class(ptr + col) != 0)
             || ((find_type & FIND_EVAL)
                 && col <= (int)startcol
                 && find_is_eval_item(ptr + col, &col, &bn, FORWARD)))) {
    col += utfc_ptr2len(ptr + col);
  }

  assert(col >= 0);
  return (size_t)col;
}

/// Prepare for redo of a normal command.
static void prep_redo_cmd(cmdarg_T *cap)
{
  prep_redo(cap->oap->regname, cap->count0,
            NUL, cap->cmdchar, NUL, NUL, cap->nchar);
}

/// Prepare for redo of any command.
/// Note that only the last argument can be a multi-byte char.
void prep_redo(int regname, int num, int cmd1, int cmd2, int cmd3, int cmd4, int cmd5)
{
  prep_redo_num2(regname, num, cmd1, cmd2, 0, cmd3, cmd4, cmd5);
}

/// Prepare for redo of any command with extra count after "cmd2".
void prep_redo_num2(int regname, int num1, int cmd1, int cmd2, int num2, int cmd3, int cmd4,
                    int cmd5)
{
  ResetRedobuff();
  if (regname != 0) {   // yank from specified buffer
    AppendCharToRedobuff('"');
    AppendCharToRedobuff(regname);
  }
  if (num1 != 0) {
    AppendNumberToRedobuff(num1);
  }
  if (cmd1 != NUL) {
    AppendCharToRedobuff(cmd1);
  }
  if (cmd2 != NUL) {
    AppendCharToRedobuff(cmd2);
  }
  if (num2 != 0) {
    AppendNumberToRedobuff(num2);
  }
  if (cmd3 != NUL) {
    AppendCharToRedobuff(cmd3);
  }
  if (cmd4 != NUL) {
    AppendCharToRedobuff(cmd4);
  }
  if (cmd5 != NUL) {
    AppendCharToRedobuff(cmd5);
  }
}

/// Check for operator active and clear it.
///
/// Beep and return true if an operator was active.
static bool checkclearop(oparg_T *oap)
{
  if (oap->op_type == OP_NOP) {
    return false;
  }
  clearopbeep(oap);
  return true;
}

/// Check for operator or Visual active.  Clear active operator.
///
/// Beep and return true if an operator or Visual was active.
static bool checkclearopq(oparg_T *oap)
{
  if (oap->op_type == OP_NOP && !VIsual_active) {
    return false;
  }
  clearopbeep(oap);
  return true;
}

void clearop(oparg_T *oap)
{
  oap->op_type = OP_NOP;
  oap->regname = 0;
  oap->motion_force = NUL;
  oap->use_reg_one = false;
  motion_force = NUL;
}

void clearopbeep(oparg_T *oap)
{
  clearop(oap);
  beep_flush();
}

/// Remove the shift modifier from a special key.
static void unshift_special(cmdarg_T *cap)
{
  switch (cap->cmdchar) {
  case K_S_RIGHT:
    cap->cmdchar = K_RIGHT; break;
  case K_S_LEFT:
    cap->cmdchar = K_LEFT; break;
  case K_S_UP:
    cap->cmdchar = K_UP; break;
  case K_S_DOWN:
    cap->cmdchar = K_DOWN; break;
  case K_S_HOME:
    cap->cmdchar = K_HOME; break;
  case K_S_END:
    cap->cmdchar = K_END; break;
  }
  cap->cmdchar = simplify_key(cap->cmdchar, &mod_mask);
}

/// If the mode is currently displayed clear the command line or update the
/// command displayed.
void may_clear_cmdline(void)
{
  if (mode_displayed) {
    // unshow visual mode later
    clear_cmdline = true;
  } else {
    clear_showcmd();
  }
}

// Routines for displaying a partly typed command
static char old_showcmd_buf[SHOWCMD_BUFLEN];    // For push_showcmd()
static bool showcmd_is_clear = true;
static bool showcmd_visual = false;

void clear_showcmd(void)
{
  if (!p_sc) {
    return;
  }

  if (VIsual_active && !char_avail()) {
    bool cursor_bot = lt(VIsual, curwin->w_cursor);
    int lines;
    colnr_T leftcol, rightcol;
    linenr_T top, bot;

    // Show the size of the Visual area.
    if (cursor_bot) {
      top = VIsual.lnum;
      bot = curwin->w_cursor.lnum;
    } else {
      top = curwin->w_cursor.lnum;
      bot = VIsual.lnum;
    }
    // Include closed folds as a whole.
    hasFolding(curwin, top, &top, NULL);
    hasFolding(curwin, bot, NULL, &bot);
    lines = bot - top + 1;

    if (VIsual_mode == Ctrl_V) {
      char *const saved_sbr = p_sbr;
      char *const saved_w_sbr = curwin->w_p_sbr;

      // Make 'sbr' empty for a moment to get the correct size.
      p_sbr = empty_string_option;
      curwin->w_p_sbr = empty_string_option;
      getvcols(curwin, &curwin->w_cursor, &VIsual, &leftcol, &rightcol);
      p_sbr = saved_sbr;
      curwin->w_p_sbr = saved_w_sbr;
      snprintf(showcmd_buf, SHOWCMD_BUFLEN, "%" PRId64 "x%" PRId64,
               (int64_t)lines, (int64_t)rightcol - leftcol + 1);
    } else if (VIsual_mode == 'V' || VIsual.lnum != curwin->w_cursor.lnum) {
      snprintf(showcmd_buf, SHOWCMD_BUFLEN, "%" PRId64, (int64_t)lines);
    } else {
      char *s, *e;
      int bytes = 0;
      int chars = 0;

      if (cursor_bot) {
        s = ml_get_pos(&VIsual);
        e = get_cursor_pos_ptr();
      } else {
        s = get_cursor_pos_ptr();
        e = ml_get_pos(&VIsual);
      }
      while ((*p_sel != 'e') ? s <= e : s < e) {
        int l = utfc_ptr2len(s);
        if (l == 0) {
          bytes++;
          chars++;
          break;            // end of line
        }
        bytes += l;
        chars++;
        s += l;
      }
      if (bytes == chars) {
        snprintf(showcmd_buf, SHOWCMD_BUFLEN, "%d", chars);
      } else {
        snprintf(showcmd_buf, SHOWCMD_BUFLEN, "%d-%d", chars, bytes);
      }
    }
    int limit = ui_has(kUIMessages) ? SHOWCMD_BUFLEN - 1 : SHOWCMD_COLS;
    showcmd_buf[limit] = NUL;  // truncate
    showcmd_visual = true;
  } else {
    showcmd_buf[0] = NUL;
    showcmd_visual = false;

    // Don't actually display something if there is nothing to clear.
    if (showcmd_is_clear) {
      return;
    }
  }

  display_showcmd();
}

/// Add 'c' to string of shown command chars.
///
/// @return  true if output has been written (and setcursor() has been called).
bool add_to_showcmd(int c)
{
  static int ignore[] = {
    K_IGNORE,
    K_LEFTMOUSE, K_LEFTDRAG, K_LEFTRELEASE, K_MOUSEMOVE,
    K_MIDDLEMOUSE, K_MIDDLEDRAG, K_MIDDLERELEASE,
    K_RIGHTMOUSE, K_RIGHTDRAG, K_RIGHTRELEASE,
    K_MOUSEDOWN, K_MOUSEUP, K_MOUSELEFT, K_MOUSERIGHT,
    K_X1MOUSE, K_X1DRAG, K_X1RELEASE, K_X2MOUSE, K_X2DRAG, K_X2RELEASE,
    K_EVENT,
    0
  };

  if (!p_sc || msg_silent != 0) {
    return false;
  }

  if (showcmd_visual) {
    showcmd_buf[0] = NUL;
    showcmd_visual = false;
  }

  // Ignore keys that are scrollbar updates and mouse clicks
  if (IS_SPECIAL(c)) {
    for (int i = 0; ignore[i] != 0; i++) {
      if (ignore[i] == c) {
        return false;
      }
    }
  }

  char *p;
  char mbyte_buf[MB_MAXCHAR + 1];
  if (c <= 0x7f || !vim_isprintc(c)) {
    p = transchar(c);
    if (*p == ' ') {
      STRCPY(p, "<20>");
    }
  } else {
    mbyte_buf[utf_char2bytes(c, mbyte_buf)] = NUL;
    p = mbyte_buf;
  }
  size_t old_len = strlen(showcmd_buf);
  size_t extra_len = strlen(p);
  size_t limit = ui_has(kUIMessages) ? SHOWCMD_BUFLEN - 1 : SHOWCMD_COLS;
  if (old_len + extra_len > limit) {
    size_t overflow = old_len + extra_len - limit;
    memmove(showcmd_buf, showcmd_buf + overflow, old_len - overflow + 1);
  }
  STRCAT(showcmd_buf, p);

  if (char_avail()) {
    return false;
  }

  display_showcmd();

  return true;
}

void add_to_showcmd_c(int c)
{
  add_to_showcmd(c);
  setcursor();
}

/// Delete 'len' characters from the end of the shown command.
static void del_from_showcmd(int len)
{
  if (!p_sc) {
    return;
  }

  int old_len = (int)strlen(showcmd_buf);
  if (len > old_len) {
    len = old_len;
  }
  showcmd_buf[old_len - len] = NUL;

  if (!char_avail()) {
    display_showcmd();
  }
}

/// push_showcmd() and pop_showcmd() are used when waiting for the user to type
/// something and there is a partial mapping.
void push_showcmd(void)
{
  if (p_sc) {
    STRCPY(old_showcmd_buf, showcmd_buf);
  }
}

void pop_showcmd(void)
{
  if (!p_sc) {
    return;
  }

  STRCPY(showcmd_buf, old_showcmd_buf);

  display_showcmd();
}

static void display_showcmd(void)
{
  showcmd_is_clear = (showcmd_buf[0] == NUL);

  if (*p_sloc == 's') {
    if (showcmd_is_clear) {
      curwin->w_redr_status = true;
    } else {
      win_redr_status(curwin);
      setcursor();  // put cursor back where it belongs
    }
    return;
  }
  if (*p_sloc == 't') {
    if (showcmd_is_clear) {
      redraw_tabline = true;
    } else {
      draw_tabline();
      setcursor();  // put cursor back where it belongs
    }
    return;
  }
  // 'showcmdloc' is "last" or empty

  if (ui_has(kUIMessages)) {
    MAXSIZE_TEMP_ARRAY(content, 1);
    MAXSIZE_TEMP_ARRAY(chunk, 2);
    if (!showcmd_is_clear) {
      // placeholder for future highlight support
      ADD_C(chunk, INTEGER_OBJ(0));
      ADD_C(chunk, CSTR_AS_OBJ(showcmd_buf));
      ADD_C(content, ARRAY_OBJ(chunk));
    }
    ui_call_msg_showcmd(content);
    return;
  }
  if (p_ch == 0) {
    return;
  }

  msg_grid_validate();
  int showcmd_row = Rows - 1;
  grid_line_start(&msg_grid_adj, showcmd_row);

  int len = 0;
  if (!showcmd_is_clear) {
    len = grid_line_puts(sc_col, showcmd_buf, -1, HL_ATTR(HLF_MSG));
  }

  // clear the rest of an old message by outputting up to SHOWCMD_COLS spaces
  grid_line_puts(sc_col + len, (char *)"          " + len, -1, HL_ATTR(HLF_MSG));

  grid_line_flush();
}

/// When "check" is false, prepare for commands that scroll the window.
/// When "check" is true, take care of scroll-binding after the window has
/// scrolled.  Called from normal_cmd() and edit().
void do_check_scrollbind(bool check)
{
  static win_T *old_curwin = NULL;
  static linenr_T old_topline = 0;
  static int old_topfill = 0;
  static buf_T *old_buf = NULL;
  static colnr_T old_leftcol = 0;

  if (check && curwin->w_p_scb) {
    // If a ":syncbind" command was just used, don't scroll, only reset
    // the values.
    if (did_syncbind) {
      did_syncbind = false;
    } else if (curwin == old_curwin) {
      // Synchronize other windows, as necessary according to
      // 'scrollbind'.  Don't do this after an ":edit" command, except
      // when 'diff' is set.
      if ((curwin->w_buffer == old_buf
           || curwin->w_p_diff
           )
          && (curwin->w_topline != old_topline
              || curwin->w_topfill != old_topfill
              || curwin->w_leftcol != old_leftcol)) {
        check_scrollbind(curwin->w_topline - old_topline, curwin->w_leftcol - old_leftcol);
      }
    } else if (vim_strchr(p_sbo, 'j')) {  // jump flag set in 'scrollopt'
      // When switching between windows, make sure that the relative
      // vertical offset is valid for the new window.  The relative
      // offset is invalid whenever another 'scrollbind' window has
      // scrolled to a point that would force the current window to
      // scroll past the beginning or end of its buffer.  When the
      // resync is performed, some of the other 'scrollbind' windows may
      // need to jump so that the current window's relative position is
      // visible on-screen.
      check_scrollbind(curwin->w_topline - (linenr_T)curwin->w_scbind_pos, 0);
    }
    curwin->w_scbind_pos = curwin->w_topline;
  }

  old_curwin = curwin;
  old_topline = curwin->w_topline;
  old_topfill = curwin->w_topfill;
  old_buf = curwin->w_buffer;
  old_leftcol = curwin->w_leftcol;
}

/// Synchronize any windows that have "scrollbind" set, based on the
/// number of rows by which the current window has changed
/// (1998-11-02 16:21:01  R. Edward Ralston <eralston@computer.org>)
void check_scrollbind(linenr_T topline_diff, int leftcol_diff)
{
  win_T *old_curwin = curwin;
  buf_T *old_curbuf = curbuf;
  int old_VIsual_select = VIsual_select;
  int old_VIsual_active = VIsual_active;
  colnr_T tgt_leftcol = curwin->w_leftcol;
  linenr_T topline;
  linenr_T y;

  // check 'scrollopt' string for vertical and horizontal scroll options
  bool want_ver = (vim_strchr(p_sbo, 'v') && topline_diff != 0);
  want_ver |= old_curwin->w_p_diff;
  bool want_hor = (vim_strchr(p_sbo, 'h') && (leftcol_diff || topline_diff != 0));

  // loop through the scrollbound windows and scroll accordingly
  VIsual_select = VIsual_active = 0;
  FOR_ALL_WINDOWS_IN_TAB(wp, curtab) {
    curwin = wp;
    curbuf = curwin->w_buffer;
    // skip original window and windows with 'noscrollbind'
    if (curwin == old_curwin || !curwin->w_p_scb) {
      continue;
    }

    // do the vertical scroll
    if (want_ver) {
      if (old_curwin->w_p_diff && curwin->w_p_diff) {
        diff_set_topline(old_curwin, curwin);
      } else {
        curwin->w_scbind_pos += topline_diff;
        topline = (linenr_T)curwin->w_scbind_pos;
        if (topline > curbuf->b_ml.ml_line_count) {
          topline = curbuf->b_ml.ml_line_count;
        }
        if (topline < 1) {
          topline = 1;
        }

        y = topline - curwin->w_topline;
        if (y > 0) {
          scrollup(curwin, y, false);
        } else {
          scrolldown(curwin, -y, false);
        }
      }

      redraw_later(curwin, UPD_VALID);
      cursor_correct(curwin);
      curwin->w_redr_status = true;
    }

    // do the horizontal scroll
    if (want_hor) {
      set_leftcol(tgt_leftcol);
    }
  }

  // reset current-window
  VIsual_select = old_VIsual_select;
  VIsual_active = old_VIsual_active;
  curwin = old_curwin;
  curbuf = old_curbuf;
}

/// Command character that's ignored.
/// Used for CTRL-Q and CTRL-S to avoid problems with terminals that use
/// xon/xoff.
static void nv_ignore(cmdarg_T *cap)
{
  cap->retval |= CA_COMMAND_BUSY;       // don't call edit() now
}

/// Command character that doesn't do anything, but unlike nv_ignore() does
/// start edit().  Used for "startinsert" executed while starting up.
static void nv_nop(cmdarg_T *cap)
{
}

/// Command character doesn't exist.
static void nv_error(cmdarg_T *cap)
{
  clearopbeep(cap->oap);
}

/// <Help> and <F1> commands.
static void nv_help(cmdarg_T *cap)
{
  if (!checkclearopq(cap->oap)) {
    ex_help(NULL);
  }
}

/// CTRL-A and CTRL-X: Add or subtract from letter or number under cursor.
static void nv_addsub(cmdarg_T *cap)
{
  if (bt_prompt(curbuf) && !prompt_curpos_editable()) {
    clearopbeep(cap->oap);
  } else if (!VIsual_active && cap->oap->op_type == OP_NOP) {
    prep_redo_cmd(cap);
    cap->oap->op_type = cap->cmdchar == Ctrl_A ? OP_NR_ADD : OP_NR_SUB;
    op_addsub(cap->oap, cap->count1, cap->arg);
    cap->oap->op_type = OP_NOP;
  } else if (VIsual_active) {
    nv_operator(cap);
  } else {
    clearop(cap->oap);
  }
}

/// CTRL-F, CTRL-B, etc: Scroll page up or down.
static void nv_page(cmdarg_T *cap)
{
  if (checkclearop(cap->oap)) {
    return;
  }

  if (mod_mask & MOD_MASK_CTRL) {
    // <C-PageUp>: tab page back; <C-PageDown>: tab page forward
    if (cap->arg == BACKWARD) {
      goto_tabpage(-cap->count1);
    } else {
      goto_tabpage(cap->count0);
    }
  } else {
    pagescroll(cap->arg, cap->count1, false);
  }
}

/// Implementation of "gd" and "gD" command.
///
/// @param thisblock  1 for "1gd" and "1gD"
static void nv_gd(oparg_T *oap, int nchar, int thisblock)
{
  size_t len;
  char *ptr;
  if ((len = find_ident_under_cursor(&ptr, FIND_IDENT)) == 0
      || !find_decl(ptr, len, nchar == 'd', thisblock, SEARCH_START)) {
    clearopbeep(oap);
    return;
  }

  if ((fdo_flags & FDO_SEARCH) && KeyTyped && oap->op_type == OP_NOP) {
    foldOpenCursor();
  }
  // clear any search statistics
  if (messaging() && !msg_silent && !shortmess(SHM_SEARCHCOUNT)) {
    clear_cmdline = true;
  }
}

/// @return true if line[offset] is not inside a C-style comment or string,
///         false otherwise.
static bool is_ident(const char *line, int offset)
{
  bool incomment = false;
  int instring = 0;
  int prev = 0;

  for (int i = 0; i < offset && line[i] != NUL; i++) {
    if (instring != 0) {
      if (prev != '\\' && (uint8_t)line[i] == instring) {
        instring = 0;
      }
    } else if ((line[i] == '"' || line[i] == '\'') && !incomment) {
      instring = (uint8_t)line[i];
    } else {
      if (incomment) {
        if (prev == '*' && line[i] == '/') {
          incomment = false;
        }
      } else if (prev == '/' && line[i] == '*') {
        incomment = true;
      } else if (prev == '/' && line[i] == '/') {
        return false;
      }
    }

    prev = (uint8_t)line[i];
  }

  return incomment == false && instring == 0;
}

/// Search for variable declaration of "ptr[len]".
/// When "locally" is true in the current function ("gd"), otherwise in the
/// current file ("gD").
///
/// @param thisblock  when true check the {} block scope.
/// @param flags_arg  flags passed to searchit()
///
/// @return           fail when not found.
bool find_decl(char *ptr, size_t len, bool locally, bool thisblock, int flags_arg)
{
  pos_T par_pos;
  pos_T found_pos;
  bool t;
  bool retval = true;
  bool incll;
  int searchflags = flags_arg;

  size_t patsize = len + 7;
  char *pat = xmalloc(patsize);

  // Put "\V" before the pattern to avoid that the special meaning of "."
  // and "~" causes trouble.
  assert(patsize <= INT_MAX);
  size_t patlen = (size_t)snprintf(pat, patsize,
                                   vim_iswordp(ptr) ? "\\V\\<%.*s\\>" : "\\V%.*s",
                                   (int)len, ptr);
  pos_T old_pos = curwin->w_cursor;
  bool save_p_ws = p_ws;
  bool save_p_scs = p_scs;
  p_ws = false;         // don't wrap around end of file now
  p_scs = false;        // don't switch ignorecase off now

  // With "gD" go to line 1.
  // With "gd" Search back for the start of the current function, then go
  // back until a blank line.  If this fails go to line 1.
  if (!locally || !findpar(&incll, BACKWARD, 1, '{', false)) {
    setpcmark();                        // Set in findpar() otherwise
    curwin->w_cursor.lnum = 1;
    par_pos = curwin->w_cursor;
  } else {
    par_pos = curwin->w_cursor;
    while (curwin->w_cursor.lnum > 1
           && *skipwhite(get_cursor_line_ptr()) != NUL) {
      curwin->w_cursor.lnum--;
    }
  }
  curwin->w_cursor.col = 0;

  // Search forward for the identifier, ignore comment lines.
  clearpos(&found_pos);
  while (true) {
    t = searchit(curwin, curbuf, &curwin->w_cursor, NULL, FORWARD,
                 pat, patlen, 1, searchflags, RE_LAST, NULL);
    if (curwin->w_cursor.lnum >= old_pos.lnum) {
      t = false;         // match after start is failure too
    }

    if (thisblock && t != false) {
      const int64_t maxtravel = old_pos.lnum - curwin->w_cursor.lnum + 1;
      const pos_T *pos = findmatchlimit(NULL, '}', FM_FORWARD, maxtravel);

      // Check that the block the match is in doesn't end before the
      // position where we started the search from.
      if (pos != NULL && pos->lnum < old_pos.lnum) {
        // There can't be a useful match before the end of this block.
        // Skip to the end
        curwin->w_cursor = *pos;
        continue;
      }
    }

    if (t == false) {
      // If we previously found a valid position, use it.
      if (found_pos.lnum != 0) {
        curwin->w_cursor = found_pos;
        t = true;
      }
      break;
    }
    if (get_leader_len(get_cursor_line_ptr(), NULL, false, true) > 0) {
      // Ignore this line, continue at start of next line.
      curwin->w_cursor.lnum++;
      curwin->w_cursor.col = 0;
      continue;
    }
    bool valid = is_ident(get_cursor_line_ptr(), curwin->w_cursor.col);

    // If the current position is not a valid identifier and a previous match is
    // present, favor that one instead.
    if (!valid && found_pos.lnum != 0) {
      curwin->w_cursor = found_pos;
      break;
    }
    // global search: use first match found
    if (valid && !locally) {
      break;
    }
    if (valid && curwin->w_cursor.lnum >= par_pos.lnum) {
      // If we previously found a valid position, use it.
      if (found_pos.lnum != 0) {
        curwin->w_cursor = found_pos;
      }
      break;
    }

    // For finding a local variable and the match is before the "{" or
    // inside a comment, continue searching.  For K&R style function
    // declarations this skips the function header without types.
    if (!valid) {
      clearpos(&found_pos);
    } else {
      found_pos = curwin->w_cursor;
    }
    // Remove SEARCH_START from flags to avoid getting stuck at one position.
    searchflags &= ~SEARCH_START;
  }

  if (t == false) {
    retval = false;
    curwin->w_cursor = old_pos;
  } else {
    curwin->w_set_curswant = true;
    // "n" searches forward now
    reset_search_dir();
  }

  xfree(pat);
  p_ws = save_p_ws;
  p_scs = save_p_scs;

  return retval;
}

/// Move 'dist' lines in direction 'dir', counting lines by *screen*
/// lines rather than lines in the file.
/// 'dist' must be positive.
///
/// @return  true if able to move cursor, false otherwise.
bool nv_screengo(oparg_T *oap, int dir, int dist)
{
  int linelen = linetabsize(curwin, curwin->w_cursor.lnum);
  bool retval = true;
  bool atend = false;
  int col_off1;                 // margin offset for first screen line
  int col_off2;                 // margin offset for wrapped screen line
  int width1;                   // text width for first screen line
  int width2;                   // text width for wrapped screen line

  oap->motion_type = kMTCharWise;
  oap->inclusive = (curwin->w_curswant == MAXCOL);

  col_off1 = win_col_off(curwin);
  col_off2 = col_off1 - win_col_off2(curwin);
  width1 = curwin->w_width_inner - col_off1;
  width2 = curwin->w_width_inner - col_off2;

  if (width2 == 0) {
    width2 = 1;  // Avoid divide by zero.
  }

  if (curwin->w_width_inner != 0) {
    int n;
    // Instead of sticking at the last character of the buffer line we
    // try to stick in the last column of the screen.
    if (curwin->w_curswant == MAXCOL) {
      atend = true;
      validate_virtcol(curwin);
      if (width1 <= 0) {
        curwin->w_curswant = 0;
      } else {
        curwin->w_curswant = width1 - 1;
        if (curwin->w_virtcol > curwin->w_curswant) {
          curwin->w_curswant += ((curwin->w_virtcol
                                  - curwin->w_curswant -
                                  1) / width2 + 1) * width2;
        }
      }
    } else {
      if (linelen > width1) {
        n = ((linelen - width1 - 1) / width2 + 1) * width2 + width1;
      } else {
        n = width1;
      }
      if (curwin->w_curswant >= n) {
        curwin->w_curswant = n - 1;
      }
    }

    while (dist--) {
      if (dir == BACKWARD) {
        if (curwin->w_curswant >= width1
            && !hasFolding(curwin, curwin->w_cursor.lnum, NULL, NULL)) {
          // Move back within the line. This can give a negative value
          // for w_curswant if width1 < width2 (with cpoptions+=n),
          // which will get clipped to column 0.
          curwin->w_curswant -= width2;
        } else {
          // to previous line
          if (curwin->w_cursor.lnum <= 1) {
            retval = false;
            break;
          }
          cursor_up_inner(curwin, 1);

          linelen = linetabsize(curwin, curwin->w_cursor.lnum);
          if (linelen > width1) {
            int w = (((linelen - width1 - 1) / width2) + 1) * width2;
            assert(curwin->w_curswant <= INT_MAX - w);
            curwin->w_curswant += w;
          }
        }
      } else {  // dir == FORWARD
        if (linelen > width1) {
          n = ((linelen - width1 - 1) / width2 + 1) * width2 + width1;
        } else {
          n = width1;
        }
        if (curwin->w_curswant + width2 < (colnr_T)n
            && !hasFolding(curwin, curwin->w_cursor.lnum, NULL, NULL)) {
          // move forward within line
          curwin->w_curswant += width2;
        } else {
          // to next line
          if (curwin->w_cursor.lnum >= curwin->w_buffer->b_ml.ml_line_count) {
            retval = false;
            break;
          }
          cursor_down_inner(curwin, 1);
          curwin->w_curswant %= width2;

          // Check if the cursor has moved below the number display
          // when width1 < width2 (with cpoptions+=n). Subtract width2
          // to get a negative value for w_curswant, which will get
          // clipped to column 0.
          if (curwin->w_curswant >= width1) {
            curwin->w_curswant -= width2;
          }
          linelen = linetabsize(curwin, curwin->w_cursor.lnum);
        }
      }
    }
  }

  if (virtual_active(curwin) && atend) {
    coladvance(curwin, MAXCOL);
  } else {
    coladvance(curwin, curwin->w_curswant);
  }

  if (curwin->w_cursor.col > 0 && curwin->w_p_wrap) {
    // Check for landing on a character that got split at the end of the
    // last line.  We want to advance a screenline, not end up in the same
    // screenline or move two screenlines.
    validate_virtcol(curwin);
    colnr_T virtcol = curwin->w_virtcol;
    if (virtcol > (colnr_T)width1 && *get_showbreak_value(curwin) != NUL) {
      virtcol -= vim_strsize(get_showbreak_value(curwin));
    }

    int c = utf_ptr2char(get_cursor_pos_ptr());
    if (dir == FORWARD && virtcol < curwin->w_curswant
        && (curwin->w_curswant <= (colnr_T)width1)
        && !vim_isprintc(c) && c > 255) {
      oneright();
    }

    if (virtcol > curwin->w_curswant
        && (curwin->w_curswant < (colnr_T)width1
            ? (curwin->w_curswant > (colnr_T)width1 / 2)
            : ((curwin->w_curswant - width1) % width2
               > (colnr_T)width2 / 2))) {
      curwin->w_cursor.col--;
    }
  }

  if (atend) {
    curwin->w_curswant = MAXCOL;            // stick in the last column
  }
  adjust_skipcol();

  return retval;
}

/// Handle CTRL-E and CTRL-Y commands: scroll a line up or down.
/// cap->arg must be true for CTRL-E.
void nv_scroll_line(cmdarg_T *cap)
{
  if (!checkclearop(cap->oap)) {
    scroll_redraw(cap->arg, cap->count1);
  }
}

/// Get the count specified after a 'z' command. Only the 'z<CR>', 'zl', 'zh',
/// 'z<Left>', and 'z<Right>' commands accept a count after 'z'.
/// @return  true to process the 'z' command and false to skip it.
static bool nv_z_get_count(cmdarg_T *cap, int *nchar_arg)
{
  int nchar = *nchar_arg;

  // "z123{nchar}": edit the count before obtaining {nchar}
  if (checkclearop(cap->oap)) {
    return false;
  }
  int n = nchar - '0';

  while (true) {
    no_mapping++;
    allow_keys++;         // no mapping for nchar, but allow key codes
    nchar = plain_vgetc();
    LANGMAP_ADJUST(nchar, true);
    no_mapping--;
    allow_keys--;
    add_to_showcmd(nchar);

    if (nchar == K_DEL || nchar == K_KDEL) {
      n /= 10;
    } else if (ascii_isdigit(nchar)) {
      if (vim_append_digit_int(&n, nchar - '0') == FAIL) {
        clearopbeep(cap->oap);
        break;
      }
    } else if (nchar == CAR) {
      win_setheight(n);
      break;
    } else if (nchar == 'l'
               || nchar == 'h'
               || nchar == K_LEFT
               || nchar == K_RIGHT) {
      cap->count1 = n ? n * cap->count1 : cap->count1;
      *nchar_arg = nchar;
      return true;
    } else {
      clearopbeep(cap->oap);
      break;
    }
  }
  cap->oap->op_type = OP_NOP;
  return false;
}

/// "zug" and "zuw": undo "zg" and "zw"
/// "zg": add good word to word list
/// "zw": add wrong word to word list
/// "zG": add good word to temp word list
/// "zW": add wrong word to temp word list
static int nv_zg_zw(cmdarg_T *cap, int nchar)
{
  bool undo = false;

  if (nchar == 'u') {
    no_mapping++;
    allow_keys++;               // no mapping for nchar, but allow key codes
    nchar = plain_vgetc();
    LANGMAP_ADJUST(nchar, true);
    no_mapping--;
    allow_keys--;
    add_to_showcmd(nchar);

    if (vim_strchr("gGwW", nchar) == NULL) {
      clearopbeep(cap->oap);
      return OK;
    }
    undo = true;
  }

  if (checkclearop(cap->oap)) {
    return OK;
  }
  char *ptr = NULL;
  size_t len;
  if (VIsual_active && !get_visual_text(cap, &ptr, &len)) {
    return FAIL;
  }
  if (ptr == NULL) {
    pos_T pos = curwin->w_cursor;

    // Find bad word under the cursor.  When 'spell' is
    // off this fails and find_ident_under_cursor() is
    // used below.
    emsg_off++;
    len = spell_move_to(curwin, FORWARD, SMT_ALL, true, NULL);
    emsg_off--;
    if (len != 0 && curwin->w_cursor.col <= pos.col) {
      ptr = ml_get_pos(&curwin->w_cursor);
    }
    curwin->w_cursor = pos;
  }

  if (ptr == NULL && (len = find_ident_under_cursor(&ptr, FIND_IDENT)) == 0) {
    return FAIL;
  }
  assert(len <= INT_MAX);
  spell_add_word(ptr, (int)len,
                 nchar == 'w' || nchar == 'W' ? SPELL_ADD_BAD : SPELL_ADD_GOOD,
                 (nchar == 'G' || nchar == 'W') ? 0 : cap->count1,
                 undo);

  return OK;
}

/// Commands that start with "z".
static void nv_zet(cmdarg_T *cap)
{
  colnr_T col;
  int nchar = cap->nchar;
  int old_fdl = (int)curwin->w_p_fdl;
  int old_fen = curwin->w_p_fen;

  int siso = get_sidescrolloff_value(curwin);

  if (ascii_isdigit(nchar) && !nv_z_get_count(cap, &nchar)) {
    return;
  }

  // "zf" and "zF" are always an operator, "zd", "zo", "zO", "zc"
  // and "zC" only in Visual mode.  "zj" and "zk" are motion
  // commands.
  if (cap->nchar != 'f' && cap->nchar != 'F'
      && !(VIsual_active && vim_strchr("dcCoO", cap->nchar))
      && cap->nchar != 'j' && cap->nchar != 'k'
      && checkclearop(cap->oap)) {
    return;
  }

  // For "z+", "z<CR>", "zt", "z.", "zz", "z^", "z-", "zb":
  // If line number given, set cursor.
  if ((vim_strchr("+\r\nt.z^-b", nchar) != NULL)
      && cap->count0
      && cap->count0 != curwin->w_cursor.lnum) {
    setpcmark();
    if (cap->count0 > curbuf->b_ml.ml_line_count) {
      curwin->w_cursor.lnum = curbuf->b_ml.ml_line_count;
    } else {
      curwin->w_cursor.lnum = cap->count0;
    }
    check_cursor_col(curwin);
  }

  switch (nchar) {
  // "z+", "z<CR>" and "zt": put cursor at top of screen
  case '+':
    if (cap->count0 == 0) {
      // No count given: put cursor at the line below screen
      validate_botline(curwin);               // make sure w_botline is valid
      if (curwin->w_botline > curbuf->b_ml.ml_line_count) {
        curwin->w_cursor.lnum = curbuf->b_ml.ml_line_count;
      } else {
        curwin->w_cursor.lnum = curwin->w_botline;
      }
    }
    FALLTHROUGH;
  case NL:
  case CAR:
  case K_KENTER:
    beginline(BL_WHITE | BL_FIX);
    FALLTHROUGH;

  case 't':
    scroll_cursor_top(curwin, 0, true);
    redraw_later(curwin, UPD_VALID);
    set_fraction(curwin);
    break;

  // "z." and "zz": put cursor in middle of screen
  case '.':
    beginline(BL_WHITE | BL_FIX);
    FALLTHROUGH;

  case 'z':
    scroll_cursor_halfway(curwin, true, false);
    redraw_later(curwin, UPD_VALID);
    set_fraction(curwin);
    break;

  // "z^", "z-" and "zb": put cursor at bottom of screen
  case '^':     // Strange Vi behavior: <count>z^ finds line at top of window
                // when <count> is at bottom of window, and puts that one at
                // bottom of window.
    if (cap->count0 != 0) {
      scroll_cursor_bot(curwin, 0, true);
      curwin->w_cursor.lnum = curwin->w_topline;
    } else if (curwin->w_topline == 1) {
      curwin->w_cursor.lnum = 1;
    } else {
      curwin->w_cursor.lnum = curwin->w_topline - 1;
    }
    FALLTHROUGH;
  case '-':
    beginline(BL_WHITE | BL_FIX);
    FALLTHROUGH;

  case 'b':
    scroll_cursor_bot(curwin, 0, true);
    redraw_later(curwin, UPD_VALID);
    set_fraction(curwin);
    break;

  // "zH" - scroll screen right half-page
  case 'H':
    cap->count1 *= curwin->w_width_inner / 2;
    FALLTHROUGH;

  // "zh" - scroll screen to the right
  case 'h':
  case K_LEFT:
    if (!curwin->w_p_wrap) {
      set_leftcol((colnr_T)cap->count1 > curwin->w_leftcol
                  ? 0 : curwin->w_leftcol - (colnr_T)cap->count1);
    }
    break;

  // "zL" - scroll window left half-page
  case 'L':
    cap->count1 *= curwin->w_width_inner / 2;
    FALLTHROUGH;

  // "zl" - scroll window to the left if not wrapping
  case 'l':
  case K_RIGHT:
    if (!curwin->w_p_wrap) {
      set_leftcol(curwin->w_leftcol + (colnr_T)cap->count1);
    }
    break;

  // "zs" - scroll screen, cursor at the start
  case 's':
    if (!curwin->w_p_wrap) {
      if (hasFolding(curwin, curwin->w_cursor.lnum, NULL, NULL)) {
        col = 0;                        // like the cursor is in col 0
      } else {
        getvcol(curwin, &curwin->w_cursor, &col, NULL, NULL);
      }
      if (col > siso) {
        col -= siso;
      } else {
        col = 0;
      }
      if (curwin->w_leftcol != col) {
        curwin->w_leftcol = col;
        redraw_later(curwin, UPD_NOT_VALID);
      }
    }
    break;

  // "ze" - scroll screen, cursor at the end
  case 'e':
    if (!curwin->w_p_wrap) {
      if (hasFolding(curwin, curwin->w_cursor.lnum, NULL, NULL)) {
        col = 0;                        // like the cursor is in col 0
      } else {
        getvcol(curwin, &curwin->w_cursor, NULL, NULL, &col);
      }
      int n = curwin->w_width_inner - win_col_off(curwin);
      if (col + siso < n) {
        col = 0;
      } else {
        col = col + siso - n + 1;
      }
      if (curwin->w_leftcol != col) {
        curwin->w_leftcol = col;
        redraw_later(curwin, UPD_NOT_VALID);
      }
    }
    break;

  // "zp", "zP" in block mode put without addind trailing spaces
  case 'P':
  case 'p':
    nv_put(cap);
    break;
  // "zy" Yank without trailing spaces
  case 'y':
    nv_operator(cap);
    break;

  // "zF": create fold command
  // "zf": create fold operator
  case 'F':
  case 'f':
    if (foldManualAllowed(true)) {
      cap->nchar = 'f';
      nv_operator(cap);
      curwin->w_p_fen = true;

      // "zF" is like "zfzf"
      if (nchar == 'F' && cap->oap->op_type == OP_FOLD) {
        nv_operator(cap);
        finish_op = true;
      }
    } else {
      clearopbeep(cap->oap);
    }
    break;

  // "zd": delete fold at cursor
  // "zD": delete fold at cursor recursively
  case 'd':
  case 'D':
    if (foldManualAllowed(false)) {
      if (VIsual_active) {
        nv_operator(cap);
      } else {
        deleteFold(curwin, curwin->w_cursor.lnum,
                   curwin->w_cursor.lnum, nchar == 'D', false);
      }
    }
    break;

  // "zE": erase all folds
  case 'E':
    if (foldmethodIsManual(curwin)) {
      clearFolding(curwin);
      changed_window_setting(curwin);
    } else if (foldmethodIsMarker(curwin)) {
      deleteFold(curwin, 1, curbuf->b_ml.ml_line_count, true, false);
    } else {
      emsg(_("E352: Cannot erase folds with current 'foldmethod'"));
    }
    break;

  // "zn": fold none: reset 'foldenable'
  case 'n':
    curwin->w_p_fen = false;
    break;

  // "zN": fold Normal: set 'foldenable'
  case 'N':
    curwin->w_p_fen = true;
    break;

  // "zi": invert folding: toggle 'foldenable'
  case 'i':
    curwin->w_p_fen = !curwin->w_p_fen;
    break;

  // "za": open closed fold or close open fold at cursor
  case 'a':
    if (hasFolding(curwin, curwin->w_cursor.lnum, NULL, NULL)) {
      openFold(curwin->w_cursor, cap->count1);
    } else {
      closeFold(curwin->w_cursor, cap->count1);
      curwin->w_p_fen = true;
    }
    break;

  // "zA": open fold at cursor recursively
  case 'A':
    if (hasFolding(curwin, curwin->w_cursor.lnum, NULL, NULL)) {
      openFoldRecurse(curwin->w_cursor);
    } else {
      closeFoldRecurse(curwin->w_cursor);
      curwin->w_p_fen = true;
    }
    break;

  // "zo": open fold at cursor or Visual area
  case 'o':
    if (VIsual_active) {
      nv_operator(cap);
    } else {
      openFold(curwin->w_cursor, cap->count1);
    }
    break;

  // "zO": open fold recursively
  case 'O':
    if (VIsual_active) {
      nv_operator(cap);
    } else {
      openFoldRecurse(curwin->w_cursor);
    }
    break;

  // "zc": close fold at cursor or Visual area
  case 'c':
    if (VIsual_active) {
      nv_operator(cap);
    } else {
      closeFold(curwin->w_cursor, cap->count1);
    }
    curwin->w_p_fen = true;
    break;

  // "zC": close fold recursively
  case 'C':
    if (VIsual_active) {
      nv_operator(cap);
    } else {
      closeFoldRecurse(curwin->w_cursor);
    }
    curwin->w_p_fen = true;
    break;

  // "zv": open folds at the cursor
  case 'v':
    foldOpenCursor();
    break;

  // "zx": re-apply 'foldlevel' and open folds at the cursor
  case 'x':
    curwin->w_p_fen = true;
    curwin->w_foldinvalid = true;               // recompute folds
    newFoldLevel();                             // update right now
    foldOpenCursor();
    break;

  // "zX": undo manual opens/closes, re-apply 'foldlevel'
  case 'X':
    curwin->w_p_fen = true;
    curwin->w_foldinvalid = true;               // recompute folds
    old_fdl = -1;                               // force an update
    break;

  // "zm": fold more
  case 'm':
    if (curwin->w_p_fdl > 0) {
      curwin->w_p_fdl -= cap->count1;
      if (curwin->w_p_fdl < 0) {
        curwin->w_p_fdl = 0;
      }
    }
    old_fdl = -1;                       // force an update
    curwin->w_p_fen = true;
    break;

  // "zM": close all folds
  case 'M':
    curwin->w_p_fdl = 0;
    old_fdl = -1;                       // force an update
    curwin->w_p_fen = true;
    break;

  // "zr": reduce folding
  case 'r':
    curwin->w_p_fdl += cap->count1;
    {
      int d = getDeepestNesting(curwin);
      if (curwin->w_p_fdl >= d) {
        curwin->w_p_fdl = d;
      }
    }
    break;

  case 'R':     //  "zR": open all folds
    curwin->w_p_fdl = getDeepestNesting(curwin);
    old_fdl = -1;                       // force an update
    break;

  case 'j':     // "zj" move to next fold downwards
  case 'k':     // "zk" move to next fold upwards
    if (foldMoveTo(true, nchar == 'j' ? FORWARD : BACKWARD,
                   cap->count1) == false) {
      clearopbeep(cap->oap);
    }
    break;

  case 'u':     // "zug" and "zuw": undo "zg" and "zw"
  case 'g':     // "zg": add good word to word list
  case 'w':     // "zw": add wrong word to word list
  case 'G':     // "zG": add good word to temp word list
  case 'W':     // "zW": add wrong word to temp word list
    if (nv_zg_zw(cap, nchar) == FAIL) {
      return;
    }
    break;

  case '=':     // "z=": suggestions for a badly spelled word
    if (!checkclearop(cap->oap)) {
      spell_suggest(cap->count0);
    }
    break;

  default:
    clearopbeep(cap->oap);
  }

  // Redraw when 'foldenable' changed
  if (old_fen != curwin->w_p_fen) {
    if (foldmethodIsDiff(curwin) && curwin->w_p_scb) {
      // Adjust 'foldenable' in diff-synced windows.
      FOR_ALL_WINDOWS_IN_TAB(wp, curtab) {
        if (wp != curwin && foldmethodIsDiff(wp) && wp->w_p_scb) {
          wp->w_p_fen = curwin->w_p_fen;
          changed_window_setting(wp);
        }
      }
    }
    changed_window_setting(curwin);
  }

  // Redraw when 'foldlevel' changed.
  if (old_fdl != curwin->w_p_fdl) {
    newFoldLevel();
  }
}

/// "Q" command.
static void nv_regreplay(cmdarg_T *cap)
{
  if (checkclearop(cap->oap)) {
    return;
  }

  while (cap->count1-- && !got_int) {
    if (do_execreg(reg_recorded, false, false, false) == false) {
      clearopbeep(cap->oap);
      break;
    }
    line_breakcheck();
  }
}

/// Handle a ":" command and <Cmd> or Lua mappings.
static void nv_colon(cmdarg_T *cap)
{
  bool cmd_result;
  bool is_cmdkey = cap->cmdchar == K_COMMAND;
  bool is_lua = cap->cmdchar == K_LUA;

  if (VIsual_active && !is_cmdkey && !is_lua) {
    nv_operator(cap);
    return;
  }

  if (cap->oap->op_type != OP_NOP) {
    // Using ":" as a movement is charwise exclusive.
    cap->oap->motion_type = kMTCharWise;
    cap->oap->inclusive = false;
  } else if (cap->count0 && !is_cmdkey && !is_lua) {
    // translate "count:" into ":.,.+(count - 1)"
    stuffcharReadbuff('.');
    if (cap->count0 > 1) {
      stuffReadbuff(",.+");
      stuffnumReadbuff(cap->count0 - 1);
    }
  }

  // When typing, don't type below an old message
  if (KeyTyped) {
    compute_cmdrow();
  }

  if (is_lua) {
    cmd_result = map_execute_lua(true);
  } else {
    // get a command line and execute it
    cmd_result = do_cmdline(NULL, is_cmdkey ? getcmdkeycmd : getexline, NULL,
                            cap->oap->op_type != OP_NOP ? DOCMD_KEEPLINE : 0);
  }

  if (cmd_result == false) {
    // The Ex command failed, do not execute the operator.
    clearop(cap->oap);
  } else if (cap->oap->op_type != OP_NOP
             && (cap->oap->start.lnum > curbuf->b_ml.ml_line_count
                 || cap->oap->start.col > ml_get_len(cap->oap->start.lnum)
                 || did_emsg)) {
    // The start of the operator has become invalid by the Ex command.
    clearopbeep(cap->oap);
  }
}

/// Handle CTRL-G command.
static void nv_ctrlg(cmdarg_T *cap)
{
  if (VIsual_active) {  // toggle Selection/Visual mode
    VIsual_select = !VIsual_select;
    may_trigger_modechanged();
    showmode();
  } else if (!checkclearop(cap->oap)) {
    // print full name if count given or :cd used
    fileinfo(cap->count0, false, true);
  }
}

/// Handle CTRL-H <Backspace> command.
static void nv_ctrlh(cmdarg_T *cap)
{
  if (VIsual_active && VIsual_select) {
    cap->cmdchar = 'x';         // BS key behaves like 'x' in Select mode
    v_visop(cap);
  } else {
    nv_left(cap);
  }
}

/// CTRL-L: clear screen and redraw.
static void nv_clear(cmdarg_T *cap)
{
  if (checkclearop(cap->oap)) {
    return;
  }

  // Clear all syntax states to force resyncing.
  syn_stack_free_all(curwin->w_s);
  FOR_ALL_WINDOWS_IN_TAB(wp, curtab) {
    wp->w_s->b_syn_slow = false;
  }
  redraw_later(curwin, UPD_CLEAR);
}

/// CTRL-O: In Select mode: switch to Visual mode for one command.
/// Otherwise: Go to older pcmark.
static void nv_ctrlo(cmdarg_T *cap)
{
  if (VIsual_active && VIsual_select) {
    VIsual_select = false;
    may_trigger_modechanged();
    showmode();
    restart_VIsual_select = 2;          // restart Select mode later
  } else {
    cap->count1 = -cap->count1;
    nv_pcmark(cap);
  }
}

/// CTRL-^ command, short for ":e #".  Works even when the alternate buffer is
/// not named.
static void nv_hat(cmdarg_T *cap)
{
  if (!checkclearopq(cap->oap)) {
    buflist_getfile(cap->count0, 0,
                    GETF_SETMARK|GETF_ALT, false);
  }
}

/// "Z" commands.
static void nv_Zet(cmdarg_T *cap)
{
  if (checkclearopq(cap->oap)) {
    return;
  }

  switch (cap->nchar) {
  // "ZZ": equivalent to ":x".
  case 'Z':
    do_cmdline_cmd("x");
    break;

  // "ZQ": equivalent to ":q!" (Elvis compatible).
  case 'Q':
    do_cmdline_cmd("q!");
    break;

  default:
    clearopbeep(cap->oap);
  }
}

/// Call nv_ident() as if "c1" was used, with "c2" as next character.
void do_nv_ident(int c1, int c2)
{
  oparg_T oa;
  cmdarg_T ca;

  clear_oparg(&oa);
  CLEAR_FIELD(ca);
  ca.oap = &oa;
  ca.cmdchar = c1;
  ca.nchar = c2;
  nv_ident(&ca);
}

/// 'K' normal-mode command. Get the command to lookup the keyword under the
/// cursor.
static size_t nv_K_getcmd(cmdarg_T *cap, char *kp, bool kp_help, bool kp_ex, char **ptr_arg,
                          size_t n, char *buf, size_t bufsize, size_t *buflen)
{
  char *buf_e = buf;
  if (kp_help) {
    // in the help buffer
<<<<<<< HEAD
    buf_e = xstpcpy(buf, "he! ");
=======
    STRCPY(buf, "he! ");
    *buflen = STRLEN_LITERAL("he! ");
>>>>>>> 40679c76
    return n;
  }

  if (kp_ex) {
    *buflen = 0;
    // 'keywordprg' is an ex command
    if (cap->count0 != 0) {  // Send the count to the ex command.
      *buflen = (size_t)snprintf(buf, bufsize, "%" PRId64, (int64_t)(cap->count0));
    }
<<<<<<< HEAD
    buf_e = xstpcpy(buf_e, kp);
    buf_e = xstpcpy(buf_e, " ");
=======
    *buflen += (size_t)snprintf(buf + *buflen, bufsize - *buflen, "%s ", kp);
>>>>>>> 40679c76
    return n;
  }

  char *ptr = *ptr_arg;

  // An external command will probably use an argument starting
  // with "-" as an option.  To avoid trouble we skip the "-".
  while (*ptr == '-' && n > 0) {
    ptr++;
    n--;
  }
  if (n == 0) {
    // found dashes only
    emsg(_(e_noident));
    xfree(buf);
    *ptr_arg = ptr;
    return 0;
  }

  // When a count is given, turn it into a range.  Is this
  // really what we want?
  bool isman = (strcmp(kp, "man") == 0);
  bool isman_s = (strcmp(kp, "man -s") == 0);
  if (cap->count0 != 0 && !(isman || isman_s)) {
    *buflen = (size_t)snprintf(buf, bufsize, ".,.+%" PRId64, (int64_t)(cap->count0 - 1));
  }

  do_cmdline_cmd("tabnew");
<<<<<<< HEAD
  buf_e = xstpcpy(buf_e, "terminal ");
  if (cap->count0 == 0 && isman_s) {
    buf_e = xstpcpy(buf_e, "man");
  } else {
    buf_e = xstpcpy(buf_e, kp);
  }
  buf_e = xstpcpy(buf_e, " ");
  if (cap->count0 != 0 && (isman || isman_s)) {
    snprintf(buf + strlen(buf), buf_size - strlen(buf), "%" PRId64,
             (int64_t)cap->count0);
    buf_e = xstpcpy(buf_e, " ");
=======
  *buflen += (size_t)snprintf(buf + *buflen, bufsize - *buflen, "terminal ");
  if (cap->count0 == 0 && isman_s) {
    *buflen += (size_t)snprintf(buf + *buflen, bufsize - *buflen, "man ");
  } else {
    *buflen += (size_t)snprintf(buf + *buflen, bufsize - *buflen, "%s ", kp);
  }
  if (cap->count0 != 0 && (isman || isman_s)) {
    *buflen += (size_t)snprintf(buf + *buflen, bufsize - *buflen,
                                "%" PRId64 " ", (int64_t)cap->count0);
>>>>>>> 40679c76
  }

  *ptr_arg = ptr;
  return n;
}

/// Handle the commands that use the word under the cursor.
/// [g] CTRL-]   :ta to current identifier
/// [g] 'K'      run program for current identifier
/// [g] '*'      / to current identifier or string
/// [g] '#'      ? to current identifier or string
///  g  ']'      :tselect for current identifier
static void nv_ident(cmdarg_T *cap)
{
  char *ptr = NULL;
  char *p;
  size_t n = 0;                 // init for GCC
  int cmdchar;
  bool g_cmd;                   // "g" command
  bool tag_cmd = false;

  if (cap->cmdchar == 'g') {    // "g*", "g#", "g]" and "gCTRL-]"
    cmdchar = cap->nchar;
    g_cmd = true;
  } else {
    cmdchar = cap->cmdchar;
    g_cmd = false;
  }

  if (cmdchar == POUND) {       // the pound sign, '#' for English keyboards
    cmdchar = '#';
  }

  // The "]", "CTRL-]" and "K" commands accept an argument in Visual mode.
  if (cmdchar == ']' || cmdchar == Ctrl_RSB || cmdchar == 'K') {
    if (VIsual_active && get_visual_text(cap, &ptr, &n) == false) {
      return;
    }
    if (checkclearopq(cap->oap)) {
      return;
    }
  }

  if (ptr == NULL && (n = find_ident_under_cursor(&ptr,
                                                  ((cmdchar == '*'
                                                    || cmdchar == '#')
                                                   ? FIND_IDENT|FIND_STRING
                                                   : FIND_IDENT))) == 0) {
    clearop(cap->oap);
    return;
  }

  // Allocate buffer to put the command in.  Inserting backslashes can
  // double the length of the word.  p_kp / curbuf->b_p_kp could be added
  // and some numbers.
  char *kp = *curbuf->b_p_kp == NUL ? p_kp : curbuf->b_p_kp;  // 'keywordprg'
  bool kp_help = (*kp == NUL || strcmp(kp, ":he") == 0 || strcmp(kp, ":help") == 0);
  if (kp_help && *skipwhite(ptr) == NUL) {
    emsg(_(e_noident));   // found white space only
    return;
  }
  bool kp_ex = (*kp == ':');  // 'keywordprg' is an ex command
  size_t bufsize = n * 2 + 30 + strlen(kp);
  char *buf = xmalloc(bufsize);
  buf[0] = NUL;
  size_t buflen = 0;

  switch (cmdchar) {
  case '*':
  case '#':
    // Put cursor at start of word, makes search skip the word
    // under the cursor.
    // Call setpcmark() first, so "*``" puts the cursor back where
    // it was.
    setpcmark();
    curwin->w_cursor.col = (colnr_T)(ptr - get_cursor_line_ptr());

    if (!g_cmd && vim_iswordp(ptr)) {
      STRCPY(buf, "\\<");
      buflen = STRLEN_LITERAL("\\<");
    }
    no_smartcase = true;                // don't use 'smartcase' now
    break;

  case 'K':
    n = nv_K_getcmd(cap, kp, kp_help, kp_ex, &ptr, n, buf, bufsize, &buflen);
    if (n == 0) {
      return;
    }
    break;

  case ']':
    tag_cmd = true;
    STRCPY(buf, "ts ");
    buflen = STRLEN_LITERAL("ts ");
    break;

  default:
    tag_cmd = true;
    if (curbuf->b_help) {
      STRCPY(buf, "he! ");
      buflen = STRLEN_LITERAL("he! ");
    } else {
      if (g_cmd) {
        STRCPY(buf, "tj ");
        buflen = STRLEN_LITERAL("tj ");
      } else if (cap->count0 == 0) {
        STRCPY(buf, "ta ");
        buflen = STRLEN_LITERAL("ta ");
      } else {
        buflen = (size_t)snprintf(buf, bufsize, ":%" PRId64 "ta ", (int64_t)cap->count0);
      }
    }
  }

  // Now grab the chars in the identifier
  if (cmdchar == 'K' && !kp_help) {
    ptr = xstrnsave(ptr, n);
    if (kp_ex) {
      // Escape the argument properly for an Ex command
      p = vim_strsave_fnameescape(ptr, VSE_NONE);
    } else {
      // Escape the argument properly for a shell command
      p = vim_strsave_shellescape(ptr, true, true);
    }
    xfree(ptr);
<<<<<<< HEAD
    const size_t buf_len = strlen(buf);
    char *newbuf = xrealloc(buf, buf_len + strlen(p) + 1);
    buf = newbuf;
    STRCPY(buf + buf_len, p);
=======
    size_t plen = strlen(p);
    char *newbuf = xrealloc(buf, buflen + plen + 1);
    buf = newbuf;
    STRCPY(buf + buflen, p);
    buflen += plen;
>>>>>>> 40679c76
    xfree(p);
  } else {
    char *aux_ptr;
    if (cmdchar == '*') {
      aux_ptr = (magic_isset() ? "/.*~[^$\\" : "/^$\\");
    } else if (cmdchar == '#') {
      aux_ptr = (magic_isset() ? "/?.*~[^$\\" : "/?^$\\");
    } else if (tag_cmd) {
      if (curbuf->b_help) {
        // ":help" handles unescaped argument
        aux_ptr = "";
      } else {
        aux_ptr = "\\|\"\n[";
      }
    } else {
      aux_ptr = "\\|\"\n*?[";
    }

    p = buf + buflen;
    while (n-- > 0) {
      // put a backslash before \ and some others
      if (vim_strchr(aux_ptr, (uint8_t)(*ptr)) != NULL) {
        *p++ = '\\';
      }

      // When current byte is a part of multibyte character, copy all
      // bytes of that character.
      const size_t len = (size_t)(utfc_ptr2len(ptr) - 1);
      for (size_t i = 0; i < len && n > 0; i++, n--) {
        *p++ = *ptr++;
      }
      *p++ = *ptr++;
    }
    *p = NUL;
    buflen = (size_t)(p - buf);
  }

  // Execute the command.
  if (cmdchar == '*' || cmdchar == '#') {
    if (!g_cmd && vim_iswordp(mb_prevptr(get_cursor_line_ptr(), ptr))) {
      STRCPY(buf + buflen, "\\>");
      buflen += STRLEN_LITERAL("\\>");
    }

    // put pattern in search history
    init_history();
    add_to_history(HIST_SEARCH, buf, buflen, true, NUL);

    normal_search(cap, cmdchar == '*' ? '/' : '?', buf, buflen, 0, NULL);
  } else {
    g_tag_at_cursor = true;
    do_cmdline_cmd(buf);
    g_tag_at_cursor = false;

    if (cmdchar == 'K' && !kp_ex && !kp_help) {
      // Start insert mode in terminal buffer
      restart_edit = 'i';

      add_map("<esc>", "<Cmd>bdelete!<CR>", MODE_TERMINAL, true);
    }
  }

  xfree(buf);
}

/// Get visually selected text, within one line only.
///
/// @param pp    return: start of selected text
/// @param lenp  return: length of selected text
///
/// @return      false if more than one line selected.
bool get_visual_text(cmdarg_T *cap, char **pp, size_t *lenp)
{
  if (VIsual_mode != 'V') {
    unadjust_for_sel();
  }
  if (VIsual.lnum != curwin->w_cursor.lnum) {
    if (cap != NULL) {
      clearopbeep(cap->oap);
    }
    return false;
  }
  if (VIsual_mode == 'V') {
    *pp = get_cursor_line_ptr();
    *lenp = (size_t)get_cursor_line_len();
  } else {
    if (lt(curwin->w_cursor, VIsual)) {
      *pp = ml_get_pos(&curwin->w_cursor);
      *lenp = (size_t)VIsual.col - (size_t)curwin->w_cursor.col + 1;
    } else {
      *pp = ml_get_pos(&VIsual);
      *lenp = (size_t)curwin->w_cursor.col - (size_t)VIsual.col + 1;
    }
    if (**pp == NUL) {
      *lenp = 0;
    }
    if (*lenp > 0) {
      // Correct the length to include all bytes of the last character.
      *lenp += (size_t)(utfc_ptr2len(*pp + (*lenp - 1)) - 1);
    }
  }
  reset_VIsual_and_resel();
  return true;
}

/// CTRL-T: backwards in tag stack
static void nv_tagpop(cmdarg_T *cap)
{
  if (!checkclearopq(cap->oap)) {
    do_tag("", DT_POP, cap->count1, false, true);
  }
}

/// Handle scrolling command 'H', 'L' and 'M'.
static void nv_scroll(cmdarg_T *cap)
{
  int n;
  linenr_T lnum;

  cap->oap->motion_type = kMTLineWise;
  setpcmark();

  if (cap->cmdchar == 'L') {
    validate_botline(curwin);          // make sure curwin->w_botline is valid
    curwin->w_cursor.lnum = curwin->w_botline - 1;
    if (cap->count1 - 1 >= curwin->w_cursor.lnum) {
      curwin->w_cursor.lnum = 1;
    } else {
      if (hasAnyFolding(curwin)) {
        // Count a fold for one screen line.
        for (n = cap->count1 - 1; n > 0
             && curwin->w_cursor.lnum > curwin->w_topline; n--) {
          hasFolding(curwin, curwin->w_cursor.lnum,
                     &curwin->w_cursor.lnum, NULL);
          if (curwin->w_cursor.lnum > curwin->w_topline) {
            curwin->w_cursor.lnum--;
          }
        }
      } else {
        curwin->w_cursor.lnum -= cap->count1 - 1;
      }
    }
  } else {
    if (cap->cmdchar == 'M') {
      int used = 0;
      // Don't count filler lines above the window.
      used -= win_get_fill(curwin, curwin->w_topline)
              - curwin->w_topfill;
      validate_botline(curwin);  // make sure w_empty_rows is valid
      int half = (curwin->w_height_inner - curwin->w_empty_rows + 1) / 2;
      for (n = 0; curwin->w_topline + n < curbuf->b_ml.ml_line_count; n++) {
        // Count half the number of filler lines to be "below this
        // line" and half to be "above the next line".
        if (n > 0 && used + win_get_fill(curwin, curwin->w_topline + n) / 2 >= half) {
          n--;
          break;
        }
        used += plines_win(curwin, curwin->w_topline + n, true);
        if (used >= half) {
          break;
        }
        if (hasFolding(curwin, curwin->w_topline + n, NULL, &lnum)) {
          n = lnum - curwin->w_topline;
        }
      }
      if (n > 0 && used > curwin->w_height_inner) {
        n--;
      }
    } else {  // (cap->cmdchar == 'H')
      n = cap->count1 - 1;
      if (hasAnyFolding(curwin)) {
        // Count a fold for one screen line.
        lnum = curwin->w_topline;
        while (n-- > 0 && lnum < curwin->w_botline - 1) {
          hasFolding(curwin, lnum, NULL, &lnum);
          lnum++;
        }
        n = lnum - curwin->w_topline;
      }
    }
    curwin->w_cursor.lnum = curwin->w_topline + n;
    if (curwin->w_cursor.lnum > curbuf->b_ml.ml_line_count) {
      curwin->w_cursor.lnum = curbuf->b_ml.ml_line_count;
    }
  }

  // Correct for 'so', except when an operator is pending.
  if (cap->oap->op_type == OP_NOP) {
    cursor_correct(curwin);
  }
  beginline(BL_SOL | BL_FIX);
}

/// Cursor right commands.
static void nv_right(cmdarg_T *cap)
{
  int n;

  if (mod_mask & (MOD_MASK_SHIFT | MOD_MASK_CTRL)) {
    // <C-Right> and <S-Right> move a word or WORD right
    if (mod_mask & MOD_MASK_CTRL) {
      cap->arg = true;
    }
    nv_wordcmd(cap);
    return;
  }

  cap->oap->motion_type = kMTCharWise;
  cap->oap->inclusive = false;
  bool past_line = (VIsual_active && *p_sel != 'o');

  // In virtual edit mode, there's no such thing as "past_line", as lines
  // are (theoretically) infinitely long.
  if (virtual_active(curwin)) {
    past_line = false;
  }

  for (n = cap->count1; n > 0; n--) {
    if ((!past_line && oneright() == false)
        || (past_line && *get_cursor_pos_ptr() == NUL)) {
      //    <Space> wraps to next line if 'whichwrap' has 's'.
      //        'l' wraps to next line if 'whichwrap' has 'l'.
      // CURS_RIGHT wraps to next line if 'whichwrap' has '>'.
      if (((cap->cmdchar == ' ' && vim_strchr(p_ww, 's') != NULL)
           || (cap->cmdchar == 'l' && vim_strchr(p_ww, 'l') != NULL)
           || (cap->cmdchar == K_RIGHT && vim_strchr(p_ww, '>') != NULL))
          && curwin->w_cursor.lnum < curbuf->b_ml.ml_line_count) {
        // When deleting we also count the NL as a character.
        // Set cap->oap->inclusive when last char in the line is
        // included, move to next line after that
        if (cap->oap->op_type != OP_NOP
            && !cap->oap->inclusive
            && !LINEEMPTY(curwin->w_cursor.lnum)) {
          cap->oap->inclusive = true;
        } else {
          curwin->w_cursor.lnum++;
          curwin->w_cursor.col = 0;
          curwin->w_cursor.coladd = 0;
          curwin->w_set_curswant = true;
          cap->oap->inclusive = false;
        }
        continue;
      }
      if (cap->oap->op_type == OP_NOP) {
        // Only beep and flush if not moved at all
        if (n == cap->count1) {
          beep_flush();
        }
      } else {
        if (!LINEEMPTY(curwin->w_cursor.lnum)) {
          cap->oap->inclusive = true;
        }
      }
      break;
    } else if (past_line) {
      curwin->w_set_curswant = true;
      if (virtual_active(curwin)) {
        oneright();
      } else {
        curwin->w_cursor.col += utfc_ptr2len(get_cursor_pos_ptr());
      }
    }
  }
  if (n != cap->count1 && (fdo_flags & FDO_HOR) && KeyTyped
      && cap->oap->op_type == OP_NOP) {
    foldOpenCursor();
  }
}

/// Cursor left commands.
///
/// @return  true when operator end should not be adjusted.
static void nv_left(cmdarg_T *cap)
{
  int n;

  if (mod_mask & (MOD_MASK_SHIFT | MOD_MASK_CTRL)) {
    // <C-Left> and <S-Left> move a word or WORD left
    if (mod_mask & MOD_MASK_CTRL) {
      cap->arg = 1;
    }
    nv_bck_word(cap);
    return;
  }

  cap->oap->motion_type = kMTCharWise;
  cap->oap->inclusive = false;
  for (n = cap->count1; n > 0; n--) {
    if (oneleft() == false) {
      // <BS> and <Del> wrap to previous line if 'whichwrap' has 'b'.
      //                 'h' wraps to previous line if 'whichwrap' has 'h'.
      //           CURS_LEFT wraps to previous line if 'whichwrap' has '<'.
      if ((((cap->cmdchar == K_BS || cap->cmdchar == Ctrl_H)
            && vim_strchr(p_ww, 'b') != NULL)
           || (cap->cmdchar == 'h' && vim_strchr(p_ww, 'h') != NULL)
           || (cap->cmdchar == K_LEFT && vim_strchr(p_ww, '<') != NULL))
          && curwin->w_cursor.lnum > 1) {
        curwin->w_cursor.lnum--;
        coladvance(curwin, MAXCOL);
        curwin->w_set_curswant = true;

        // When the NL before the first char has to be deleted we
        // put the cursor on the NUL after the previous line.
        // This is a very special case, be careful!
        // Don't adjust op_end now, otherwise it won't work.
        if ((cap->oap->op_type == OP_DELETE || cap->oap->op_type == OP_CHANGE)
            && !LINEEMPTY(curwin->w_cursor.lnum)) {
          char *cp = get_cursor_pos_ptr();

          if (*cp != NUL) {
            curwin->w_cursor.col += utfc_ptr2len(cp);
          }
          cap->retval |= CA_NO_ADJ_OP_END;
        }
        continue;
      } else if (cap->oap->op_type == OP_NOP && n == cap->count1) {
        // Only beep and flush if not moved at all
        beep_flush();
      }
      break;
    }
  }
  if (n != cap->count1 && (fdo_flags & FDO_HOR) && KeyTyped
      && cap->oap->op_type == OP_NOP) {
    foldOpenCursor();
  }
}

/// Cursor up commands.
/// cap->arg is true for "-": Move cursor to first non-blank.
static void nv_up(cmdarg_T *cap)
{
  if (mod_mask & MOD_MASK_SHIFT) {
    // <S-Up> is page up
    cap->arg = BACKWARD;
    nv_page(cap);
    return;
  }

  cap->oap->motion_type = kMTLineWise;
  if (cursor_up(cap->count1, cap->oap->op_type == OP_NOP) == false) {
    clearopbeep(cap->oap);
  } else if (cap->arg) {
    beginline(BL_WHITE | BL_FIX);
  }
}

/// Cursor down commands.
/// cap->arg is true for CR and "+": Move cursor to first non-blank.
static void nv_down(cmdarg_T *cap)
{
  if (mod_mask & MOD_MASK_SHIFT) {
    // <S-Down> is page down
    cap->arg = FORWARD;
    nv_page(cap);
  } else if (bt_quickfix(curbuf) && cap->cmdchar == CAR) {
    // Quickfix window only: view the result under the cursor.
    qf_view_result(false);
  } else {
    // In the cmdline window a <CR> executes the command.
    if (cmdwin_type != 0 && cap->cmdchar == CAR) {
      cmdwin_result = CAR;
    } else if (bt_prompt(curbuf) && cap->cmdchar == CAR
               && curwin->w_cursor.lnum == curbuf->b_ml.ml_line_count) {
      // In a prompt buffer a <CR> in the last line invokes the callback.
      invoke_prompt_callback();
      if (restart_edit == 0) {
        restart_edit = 'a';
      }
    } else {
      cap->oap->motion_type = kMTLineWise;
      if (cursor_down(cap->count1, cap->oap->op_type == OP_NOP) == false) {
        clearopbeep(cap->oap);
      } else if (cap->arg) {
        beginline(BL_WHITE | BL_FIX);
      }
    }
  }
}

/// Grab the file name under the cursor and edit it.
static void nv_gotofile(cmdarg_T *cap)
{
  linenr_T lnum = -1;

  if (check_text_or_curbuf_locked(cap->oap)) {
    return;
  }

  if (!check_can_set_curbuf_disabled()) {
    return;
  }

  char *ptr = grab_file_name(cap->count1, &lnum);

  if (ptr != NULL) {
    // do autowrite if necessary
    if (curbufIsChanged() && curbuf->b_nwindows <= 1 && !buf_hide(curbuf)) {
      autowrite(curbuf, false);
    }
    setpcmark();
    if (do_ecmd(0, ptr, NULL, NULL, ECMD_LAST,
                buf_hide(curbuf) ? ECMD_HIDE : 0, curwin) == OK
        && cap->nchar == 'F' && lnum >= 0) {
      curwin->w_cursor.lnum = lnum;
      check_cursor_lnum(curwin);
      beginline(BL_SOL | BL_FIX);
    }
    xfree(ptr);
  } else {
    clearop(cap->oap);
  }
}

/// <End> command: to end of current line or last line.
static void nv_end(cmdarg_T *cap)
{
  if (cap->arg || (mod_mask & MOD_MASK_CTRL)) {  // CTRL-END = goto last line
    cap->arg = true;
    nv_goto(cap);
    cap->count1 = 1;                    // to end of current line
  }
  nv_dollar(cap);
}

/// Handle the "$" command.
static void nv_dollar(cmdarg_T *cap)
{
  cap->oap->motion_type = kMTCharWise;
  cap->oap->inclusive = true;
  // In virtual mode when off the edge of a line and an operator
  // is pending (whew!) keep the cursor where it is.
  // Otherwise, send it to the end of the line.
  if (!virtual_active(curwin) || gchar_cursor() != NUL
      || cap->oap->op_type == OP_NOP) {
    curwin->w_curswant = MAXCOL;        // so we stay at the end
  }
  if (cursor_down(cap->count1 - 1,
                  cap->oap->op_type == OP_NOP) == false) {
    clearopbeep(cap->oap);
  } else if ((fdo_flags & FDO_HOR) && KeyTyped && cap->oap->op_type == OP_NOP) {
    foldOpenCursor();
  }
}

/// Implementation of '?' and '/' commands.
/// If cap->arg is true don't set PC mark.
static void nv_search(cmdarg_T *cap)
{
  oparg_T *oap = cap->oap;
  pos_T save_cursor = curwin->w_cursor;

  if (cap->cmdchar == '?' && cap->oap->op_type == OP_ROT13) {
    // Translate "g??" to "g?g?"
    cap->cmdchar = 'g';
    cap->nchar = '?';
    nv_operator(cap);
    return;
  }

  // When using 'incsearch' the cursor may be moved to set a different search
  // start position.
  cap->searchbuf = getcmdline(cap->cmdchar, cap->count1, 0, true);

  if (cap->searchbuf == NULL) {
    clearop(oap);
    return;
  }

  normal_search(cap, cap->cmdchar, cap->searchbuf, strlen(cap->searchbuf),
                (cap->arg || !equalpos(save_cursor, curwin->w_cursor))
                ? 0 : SEARCH_MARK, NULL);
}

/// Handle "N" and "n" commands.
/// cap->arg is SEARCH_REV for "N", 0 for "n".
static void nv_next(cmdarg_T *cap)
{
  pos_T old = curwin->w_cursor;
  int wrapped = false;
  int i = normal_search(cap, 0, NULL, 0, SEARCH_MARK | cap->arg, &wrapped);

  if (i == 1 && !wrapped && equalpos(old, curwin->w_cursor)) {
    // Avoid getting stuck on the current cursor position, which can happen when
    // an offset is given and the cursor is on the last char in the buffer:
    // Repeat with count + 1.
    cap->count1 += 1;
    normal_search(cap, 0, NULL, 0, SEARCH_MARK | cap->arg, NULL);
    cap->count1 -= 1;
  }
}

/// Search for "pat" in direction "dir" ('/' or '?', 0 for repeat).
/// Uses only cap->count1 and cap->oap from "cap".
///
/// @param opt  extra flags for do_search()
///
/// @return 0 for failure, 1 for found, 2 for found and line offset added.
static int normal_search(cmdarg_T *cap, int dir, char *pat, size_t patlen, int opt, int *wrapped)
{
  searchit_arg_T sia;

  cap->oap->motion_type = kMTCharWise;
  cap->oap->inclusive = false;
  cap->oap->use_reg_one = true;
  curwin->w_set_curswant = true;

  CLEAR_FIELD(sia);
  int i = do_search(cap->oap, dir, dir, pat, patlen, cap->count1,
                    opt | SEARCH_OPT | SEARCH_ECHO | SEARCH_MSG, &sia);
  if (wrapped != NULL) {
    *wrapped = sia.sa_wrapped;
  }
  if (i == 0) {
    clearop(cap->oap);
  } else {
    if (i == 2) {
      cap->oap->motion_type = kMTLineWise;
    }
    curwin->w_cursor.coladd = 0;
    if (cap->oap->op_type == OP_NOP && (fdo_flags & FDO_SEARCH) && KeyTyped) {
      foldOpenCursor();
    }
  }

  // "/$" will put the cursor after the end of the line, may need to
  // correct that here
  check_cursor(curwin);

  return i;
}

/// Character search commands.
/// cap->arg is BACKWARD for 'F' and 'T', FORWARD for 'f' and 't', true for
/// ',' and false for ';'.
/// cap->nchar is NUL for ',' and ';' (repeat the search)
static void nv_csearch(cmdarg_T *cap)
{
  bool t_cmd;

  if (cap->cmdchar == 't' || cap->cmdchar == 'T') {
    t_cmd = true;
  } else {
    t_cmd = false;
  }

  cap->oap->motion_type = kMTCharWise;
  if (IS_SPECIAL(cap->nchar) || searchc(cap, t_cmd) == false) {
    clearopbeep(cap->oap);
    return;
  }

  curwin->w_set_curswant = true;
  // Include a Tab for "tx" and for "dfx".
  if (gchar_cursor() == TAB && virtual_active(curwin) && cap->arg == FORWARD
      && (t_cmd || cap->oap->op_type != OP_NOP)) {
    colnr_T scol, ecol;

    getvcol(curwin, &curwin->w_cursor, &scol, NULL, &ecol);
    curwin->w_cursor.coladd = ecol - scol;
  } else {
    curwin->w_cursor.coladd = 0;
  }
  adjust_for_sel(cap);
  if ((fdo_flags & FDO_HOR) && KeyTyped && cap->oap->op_type == OP_NOP) {
    foldOpenCursor();
  }
}

/// "[{", "[(", "]}" or "])": go to Nth unclosed '{', '(', '}' or ')'
/// "[#", "]#": go to start/end of Nth innermost #if..#endif construct.
/// "[/", "[*", "]/", "]*": go to Nth comment start/end.
/// "[m" or "]m" search for prev/next start of (Java) method.
/// "[M" or "]M" search for prev/next end of (Java) method.
static void nv_bracket_block(cmdarg_T *cap, const pos_T *old_pos)
{
  pos_T new_pos = { 0, 0, 0 };
  pos_T *pos = NULL;  // init for GCC
  pos_T prev_pos;
  int n;
  int findc;

  if (cap->nchar == '*') {
    cap->nchar = '/';
  }
  prev_pos.lnum = 0;
  if (cap->nchar == 'm' || cap->nchar == 'M') {
    if (cap->cmdchar == '[') {
      findc = '{';
    } else {
      findc = '}';
    }
    n = 9999;
  } else {
    findc = cap->nchar;
    n = cap->count1;
  }
  for (; n > 0; n--) {
    if ((pos = findmatchlimit(cap->oap, findc,
                              (cap->cmdchar == '[') ? FM_BACKWARD : FM_FORWARD, 0)) == NULL) {
      if (new_pos.lnum == 0) {        // nothing found
        if (cap->nchar != 'm' && cap->nchar != 'M') {
          clearopbeep(cap->oap);
        }
      } else {
        pos = &new_pos;               // use last one found
      }
      break;
    }
    prev_pos = new_pos;
    curwin->w_cursor = *pos;
    new_pos = *pos;
  }
  curwin->w_cursor = *old_pos;

  // Handle "[m", "]m", "[M" and "[M".  The findmatchlimit() only
  // brought us to the match for "[m" and "]M" when inside a method.
  // Try finding the '{' or '}' we want to be at.
  // Also repeat for the given count.
  if (cap->nchar == 'm' || cap->nchar == 'M') {
    int c;
    // norm is true for "]M" and "[m"
    bool norm = ((findc == '{') == (cap->nchar == 'm'));

    n = cap->count1;
    // found a match: we were inside a method
    if (prev_pos.lnum != 0) {
      pos = &prev_pos;
      curwin->w_cursor = prev_pos;
      if (norm) {
        n--;
      }
    } else {
      pos = NULL;
    }
    while (n > 0) {
      while (true) {
        if ((findc == '{' ? dec_cursor() : inc_cursor()) < 0) {
          // if not found anything, that's an error
          if (pos == NULL) {
            clearopbeep(cap->oap);
          }
          n = 0;
          break;
        }
        c = gchar_cursor();
        if (c == '{' || c == '}') {
          // Must have found end/start of class: use it.
          // Or found the place to be at.
          if ((c == findc && norm) || (n == 1 && !norm)) {
            new_pos = curwin->w_cursor;
            pos = &new_pos;
            n = 0;
          } else if (new_pos.lnum == 0) {
            // if no match found at all, we started outside of the
            // class and we're inside now.  Just go on.
            new_pos = curwin->w_cursor;
            pos = &new_pos;
          } else if ((pos = findmatchlimit(cap->oap, findc,
                                           (cap->cmdchar == '[') ? FM_BACKWARD : FM_FORWARD,
                                           0)) == NULL) {
            // found start/end of other method: go to match
            n = 0;
          } else {
            curwin->w_cursor = *pos;
          }
          break;
        }
      }
      n--;
    }
    curwin->w_cursor = *old_pos;
    if (pos == NULL && new_pos.lnum != 0) {
      clearopbeep(cap->oap);
    }
  }
  if (pos != NULL) {
    setpcmark();
    curwin->w_cursor = *pos;
    curwin->w_set_curswant = true;
    if ((fdo_flags & FDO_BLOCK) && KeyTyped
        && cap->oap->op_type == OP_NOP) {
      foldOpenCursor();
    }
  }
}

/// "[" and "]" commands.
/// cap->arg is BACKWARD for "[" and FORWARD for "]".
static void nv_brackets(cmdarg_T *cap)
{
  int flag;
  int n;

  cap->oap->motion_type = kMTCharWise;
  cap->oap->inclusive = false;
  pos_T old_pos = curwin->w_cursor;         // cursor position before command
  curwin->w_cursor.coladd = 0;              // TODO(Unknown): don't do this for an error.

  // "[f" or "]f" : Edit file under the cursor (same as "gf")
  if (cap->nchar == 'f') {
    nv_gotofile(cap);
  } else if (vim_strchr("iI\011dD\004", cap->nchar) != NULL) {
    // Find the occurrence(s) of the identifier or define under cursor
    // in current and included files or jump to the first occurrence.
    //
    //                    search       list           jump
    //                  fwd   bwd    fwd   bwd     fwd    bwd
    // identifier       "]i"  "[i"   "]I"  "[I"   "]^I"  "[^I"
    // define           "]d"  "[d"   "]D"  "[D"   "]^D"  "[^D"
    char *ptr;
    size_t len;

    if ((len = find_ident_under_cursor(&ptr, FIND_IDENT)) == 0) {
      clearop(cap->oap);
    } else {
      // Make a copy, if the line was changed it will be freed.
      ptr = xmemdupz(ptr, len);
      find_pattern_in_path(ptr, 0, len, true,
                           cap->count0 == 0 ? !isupper(cap->nchar) : false,
                           (((cap->nchar & 0xf) == ('d' & 0xf))
                            ? FIND_DEFINE
                            : FIND_ANY),
                           cap->count1,
                           (isupper(cap->nchar) ? ACTION_SHOW_ALL
                                                : islower(cap->nchar) ? ACTION_SHOW
                                                                      : ACTION_GOTO),
                           (cap->cmdchar == ']'
                            ? curwin->w_cursor.lnum + 1
                            : 1),
                           MAXLNUM,
                           false);
      xfree(ptr);
      curwin->w_set_curswant = true;
    }
  } else if ((cap->cmdchar == '[' && vim_strchr("{(*/#mM", cap->nchar) != NULL)
             || (cap->cmdchar == ']' && vim_strchr("})*/#mM", cap->nchar) != NULL)) {
    // "[{", "[(", "]}" or "])": go to Nth unclosed '{', '(', '}' or ')'
    // "[#", "]#": go to start/end of Nth innermost #if..#endif construct.
    // "[/", "[*", "]/", "]*": go to Nth comment start/end.
    // "[m" or "]m" search for prev/next start of (Java) method.
    // "[M" or "]M" search for prev/next end of (Java) method.
    nv_bracket_block(cap, &old_pos);
  } else if (cap->nchar == '[' || cap->nchar == ']') {
    // "[[", "[]", "]]" and "][": move to start or end of function
    if (cap->nchar == cap->cmdchar) {               // "]]" or "[["
      flag = '{';
    } else {
      flag = '}';                   // "][" or "[]"
    }
    curwin->w_set_curswant = true;
    // Imitate strange Vi behaviour: When using "]]" with an operator we also stop at '}'.
    if (!findpar(&cap->oap->inclusive, cap->arg, cap->count1, flag,
                 (cap->oap->op_type != OP_NOP
                  && cap->arg == FORWARD && flag == '{'))) {
      clearopbeep(cap->oap);
    } else {
      if (cap->oap->op_type == OP_NOP) {
        beginline(BL_WHITE | BL_FIX);
      }
      if ((fdo_flags & FDO_BLOCK) && KeyTyped && cap->oap->op_type == OP_NOP) {
        foldOpenCursor();
      }
    }
  } else if (cap->nchar == 'p' || cap->nchar == 'P') {
    // "[p", "[P", "]P" and "]p": put with indent adjustment
    nv_put_opt(cap, true);
  } else if (cap->nchar == '\'' || cap->nchar == '`') {
    // "['", "[`", "]'" and "]`": jump to next mark
    fmark_T *fm = pos_to_mark(curbuf, NULL, curwin->w_cursor);
    assert(fm != NULL);
    fmark_T *prev_fm;
    for (n = cap->count1; n > 0; n--) {
      prev_fm = fm;
      fm = getnextmark(&fm->mark, cap->cmdchar == '[' ? BACKWARD : FORWARD,
                       cap->nchar == '\'');
      if (fm == NULL) {
        break;
      }
    }
    if (fm == NULL) {
      fm = prev_fm;
    }
    MarkMove flags = kMarkContext;
    flags |= cap->nchar == '\'' ? kMarkBeginLine : 0;
    nv_mark_move_to(cap, flags, fm);
  } else if (cap->nchar >= K_RIGHTRELEASE && cap->nchar <= K_LEFTMOUSE) {
    // [ or ] followed by a middle mouse click: put selected text with
    // indent adjustment.  Any other button just does as usual.
    do_mouse(cap->oap, cap->nchar,
             (cap->cmdchar == ']') ? FORWARD : BACKWARD,
             cap->count1, PUT_FIXINDENT);
  } else if (cap->nchar == 'z') {
    // "[z" and "]z": move to start or end of open fold.
    if (foldMoveTo(false, cap->cmdchar == ']' ? FORWARD : BACKWARD,
                   cap->count1) == false) {
      clearopbeep(cap->oap);
    }
  } else if (cap->nchar == 'c') {
    // "[c" and "]c": move to next or previous diff-change.
    if (diff_move_to(cap->cmdchar == ']' ? FORWARD : BACKWARD,
                     cap->count1) == false) {
      clearopbeep(cap->oap);
    }
  } else if (cap->nchar == 'r' || cap->nchar == 's' || cap->nchar == 'S') {
    // "[r", "[s", "[S", "]r", "]s" and "]S": move to next spell error.
    setpcmark();
    for (n = 0; n < cap->count1; n++) {
      if (spell_move_to(curwin, cap->cmdchar == ']' ? FORWARD : BACKWARD,
                        cap->nchar == 's'
                        ? SMT_ALL
                        : cap->nchar == 'r' ? SMT_RARE : SMT_BAD,
                        false, NULL) == 0) {
        clearopbeep(cap->oap);
        break;
      }
      curwin->w_set_curswant = true;
    }
    if (cap->oap->op_type == OP_NOP && (fdo_flags & FDO_SEARCH) && KeyTyped) {
      foldOpenCursor();
    }
  } else {
    // Not a valid cap->nchar.
    clearopbeep(cap->oap);
  }
}

/// Handle Normal mode "%" command.
static void nv_percent(cmdarg_T *cap)
{
  linenr_T lnum = curwin->w_cursor.lnum;

  cap->oap->inclusive = true;
  if (cap->count0) {  // {cnt}% : goto {cnt} percentage in file
    if (cap->count0 > 100) {
      clearopbeep(cap->oap);
    } else {
      cap->oap->motion_type = kMTLineWise;
      setpcmark();
      // Round up, so 'normal 100%' always jumps at the line line.
      // Beyond 21474836 lines, (ml_line_count * 100 + 99) would
      // overflow on 32-bits, so use a formula with less accuracy
      // to avoid overflows.
      if (curbuf->b_ml.ml_line_count >= 21474836) {
        curwin->w_cursor.lnum = (curbuf->b_ml.ml_line_count + 99)
                                / 100 * cap->count0;
      } else {
        curwin->w_cursor.lnum = (curbuf->b_ml.ml_line_count *
                                 cap->count0 + 99) / 100;
      }
      if (curwin->w_cursor.lnum < 1) {
        curwin->w_cursor.lnum = 1;
      }
      if (curwin->w_cursor.lnum > curbuf->b_ml.ml_line_count) {
        curwin->w_cursor.lnum = curbuf->b_ml.ml_line_count;
      }
      beginline(BL_SOL | BL_FIX);
    }
  } else {  // "%" : go to matching paren
    pos_T *pos;
    cap->oap->motion_type = kMTCharWise;
    cap->oap->use_reg_one = true;
    if ((pos = findmatch(cap->oap, NUL)) == NULL) {
      clearopbeep(cap->oap);
    } else {
      setpcmark();
      curwin->w_cursor = *pos;
      curwin->w_set_curswant = true;
      curwin->w_cursor.coladd = 0;
      adjust_for_sel(cap);
    }
  }
  if (cap->oap->op_type == OP_NOP
      && lnum != curwin->w_cursor.lnum
      && (fdo_flags & FDO_PERCENT)
      && KeyTyped) {
    foldOpenCursor();
  }
}

/// Handle "(" and ")" commands.
/// cap->arg is BACKWARD for "(" and FORWARD for ")".
static void nv_brace(cmdarg_T *cap)
{
  cap->oap->motion_type = kMTCharWise;
  cap->oap->use_reg_one = true;
  // The motion used to be inclusive for "(", but that is not what Vi does.
  cap->oap->inclusive = false;
  curwin->w_set_curswant = true;

  if (findsent(cap->arg, cap->count1) == FAIL) {
    clearopbeep(cap->oap);
    return;
  }

  // Don't leave the cursor on the NUL past end of line.
  adjust_cursor(cap->oap);
  curwin->w_cursor.coladd = 0;
  if ((fdo_flags & FDO_BLOCK) && KeyTyped && cap->oap->op_type == OP_NOP) {
    foldOpenCursor();
  }
}

/// "m" command: Mark a position.
static void nv_mark(cmdarg_T *cap)
{
  if (checkclearop(cap->oap)) {
    return;
  }

  if (setmark(cap->nchar) == false) {
    clearopbeep(cap->oap);
  }
}

/// "{" and "}" commands.
/// cmd->arg is BACKWARD for "{" and FORWARD for "}".
static void nv_findpar(cmdarg_T *cap)
{
  cap->oap->motion_type = kMTCharWise;
  cap->oap->inclusive = false;
  cap->oap->use_reg_one = true;
  curwin->w_set_curswant = true;
  if (!findpar(&cap->oap->inclusive, cap->arg, cap->count1, NUL, false)) {
    clearopbeep(cap->oap);
    return;
  }

  curwin->w_cursor.coladd = 0;
  if ((fdo_flags & FDO_BLOCK) && KeyTyped && cap->oap->op_type == OP_NOP) {
    foldOpenCursor();
  }
}

/// "u" command: Undo or make lower case.
static void nv_undo(cmdarg_T *cap)
{
  if (cap->oap->op_type == OP_LOWER
      || VIsual_active) {
    // translate "<Visual>u" to "<Visual>gu" and "guu" to "gugu"
    cap->cmdchar = 'g';
    cap->nchar = 'u';
    nv_operator(cap);
  } else {
    nv_kundo(cap);
  }
}

/// <Undo> command.
static void nv_kundo(cmdarg_T *cap)
{
  if (checkclearopq(cap->oap)) {
    return;
  }

  if (bt_prompt(curbuf)) {
    clearopbeep(cap->oap);
    return;
  }
  u_undo(cap->count1);
  curwin->w_set_curswant = true;
}

/// Handle the "r" command.
static void nv_replace(cmdarg_T *cap)
{
  int had_ctrl_v;

  if (checkclearop(cap->oap)) {
    return;
  }
  if (bt_prompt(curbuf) && !prompt_curpos_editable()) {
    clearopbeep(cap->oap);
    return;
  }

  // get another character
  if (cap->nchar == Ctrl_V || cap->nchar == Ctrl_Q) {
    had_ctrl_v = Ctrl_V;
    cap->nchar = get_literal(false);
    // Don't redo a multibyte character with CTRL-V.
    if (cap->nchar > DEL) {
      had_ctrl_v = NUL;
    }
  } else {
    had_ctrl_v = NUL;
  }

  // Abort if the character is a special key.
  if (IS_SPECIAL(cap->nchar)) {
    clearopbeep(cap->oap);
    return;
  }

  // Visual mode "r"
  if (VIsual_active) {
    if (got_int) {
      got_int = false;
    }
    if (had_ctrl_v) {
      // Use a special (negative) number to make a difference between a
      // literal CR or NL and a line break.
      if (cap->nchar == CAR) {
        cap->nchar = REPLACE_CR_NCHAR;
      } else if (cap->nchar == NL) {
        cap->nchar = REPLACE_NL_NCHAR;
      }
    }
    nv_operator(cap);
    return;
  }

  // Break tabs, etc.
  if (virtual_active(curwin)) {
    if (u_save_cursor() == false) {
      return;
    }
    if (gchar_cursor() == NUL) {
      // Add extra space and put the cursor on the first one.
      coladvance_force((colnr_T)(getviscol() + cap->count1));
      assert(cap->count1 <= INT_MAX);
      curwin->w_cursor.col -= (colnr_T)cap->count1;
    } else if (gchar_cursor() == TAB) {
      coladvance_force(getviscol());
    }
  }

  // Abort if not enough characters to replace.
  if ((size_t)get_cursor_pos_len() < (unsigned)cap->count1
      || (mb_charlen(get_cursor_pos_ptr()) < cap->count1)) {
    clearopbeep(cap->oap);
    return;
  }

  // Replacing with a TAB is done by edit() when it is complicated because
  // 'expandtab' or 'smarttab' is set.  CTRL-V TAB inserts a literal TAB.
  // Other characters are done below to avoid problems with things like
  // CTRL-V 048 (for edit() this would be R CTRL-V 0 ESC).
  if (had_ctrl_v != Ctrl_V && cap->nchar == '\t' && (curbuf->b_p_et || p_sta)) {
    stuffnumReadbuff(cap->count1);
    stuffcharReadbuff('R');
    stuffcharReadbuff('\t');
    stuffcharReadbuff(ESC);
    return;
  }

  // save line for undo
  if (u_save_cursor() == false) {
    return;
  }

  if (had_ctrl_v != Ctrl_V && (cap->nchar == '\r' || cap->nchar == '\n')) {
    // Replace character(s) by a single newline.
    // Strange vi behaviour: Only one newline is inserted.
    // Delete the characters here.
    // Insert the newline with an insert command, takes care of
    // autoindent.      The insert command depends on being on the last
    // character of a line or not.
    del_chars(cap->count1, false);        // delete the characters
    stuffcharReadbuff('\r');
    stuffcharReadbuff(ESC);

    // Give 'r' to edit(), to get the redo command right.
    invoke_edit(cap, true, 'r', false);
  } else {
    prep_redo(cap->oap->regname, cap->count1,
              NUL, 'r', NUL, had_ctrl_v, cap->nchar);

    curbuf->b_op_start = curwin->w_cursor;
    const int old_State = State;

    if (cap->ncharC1 != 0) {
      AppendCharToRedobuff(cap->ncharC1);
    }
    if (cap->ncharC2 != 0) {
      AppendCharToRedobuff(cap->ncharC2);
    }

    // This is slow, but it handles replacing a single-byte with a
    // multi-byte and the other way around.  Also handles adding
    // composing characters for utf-8.
    for (int n = cap->count1; n > 0; n--) {
      State = MODE_REPLACE;
      if (cap->nchar == Ctrl_E || cap->nchar == Ctrl_Y) {
        int c = ins_copychar(curwin->w_cursor.lnum
                             + (cap->nchar == Ctrl_Y ? -1 : 1));
        if (c != NUL) {
          ins_char(c);
        } else {
          // will be decremented further down
          curwin->w_cursor.col++;
        }
      } else {
        ins_char(cap->nchar);
      }
      State = old_State;
      if (cap->ncharC1 != 0) {
        ins_char(cap->ncharC1);
      }
      if (cap->ncharC2 != 0) {
        ins_char(cap->ncharC2);
      }
    }
    curwin->w_cursor.col--;         // cursor on the last replaced char
    // if the character on the left of the current cursor is a multi-byte
    // character, move two characters left
    mb_adjust_cursor();
    curbuf->b_op_end = curwin->w_cursor;
    curwin->w_set_curswant = true;
    set_last_insert(cap->nchar);
  }

  foldUpdateAfterInsert();
}

/// 'o': Exchange start and end of Visual area.
/// 'O': same, but in block mode exchange left and right corners.
static void v_swap_corners(int cmdchar)
{
  colnr_T left, right;

  if (cmdchar == 'O' && VIsual_mode == Ctrl_V) {
    pos_T old_cursor = curwin->w_cursor;
    getvcols(curwin, &old_cursor, &VIsual, &left, &right);
    curwin->w_cursor.lnum = VIsual.lnum;
    coladvance(curwin, left);
    VIsual = curwin->w_cursor;

    curwin->w_cursor.lnum = old_cursor.lnum;
    curwin->w_curswant = right;
    // 'selection "exclusive" and cursor at right-bottom corner: move it
    // right one column
    if (old_cursor.lnum >= VIsual.lnum && *p_sel == 'e') {
      curwin->w_curswant++;
    }
    coladvance(curwin, curwin->w_curswant);
    if (curwin->w_cursor.col == old_cursor.col
        && (!virtual_active(curwin)
            || curwin->w_cursor.coladd ==
            old_cursor.coladd)) {
      curwin->w_cursor.lnum = VIsual.lnum;
      if (old_cursor.lnum <= VIsual.lnum && *p_sel == 'e') {
        right++;
      }
      coladvance(curwin, right);
      VIsual = curwin->w_cursor;

      curwin->w_cursor.lnum = old_cursor.lnum;
      coladvance(curwin, left);
      curwin->w_curswant = left;
    }
  } else {
    pos_T old_cursor = curwin->w_cursor;
    curwin->w_cursor = VIsual;
    VIsual = old_cursor;
    curwin->w_set_curswant = true;
  }
}

/// "R" (cap->arg is false) and "gR" (cap->arg is true).
static void nv_Replace(cmdarg_T *cap)
{
  if (VIsual_active) {          // "R" is replace lines
    cap->cmdchar = 'c';
    cap->nchar = NUL;
    VIsual_mode_orig = VIsual_mode;     // remember original area for gv
    VIsual_mode = 'V';
    nv_operator(cap);
    return;
  }

  if (checkclearopq(cap->oap)) {
    return;
  }

  if (!MODIFIABLE(curbuf)) {
    emsg(_(e_modifiable));
  } else {
    if (virtual_active(curwin)) {
      coladvance(curwin, getviscol());
    }
    invoke_edit(cap, false, cap->arg ? 'V' : 'R', false);
  }
}

/// "gr".
static void nv_vreplace(cmdarg_T *cap)
{
  if (VIsual_active) {
    cap->cmdchar = 'r';
    cap->nchar = cap->extra_char;
    nv_replace(cap);            // Do same as "r" in Visual mode for now
    return;
  }

  if (checkclearopq(cap->oap)) {
    return;
  }

  if (!MODIFIABLE(curbuf)) {
    emsg(_(e_modifiable));
  } else {
    if (cap->extra_char == Ctrl_V || cap->extra_char == Ctrl_Q) {
      // get another character
      cap->extra_char = get_literal(false);
    }
    if (cap->extra_char < ' ') {
      // Prefix a control character with CTRL-V to avoid it being used as
      // a command.
      stuffcharReadbuff(Ctrl_V);
    }
    stuffcharReadbuff(cap->extra_char);
    stuffcharReadbuff(ESC);
    if (virtual_active(curwin)) {
      coladvance(curwin, getviscol());
    }
    invoke_edit(cap, true, 'v', false);
  }
}

/// Swap case for "~" command, when it does not work like an operator.
static void n_swapchar(cmdarg_T *cap)
{
  bool did_change = false;

  if (checkclearopq(cap->oap)) {
    return;
  }

  if (LINEEMPTY(curwin->w_cursor.lnum) && vim_strchr(p_ww, '~') == NULL) {
    clearopbeep(cap->oap);
    return;
  }

  prep_redo_cmd(cap);

  if (u_save_cursor() == false) {
    return;
  }

  pos_T startpos = curwin->w_cursor;
  for (int n = cap->count1; n > 0; n--) {
    did_change |= swapchar(cap->oap->op_type, &curwin->w_cursor);
    inc_cursor();
    if (gchar_cursor() == NUL) {
      if (vim_strchr(p_ww, '~') != NULL
          && curwin->w_cursor.lnum < curbuf->b_ml.ml_line_count) {
        curwin->w_cursor.lnum++;
        curwin->w_cursor.col = 0;
        if (n > 1) {
          if (u_savesub(curwin->w_cursor.lnum) == false) {
            break;
          }
          u_clearline(curbuf);
        }
      } else {
        break;
      }
    }
  }

  check_cursor(curwin);
  curwin->w_set_curswant = true;
  if (did_change) {
    changed_lines(curbuf, startpos.lnum, startpos.col, curwin->w_cursor.lnum + 1,
                  0, true);
    curbuf->b_op_start = startpos;
    curbuf->b_op_end = curwin->w_cursor;
    if (curbuf->b_op_end.col > 0) {
      curbuf->b_op_end.col--;
    }
  }
}

/// Move the cursor to the mark position
///
/// Wrapper to mark_move_to() that also handles normal mode command arguments.
/// @note  It will switch the buffer if neccesarry, move the cursor and set the
/// view depending on the given flags.
/// @param cap  command line arguments
/// @param flags for mark_move_to()
/// @param mark  mark
/// @return  The result of calling mark_move_to()
static MarkMoveRes nv_mark_move_to(cmdarg_T *cap, MarkMove flags, fmark_T *fm)
{
  MarkMoveRes res = mark_move_to(fm, flags);
  if (res & kMarkMoveFailed) {
    clearop(cap->oap);
  }
  cap->oap->motion_type = flags & kMarkBeginLine ? kMTLineWise : kMTCharWise;
  if (cap->cmdchar == '`') {
    cap->oap->use_reg_one = true;
  }
  cap->oap->inclusive = false;  // ignored if not kMTCharWise
  curwin->w_set_curswant = true;
  return res;
}

/// Handle commands that are operators in Visual mode.
static void v_visop(cmdarg_T *cap)
{
  static char trans[] = "YyDdCcxdXdAAIIrr";

  // Uppercase means linewise, except in block mode, then "D" deletes till
  // the end of the line, and "C" replaces till EOL
  if (isupper(cap->cmdchar)) {
    if (VIsual_mode != Ctrl_V) {
      VIsual_mode_orig = VIsual_mode;
      VIsual_mode = 'V';
    } else if (cap->cmdchar == 'C' || cap->cmdchar == 'D') {
      curwin->w_curswant = MAXCOL;
    }
  }
  cap->cmdchar = (uint8_t)(*(vim_strchr(trans, cap->cmdchar) + 1));
  nv_operator(cap);
}

/// "s" and "S" commands.
static void nv_subst(cmdarg_T *cap)
{
  if (bt_prompt(curbuf) && !prompt_curpos_editable()) {
    clearopbeep(cap->oap);
    return;
  }
  if (VIsual_active) {  // "vs" and "vS" are the same as "vc"
    if (cap->cmdchar == 'S') {
      VIsual_mode_orig = VIsual_mode;
      VIsual_mode = 'V';
    }
    cap->cmdchar = 'c';
    nv_operator(cap);
  } else {
    nv_optrans(cap);
  }
}

/// Abbreviated commands.
static void nv_abbrev(cmdarg_T *cap)
{
  if (cap->cmdchar == K_DEL || cap->cmdchar == K_KDEL) {
    cap->cmdchar = 'x';                 // DEL key behaves like 'x'
  }
  // in Visual mode these commands are operators
  if (VIsual_active) {
    v_visop(cap);
  } else {
    nv_optrans(cap);
  }
}

/// Translate a command into another command.
static void nv_optrans(cmdarg_T *cap)
{
  static const char *(ar[]) = { "dl", "dh", "d$", "c$", "cl", "cc", "yy",
                                ":s\r" };
  static const char *str = "xXDCsSY&";

  if (!checkclearopq(cap->oap)) {
    if (cap->count0) {
      stuffnumReadbuff(cap->count0);
    }
    stuffReadbuff(ar[strchr(str, (char)cap->cmdchar) - str]);
  }
  cap->opcount = 0;
}

/// "'" and "`" commands.  Also for "g'" and "g`".
/// cap->arg is true for "'" and "g'".
static void nv_gomark(cmdarg_T *cap)
{
  int name;
  MarkMove flags = jop_flags & JOP_VIEW ? kMarkSetView : 0;  // flags for moving to the mark
  if (cap->oap->op_type != OP_NOP) {
    // When there is a pending operator, do not restore the view as this is usually unexpected.
    flags = 0;
  }
  MarkMoveRes move_res = 0;  // Result from moving to the mark
  const bool old_KeyTyped = KeyTyped;  // getting file may reset it

  if (cap->cmdchar == 'g') {
    name = cap->extra_char;
    flags |= KMarkNoContext;
  } else {
    name = cap->nchar;
    flags |= kMarkContext;
  }
  flags |= cap->arg ? kMarkBeginLine : 0;
  flags |= cap->count0 ? kMarkSetView : 0;

  fmark_T *fm = mark_get(curbuf, curwin, NULL, kMarkAll, name);
  move_res = nv_mark_move_to(cap, flags, fm);

  // May need to clear the coladd that a mark includes.
  if (!virtual_active(curwin)) {
    curwin->w_cursor.coladd = 0;
  }

  if (cap->oap->op_type == OP_NOP
      && move_res & kMarkMoveSuccess
      && (move_res & kMarkSwitchedBuf || move_res & kMarkChangedCursor)
      && (fdo_flags & FDO_MARK)
      && old_KeyTyped) {
    foldOpenCursor();
  }
}

/// Handle CTRL-O, CTRL-I, "g;", "g,", and "CTRL-Tab" commands.
/// Movement in the jumplist and changelist.
static void nv_pcmark(cmdarg_T *cap)
{
  fmark_T *fm = NULL;
  MarkMove flags = jop_flags & JOP_VIEW ? kMarkSetView : 0;  // flags for moving to the mark
  MarkMoveRes move_res = 0;  // Result from moving to the mark
  const bool old_KeyTyped = KeyTyped;  // getting file may reset it.

  if (checkclearopq(cap->oap)) {
    return;
  }

  if (cap->cmdchar == TAB && mod_mask == MOD_MASK_CTRL) {
    if (!goto_tabpage_lastused()) {
      clearopbeep(cap->oap);
    }
    return;
  }

  if (cap->cmdchar == 'g') {
    fm = get_changelist(curbuf, curwin, cap->count1);
  } else {
    fm = get_jumplist(curwin, cap->count1);
    flags |= KMarkNoContext | kMarkJumpList;
  }
  // Changelist and jumplist have their own error messages. Therefore avoid
  // calling nv_mark_move_to() when not found to avoid incorrect error
  // messages.
  if (fm != NULL) {
    move_res = nv_mark_move_to(cap, flags, fm);
  } else if (cap->cmdchar == 'g') {
    if (curbuf->b_changelistlen == 0) {
      emsg(_(e_changelist_is_empty));
    } else if (cap->count1 < 0) {
      emsg(_("E662: At start of changelist"));
    } else {
      emsg(_("E663: At end of changelist"));
    }
  } else {
    clearopbeep(cap->oap);
  }
  if (cap->oap->op_type == OP_NOP
      && (move_res & kMarkSwitchedBuf || move_res & kMarkChangedLine)
      && (fdo_flags & FDO_MARK)
      && old_KeyTyped) {
    foldOpenCursor();
  }
}

/// Handle '"' command.
static void nv_regname(cmdarg_T *cap)
{
  if (checkclearop(cap->oap)) {
    return;
  }
  if (cap->nchar == '=') {
    cap->nchar = get_expr_register();
  }
  if (cap->nchar != NUL && valid_yank_reg(cap->nchar, false)) {
    cap->oap->regname = cap->nchar;
    cap->opcount = cap->count0;         // remember count before '"'
    set_reg_var(cap->oap->regname);
  } else {
    clearopbeep(cap->oap);
  }
}

/// Handle "v", "V" and "CTRL-V" commands.
/// Also for "gh", "gH" and "g^H" commands: Always start Select mode, cap->arg
/// is true.
/// Handle CTRL-Q just like CTRL-V.
static void nv_visual(cmdarg_T *cap)
{
  if (cap->cmdchar == Ctrl_Q) {
    cap->cmdchar = Ctrl_V;
  }

  // 'v', 'V' and CTRL-V can be used while an operator is pending to make it
  // charwise, linewise, or blockwise.
  if (cap->oap->op_type != OP_NOP) {
    motion_force = cap->oap->motion_force = cap->cmdchar;
    finish_op = false;          // operator doesn't finish now but later
    return;
  }

  VIsual_select = cap->arg;
  if (VIsual_active) {      // change Visual mode
    if (VIsual_mode == cap->cmdchar) {      // stop visual mode
      end_visual_mode();
    } else {                                  // toggle char/block mode
                                              //           or char/line mode
      VIsual_mode = cap->cmdchar;
      showmode();
      may_trigger_modechanged();
    }
    redraw_curbuf_later(UPD_INVERTED);  // update the inversion
  } else {                // start Visual mode
    if (cap->count0 > 0 && resel_VIsual_mode != NUL) {
      // use previously selected part
      VIsual = curwin->w_cursor;

      VIsual_active = true;
      VIsual_reselect = true;
      if (!cap->arg) {
        // start Select mode when 'selectmode' contains "cmd"
        may_start_select('c');
      }
      setmouse();
      if (p_smd && msg_silent == 0) {
        redraw_cmdline = true;              // show visual mode later
      }
      // For V and ^V, we multiply the number of lines even if there
      // was only one -- webb
      if (resel_VIsual_mode != 'v' || resel_VIsual_line_count > 1) {
        curwin->w_cursor.lnum += resel_VIsual_line_count * cap->count0 - 1;
        check_cursor(curwin);
      }
      VIsual_mode = resel_VIsual_mode;
      if (VIsual_mode == 'v') {
        if (resel_VIsual_line_count <= 1) {
          update_curswant_force();
          assert(cap->count0 >= INT_MIN && cap->count0 <= INT_MAX);
          curwin->w_curswant += resel_VIsual_vcol * cap->count0;
          if (*p_sel != 'e') {
            curwin->w_curswant--;
          }
        } else {
          curwin->w_curswant = resel_VIsual_vcol;
        }
        coladvance(curwin, curwin->w_curswant);
      }
      if (resel_VIsual_vcol == MAXCOL) {
        curwin->w_curswant = MAXCOL;
        coladvance(curwin, MAXCOL);
      } else if (VIsual_mode == Ctrl_V) {
        // Update curswant on the original line, that is where "col" is valid.
        linenr_T lnum = curwin->w_cursor.lnum;
        curwin->w_cursor.lnum = VIsual.lnum;
        update_curswant_force();
        assert(cap->count0 >= INT_MIN && cap->count0 <= INT_MAX);
        curwin->w_curswant += resel_VIsual_vcol * cap->count0 - 1;
        curwin->w_cursor.lnum = lnum;
        coladvance(curwin, curwin->w_curswant);
      } else {
        curwin->w_set_curswant = true;
      }
      redraw_curbuf_later(UPD_INVERTED);  // show the inversion
    } else {
      if (!cap->arg) {
        // start Select mode when 'selectmode' contains "cmd"
        may_start_select('c');
      }
      n_start_visual_mode(cap->cmdchar);
      if (VIsual_mode != 'V' && *p_sel == 'e') {
        cap->count1++;          // include one more char
      }
      if (cap->count0 > 0 && --cap->count1 > 0) {
        // With a count select that many characters or lines.
        if (VIsual_mode == 'v' || VIsual_mode == Ctrl_V) {
          nv_right(cap);
        } else if (VIsual_mode == 'V') {
          nv_down(cap);
        }
      }
    }
  }
}

/// Start selection for Shift-movement keys.
void start_selection(void)
{
  // if 'selectmode' contains "key", start Select mode
  may_start_select('k');
  n_start_visual_mode('v');
}

/// Start Select mode, if "c" is in 'selectmode' and not in a mapping or menu.
/// When "c" is 'o' (checking for "mouse") then also when mapped.
void may_start_select(int c)
{
  VIsual_select = (c == 'o' || (stuff_empty() && typebuf_typed()))
                  && vim_strchr(p_slm, c) != NULL;
}

/// Start Visual mode "c".
/// Should set VIsual_select before calling this.
static void n_start_visual_mode(int c)
{
  VIsual_mode = c;
  VIsual_active = true;
  VIsual_reselect = true;
  // Corner case: the 0 position in a tab may change when going into
  // virtualedit.  Recalculate curwin->w_cursor to avoid bad highlighting.
  //
  if (c == Ctrl_V && (get_ve_flags(curwin) & VE_BLOCK) && gchar_cursor() == TAB) {
    validate_virtcol(curwin);
    coladvance(curwin, curwin->w_virtcol);
  }
  VIsual = curwin->w_cursor;

  foldAdjustVisual();

  may_trigger_modechanged();
  setmouse();
  // Check for redraw after changing the state.
  conceal_check_cursor_line();

  if (p_smd && msg_silent == 0) {
    redraw_cmdline = true;      // show visual mode later
  }
  // Only need to redraw this line, unless still need to redraw an old
  // Visual area (when 'lazyredraw' is set).
  if (curwin->w_redr_type < UPD_INVERTED) {
    curwin->w_old_cursor_lnum = curwin->w_cursor.lnum;
    curwin->w_old_visual_lnum = curwin->w_cursor.lnum;
  }
  redraw_curbuf_later(UPD_VALID);
}

/// CTRL-W: Window commands
static void nv_window(cmdarg_T *cap)
{
  if (cap->nchar == ':') {
    // "CTRL-W :" is the same as typing ":"; useful in a terminal window
    cap->cmdchar = ':';
    cap->nchar = NUL;
    nv_colon(cap);
  } else if (!checkclearop(cap->oap)) {
    do_window(cap->nchar, cap->count0, NUL);  // everything is in window.c
  }
}

/// CTRL-Z: Suspend
static void nv_suspend(cmdarg_T *cap)
{
  clearop(cap->oap);
  if (VIsual_active) {
    end_visual_mode();                  // stop Visual mode
  }
  do_cmdline_cmd("st");
}

/// "gv": Reselect the previous Visual area.  If Visual already active,
///       exchange previous and current Visual area.
static void nv_gv_cmd(cmdarg_T *cap)
{
  if (checkclearop(cap->oap)) {
    return;
  }

  if (curbuf->b_visual.vi_start.lnum == 0
      || curbuf->b_visual.vi_start.lnum > curbuf->b_ml.ml_line_count
      || curbuf->b_visual.vi_end.lnum == 0) {
    beep_flush();
    return;
  }

  pos_T tpos;
  // set w_cursor to the start of the Visual area, tpos to the end
  if (VIsual_active) {
    int i = VIsual_mode;
    VIsual_mode = curbuf->b_visual.vi_mode;
    curbuf->b_visual.vi_mode = i;
    curbuf->b_visual_mode_eval = i;
    i = curwin->w_curswant;
    curwin->w_curswant = curbuf->b_visual.vi_curswant;
    curbuf->b_visual.vi_curswant = i;

    tpos = curbuf->b_visual.vi_end;
    curbuf->b_visual.vi_end = curwin->w_cursor;
    curwin->w_cursor = curbuf->b_visual.vi_start;
    curbuf->b_visual.vi_start = VIsual;
  } else {
    VIsual_mode = curbuf->b_visual.vi_mode;
    curwin->w_curswant = curbuf->b_visual.vi_curswant;
    tpos = curbuf->b_visual.vi_end;
    curwin->w_cursor = curbuf->b_visual.vi_start;
  }

  VIsual_active = true;
  VIsual_reselect = true;

  // Set Visual to the start and w_cursor to the end of the Visual
  // area.  Make sure they are on an existing character.
  check_cursor(curwin);
  VIsual = curwin->w_cursor;
  curwin->w_cursor = tpos;
  check_cursor(curwin);
  update_topline(curwin);

  // When called from normal "g" command: start Select mode when
  // 'selectmode' contains "cmd".  When called for K_SELECT, always
  // start Select mode.
  if (cap->arg) {
    VIsual_select = true;
    VIsual_select_reg = 0;
  } else {
    may_start_select('c');
  }
  setmouse();
  redraw_curbuf_later(UPD_INVERTED);
  showmode();
}

/// "g0", "g^" : Like "0" and "^" but for screen lines.
/// "gm": middle of "g0" and "g$".
void nv_g_home_m_cmd(cmdarg_T *cap)
{
  int i;
  const bool flag = cap->nchar == '^';

  cap->oap->motion_type = kMTCharWise;
  cap->oap->inclusive = false;
  if (curwin->w_p_wrap && curwin->w_width_inner != 0) {
    int width1 = curwin->w_width_inner - win_col_off(curwin);
    int width2 = width1 + win_col_off2(curwin);

    validate_virtcol(curwin);
    i = 0;
    if (curwin->w_virtcol >= (colnr_T)width1 && width2 > 0) {
      i = (curwin->w_virtcol - width1) / width2 * width2 + width1;
    }

    // When ending up below 'smoothscroll' marker, move just beyond it so
    // that skipcol is not adjusted later.
    if (curwin->w_skipcol > 0 && curwin->w_cursor.lnum == curwin->w_topline) {
      int overlap = sms_marker_overlap(curwin, -1);
      if (overlap > 0 && i == curwin->w_skipcol) {
        i += overlap;
      }
    }
  } else {
    i = curwin->w_leftcol;
  }
  // Go to the middle of the screen line.  When 'number' or
  // 'relativenumber' is on and lines are wrapping the middle can be more
  // to the left.
  if (cap->nchar == 'm') {
    i += (curwin->w_width_inner - win_col_off(curwin)
          + ((curwin->w_p_wrap && i > 0) ? win_col_off2(curwin) : 0)) / 2;
  }
  coladvance(curwin, (colnr_T)i);
  if (flag) {
    do {
      i = gchar_cursor();
    } while (ascii_iswhite(i) && oneright() == OK);
    curwin->w_valid &= ~VALID_WCOL;
  }
  curwin->w_set_curswant = true;
  adjust_skipcol();
}

/// "g_": to the last non-blank character in the line or <count> lines downward.
static void nv_g_underscore_cmd(cmdarg_T *cap)
{
  cap->oap->motion_type = kMTCharWise;
  cap->oap->inclusive = true;
  curwin->w_curswant = MAXCOL;
  if (cursor_down(cap->count1 - 1, cap->oap->op_type == OP_NOP) == false) {
    clearopbeep(cap->oap);
    return;
  }

  char *ptr = get_cursor_line_ptr();

  // In Visual mode we may end up after the line.
  if (curwin->w_cursor.col > 0 && ptr[curwin->w_cursor.col] == NUL) {
    curwin->w_cursor.col--;
  }

  // Decrease the cursor column until it's on a non-blank.
  while (curwin->w_cursor.col > 0 && ascii_iswhite(ptr[curwin->w_cursor.col])) {
    curwin->w_cursor.col--;
  }
  curwin->w_set_curswant = true;
  adjust_for_sel(cap);
}

/// "g$" : Like "$" but for screen lines.
static void nv_g_dollar_cmd(cmdarg_T *cap)
{
  oparg_T *oap = cap->oap;
  int i;
  int col_off = win_col_off(curwin);
  const bool flag = cap->nchar == K_END || cap->nchar == K_KEND;

  oap->motion_type = kMTCharWise;
  oap->inclusive = true;
  if (curwin->w_p_wrap && curwin->w_width_inner != 0) {
    curwin->w_curswant = MAXCOL;              // so we stay at the end
    if (cap->count1 == 1) {
      int width1 = curwin->w_width_inner - col_off;
      int width2 = width1 + win_col_off2(curwin);

      validate_virtcol(curwin);
      i = width1 - 1;
      if (curwin->w_virtcol >= (colnr_T)width1) {
        i += ((curwin->w_virtcol - width1) / width2 + 1) * width2;
      }
      coladvance(curwin, (colnr_T)i);

      // Make sure we stick in this column.
      update_curswant_force();
      if (curwin->w_cursor.col > 0 && curwin->w_p_wrap) {
        // Check for landing on a character that got split at
        // the end of the line.  We do not want to advance to
        // the next screen line.
        if (curwin->w_virtcol > (colnr_T)i) {
          curwin->w_cursor.col--;
        }
      }
    } else if (nv_screengo(oap, FORWARD, cap->count1 - 1) == false) {
      clearopbeep(oap);
    }
  } else {
    if (cap->count1 > 1) {
      // if it fails, let the cursor still move to the last char
      cursor_down(cap->count1 - 1, false);
    }
    i = curwin->w_leftcol + curwin->w_width_inner - col_off - 1;
    coladvance(curwin, (colnr_T)i);

    // if the character doesn't fit move one back
    if (curwin->w_cursor.col > 0 && utf_ptr2cells(get_cursor_pos_ptr()) > 1) {
      colnr_T vcol;

      getvvcol(curwin, &curwin->w_cursor, NULL, NULL, &vcol);
      if (vcol >= curwin->w_leftcol + curwin->w_width_inner - col_off) {
        curwin->w_cursor.col--;
      }
    }

    // Make sure we stick in this column.
    update_curswant_force();
  }
  if (flag) {
    do {
      i = gchar_cursor();
    } while (ascii_iswhite(i) && oneleft() == OK);
    curwin->w_valid &= ~VALID_WCOL;
  }
}

/// "gi": start Insert at the last position.
static void nv_gi_cmd(cmdarg_T *cap)
{
  if (curbuf->b_last_insert.mark.lnum != 0) {
    curwin->w_cursor = curbuf->b_last_insert.mark;
    check_cursor_lnum(curwin);
    int i = (int)get_cursor_line_len();
    if (curwin->w_cursor.col > (colnr_T)i) {
      if (virtual_active(curwin)) {
        curwin->w_cursor.coladd += curwin->w_cursor.col - i;
      }
      curwin->w_cursor.col = i;
    }
  }
  cap->cmdchar = 'i';
  nv_edit(cap);
}

/// Commands starting with "g".
static void nv_g_cmd(cmdarg_T *cap)
{
  oparg_T *oap = cap->oap;
  int i;

  switch (cap->nchar) {
  // "g^A/g^X": Sequentially increment visually selected region.
  case Ctrl_A:
  case Ctrl_X:
    if (VIsual_active) {
      cap->arg = true;
      cap->cmdchar = cap->nchar;
      cap->nchar = NUL;
      nv_addsub(cap);
    } else {
      clearopbeep(oap);
    }
    break;

  // "gR": Enter virtual replace mode.
  case 'R':
    cap->arg = true;
    nv_Replace(cap);
    break;

  case 'r':
    nv_vreplace(cap);
    break;

  case '&':
    do_cmdline_cmd("%s//~/&");
    break;

  // "gv": Reselect the previous Visual area.  If Visual already active,
  //       exchange previous and current Visual area.
  case 'v':
    nv_gv_cmd(cap);
    break;
  // "gV": Don't reselect the previous Visual area after a Select mode mapping of menu.
  case 'V':
    VIsual_reselect = false;
    break;

  // "gh":  start Select mode.
  // "gH":  start Select line mode.
  // "g^H": start Select block mode.
  case K_BS:
    cap->nchar = Ctrl_H;
    FALLTHROUGH;
  case 'h':
  case 'H':
  case Ctrl_H:
    cap->cmdchar = cap->nchar + ('v' - 'h');
    cap->arg = true;
    nv_visual(cap);
    break;

  // "gn", "gN" visually select next/previous search match
  // "gn" selects next match
  // "gN" selects previous match
  case 'N':
  case 'n':
    if (!current_search(cap->count1, cap->nchar == 'n')) {
      clearopbeep(oap);
    }
    break;

  // "gj" and "gk" two new funny movement keys -- up and down
  // movement based on *screen* line rather than *file* line.
  case 'j':
  case K_DOWN:
    // with 'nowrap' it works just like the normal "j" command.
    if (!curwin->w_p_wrap) {
      oap->motion_type = kMTLineWise;
      i = cursor_down(cap->count1, oap->op_type == OP_NOP);
    } else {
      i = nv_screengo(oap, FORWARD, cap->count1);
    }
    if (!i) {
      clearopbeep(oap);
    }
    break;

  case 'k':
  case K_UP:
    // with 'nowrap' it works just like the normal "k" command.
    if (!curwin->w_p_wrap) {
      oap->motion_type = kMTLineWise;
      i = cursor_up(cap->count1, oap->op_type == OP_NOP);
    } else {
      i = nv_screengo(oap, BACKWARD, cap->count1);
    }
    if (!i) {
      clearopbeep(oap);
    }
    break;

  // "gJ": join two lines without inserting a space.
  case 'J':
    nv_join(cap);
    break;

  // "g0", "g^" : Like "0" and "^" but for screen lines.
  // "gm": middle of "g0" and "g$".
  case '^':
  case '0':
  case 'm':
  case K_HOME:
  case K_KHOME:
    nv_g_home_m_cmd(cap);
    break;

  case 'M':
    oap->motion_type = kMTCharWise;
    oap->inclusive = false;
    i = linetabsize(curwin, curwin->w_cursor.lnum);
    if (cap->count0 > 0 && cap->count0 <= 100) {
      coladvance(curwin, (colnr_T)(i * cap->count0 / 100));
    } else {
      coladvance(curwin, (colnr_T)(i / 2));
    }
    curwin->w_set_curswant = true;
    break;

  // "g_": to the last non-blank character in the line or <count> lines downward.
  case '_':
    nv_g_underscore_cmd(cap);
    break;

  // "g$" : Like "$" but for screen lines.
  case '$':
  case K_END:
  case K_KEND:
    nv_g_dollar_cmd(cap);
    break;

  // "g*" and "g#", like "*" and "#" but without using "\<" and "\>"
  case '*':
  case '#':
#if POUND != '#'
  case POUND:           // pound sign (sometimes equal to '#')
#endif
  case Ctrl_RSB:                // :tag or :tselect for current identifier
  case ']':                     // :tselect for current identifier
    nv_ident(cap);
    break;

  // ge and gE: go back to end of word
  case 'e':
  case 'E':
    oap->motion_type = kMTCharWise;
    curwin->w_set_curswant = true;
    oap->inclusive = true;
    if (bckend_word(cap->count1, cap->nchar == 'E', false) == false) {
      clearopbeep(oap);
    }
    break;

  // "g CTRL-G": display info about cursor position
  case Ctrl_G:
    cursor_pos_info(NULL);
    break;

  // "gi": start Insert at the last position.
  case 'i':
    nv_gi_cmd(cap);
    break;

  // "gI": Start insert in column 1.
  case 'I':
    beginline(0);
    if (!checkclearopq(oap)) {
      invoke_edit(cap, false, 'g', false);
    }
    break;

  // "gf": goto file, edit file under cursor
  // "]f" and "[f": can also be used.
  case 'f':
  case 'F':
    nv_gotofile(cap);
    break;

  // "g'm" and "g`m": jump to mark without setting pcmark
  case '\'':
    cap->arg = true;
    FALLTHROUGH;
  case '`':
    nv_gomark(cap);
    break;

  // "gs": Goto sleep.
  case 's':
    do_sleep(cap->count1 * 1000);
    break;

  // "ga": Display the ascii value of the character under the
  // cursor.    It is displayed in decimal, hex, and octal. -- webb
  case 'a':
    do_ascii(NULL);
    break;

  // "g8": Display the bytes used for the UTF-8 character under the
  // cursor.    It is displayed in hex.
  // "8g8" finds illegal byte sequence.
  case '8':
    if (cap->count0 == 8) {
      utf_find_illegal();
    } else {
      show_utf8();
    }
    break;
  // "g<": show scrollback text
  case '<':
    show_sb_text();
    break;

  // "gg": Goto the first line in file.  With a count it goes to
  // that line number like for "G". -- webb
  case 'g':
    cap->arg = false;
    nv_goto(cap);
    break;

  //  Two-character operators:
  //  "gq"       Format text
  //  "gw"       Format text and keep cursor position
  //  "g~"       Toggle the case of the text.
  //  "gu"       Change text to lower case.
  //  "gU"       Change text to upper case.
  //  "g?"       rot13 encoding
  //  "g@"       call 'operatorfunc'
  case 'q':
  case 'w':
    oap->cursor_start = curwin->w_cursor;
    FALLTHROUGH;
  case '~':
  case 'u':
  case 'U':
  case '?':
  case '@':
    nv_operator(cap);
    break;

  // "gd": Find first occurrence of pattern under the cursor in the current function
  // "gD": idem, but in the current file.
  case 'd':
  case 'D':
    nv_gd(oap, cap->nchar, cap->count0);
    break;

  // g<*Mouse> : <C-*mouse>
  case K_MIDDLEMOUSE:
  case K_MIDDLEDRAG:
  case K_MIDDLERELEASE:
  case K_LEFTMOUSE:
  case K_LEFTDRAG:
  case K_LEFTRELEASE:
  case K_MOUSEMOVE:
  case K_RIGHTMOUSE:
  case K_RIGHTDRAG:
  case K_RIGHTRELEASE:
  case K_X1MOUSE:
  case K_X1DRAG:
  case K_X1RELEASE:
  case K_X2MOUSE:
  case K_X2DRAG:
  case K_X2RELEASE:
    mod_mask = MOD_MASK_CTRL;
    do_mouse(oap, cap->nchar, BACKWARD, cap->count1, 0);
    break;

  case K_IGNORE:
    break;

  // "gP" and "gp": same as "P" and "p" but leave cursor just after new text
  case 'p':
  case 'P':
    nv_put(cap);
    break;

  // "go": goto byte count from start of buffer
  case 'o':
    goto_byte(cap->count0);
    break;

  // "gQ": improved Ex mode
  case 'Q':
    if (!check_text_locked(cap->oap) && !checkclearopq(oap)) {
      do_exmode();
    }
    break;

  case ',':
    nv_pcmark(cap);
    break;

  case ';':
    cap->count1 = -cap->count1;
    nv_pcmark(cap);
    break;

  case 't':
    if (!checkclearop(oap)) {
      goto_tabpage(cap->count0);
    }
    break;
  case 'T':
    if (!checkclearop(oap)) {
      goto_tabpage(-cap->count1);
    }
    break;

  case TAB:
    if (!checkclearop(oap) && !goto_tabpage_lastused()) {
      clearopbeep(oap);
    }
    break;

  case '+':
  case '-':   // "g+" and "g-": undo or redo along the timeline
    if (!checkclearopq(oap)) {
      undo_time(cap->nchar == '-' ? -cap->count1 : cap->count1,
                false, false, false);
    }
    break;

  default:
    clearopbeep(oap);
    break;
  }
}

/// Handle "o" and "O" commands.
static void n_opencmd(cmdarg_T *cap)
{
  if (checkclearopq(cap->oap)) {
    return;
  }

  if (cap->cmdchar == 'O') {
    // Open above the first line of a folded sequence of lines
    hasFolding(curwin, curwin->w_cursor.lnum,
               &curwin->w_cursor.lnum, NULL);
  } else {
    // Open below the last line of a folded sequence of lines
    hasFolding(curwin, curwin->w_cursor.lnum,
               NULL, &curwin->w_cursor.lnum);
  }
  // trigger TextChangedI for the 'o/O' command
  curbuf->b_last_changedtick_i = buf_get_changedtick(curbuf);
  if (u_save(curwin->w_cursor.lnum - (cap->cmdchar == 'O' ? 1 : 0),
             curwin->w_cursor.lnum + (cap->cmdchar == 'o' ? 1 : 0))
      && open_line(cap->cmdchar == 'O' ? BACKWARD : FORWARD,
                   has_format_option(FO_OPEN_COMS) ? OPENLINE_DO_COM : 0,
                   0, NULL)) {
    if (win_cursorline_standout(curwin)) {
      // force redraw of cursorline
      curwin->w_valid &= ~VALID_CROW;
    }
    invoke_edit(cap, false, cap->cmdchar, true);
  }
}

/// "." command: redo last change.
static void nv_dot(cmdarg_T *cap)
{
  if (checkclearopq(cap->oap)) {
    return;
  }

  // If "restart_edit" is true, the last but one command is repeated
  // instead of the last command (inserting text). This is used for
  // CTRL-O <.> in insert mode.
  if (start_redo(cap->count0, restart_edit != 0 && !arrow_used) == false) {
    clearopbeep(cap->oap);
  }
}

/// CTRL-R: undo undo or specify register in select mode
static void nv_redo_or_register(cmdarg_T *cap)
{
  if (VIsual_select && VIsual_active) {
    // Get register name
    no_mapping++;
    int reg = plain_vgetc();
    LANGMAP_ADJUST(reg, true);
    no_mapping--;

    if (reg == '"') {
      // the unnamed register is 0
      reg = 0;
    }

    VIsual_select_reg = valid_yank_reg(reg, true) ? reg : 0;
    return;
  }

  if (checkclearopq(cap->oap)) {
    return;
  }

  u_redo(cap->count1);
  curwin->w_set_curswant = true;
}

/// Handle "U" command.
static void nv_Undo(cmdarg_T *cap)
{
  // In Visual mode and typing "gUU" triggers an operator
  if (cap->oap->op_type == OP_UPPER || VIsual_active) {
    // translate "gUU" to "gUgU"
    cap->cmdchar = 'g';
    cap->nchar = 'U';
    nv_operator(cap);
    return;
  }

  if (checkclearopq(cap->oap)) {
    return;
  }

  u_undoline();
  curwin->w_set_curswant = true;
}

/// '~' command: If tilde is not an operator and Visual is off: swap case of a
/// single character.
static void nv_tilde(cmdarg_T *cap)
{
  if (!p_to && !VIsual_active && cap->oap->op_type != OP_TILDE) {
    if (bt_prompt(curbuf) && !prompt_curpos_editable()) {
      clearopbeep(cap->oap);
      return;
    }
    n_swapchar(cap);
  } else {
    nv_operator(cap);
  }
}

/// Handle an operator command.
/// The actual work is done by do_pending_operator().
static void nv_operator(cmdarg_T *cap)
{
  int op_type = get_op_type(cap->cmdchar, cap->nchar);

  if (bt_prompt(curbuf) && op_is_change(op_type)
      && !prompt_curpos_editable()) {
    clearopbeep(cap->oap);
    return;
  }

  if (op_type == cap->oap->op_type) {       // double operator works on lines
    nv_lineop(cap);
  } else if (!checkclearop(cap->oap)) {
    cap->oap->start = curwin->w_cursor;
    cap->oap->op_type = op_type;
    set_op_var(op_type);
  }
}

/// Set v:operator to the characters for "optype".
static void set_op_var(int optype)
{
  if (optype == OP_NOP) {
    set_vim_var_string(VV_OP, NULL, 0);
  } else {
    char opchars[3];
    int opchar0 = get_op_char(optype);
    assert(opchar0 >= 0 && opchar0 <= UCHAR_MAX);
    opchars[0] = (char)opchar0;

    int opchar1 = get_extra_op_char(optype);
    assert(opchar1 >= 0 && opchar1 <= UCHAR_MAX);
    opchars[1] = (char)opchar1;

    opchars[2] = NUL;
    set_vim_var_string(VV_OP, opchars, -1);
  }
}

/// Handle linewise operator "dd", "yy", etc.
///
/// "_" is is a strange motion command that helps make operators more logical.
/// It is actually implemented, but not documented in the real Vi.  This motion
/// command actually refers to "the current line".  Commands like "dd" and "yy"
/// are really an alternate form of "d_" and "y_".  It does accept a count, so
/// "d3_" works to delete 3 lines.
static void nv_lineop(cmdarg_T *cap)
{
  cap->oap->motion_type = kMTLineWise;
  if (cursor_down(cap->count1 - 1, cap->oap->op_type == OP_NOP) == false) {
    clearopbeep(cap->oap);
  } else if ((cap->oap->op_type == OP_DELETE
              // only with linewise motions
              && cap->oap->motion_force != 'v'
              && cap->oap->motion_force != Ctrl_V)
             || cap->oap->op_type == OP_LSHIFT
             || cap->oap->op_type == OP_RSHIFT) {
    beginline(BL_SOL | BL_FIX);
  } else if (cap->oap->op_type != OP_YANK) {  // 'Y' does not move cursor
    beginline(BL_WHITE | BL_FIX);
  }
}

/// <Home> command.
static void nv_home(cmdarg_T *cap)
{
  // CTRL-HOME is like "gg"
  if (mod_mask & MOD_MASK_CTRL) {
    nv_goto(cap);
  } else {
    cap->count0 = 1;
    nv_pipe(cap);
  }
  ins_at_eol = false;       // Don't move cursor past eol (only necessary in a
                            // one-character line).
}

/// "|" command.
static void nv_pipe(cmdarg_T *cap)
{
  cap->oap->motion_type = kMTCharWise;
  cap->oap->inclusive = false;
  beginline(0);
  if (cap->count0 > 0) {
    coladvance(curwin, (colnr_T)(cap->count0 - 1));
    curwin->w_curswant = (colnr_T)(cap->count0 - 1);
  } else {
    curwin->w_curswant = 0;
  }
  // keep curswant at the column where we wanted to go, not where
  // we ended; differs if line is too short
  curwin->w_set_curswant = false;
}

/// Handle back-word command "b" and "B".
/// cap->arg is 1 for "B"
static void nv_bck_word(cmdarg_T *cap)
{
  cap->oap->motion_type = kMTCharWise;
  cap->oap->inclusive = false;
  curwin->w_set_curswant = true;
  if (bck_word(cap->count1, cap->arg, false) == false) {
    clearopbeep(cap->oap);
  } else if ((fdo_flags & FDO_HOR) && KeyTyped && cap->oap->op_type == OP_NOP) {
    foldOpenCursor();
  }
}

/// Handle word motion commands "e", "E", "w" and "W".
/// cap->arg is true for "E" and "W".
static void nv_wordcmd(cmdarg_T *cap)
{
  int n;
  bool word_end;
  bool flag = false;
  pos_T startpos = curwin->w_cursor;

  // Set inclusive for the "E" and "e" command.
  if (cap->cmdchar == 'e' || cap->cmdchar == 'E') {
    word_end = true;
  } else {
    word_end = false;
  }
  cap->oap->inclusive = word_end;

  // "cw" and "cW" are a special case.
  if (!word_end && cap->oap->op_type == OP_CHANGE) {
    n = gchar_cursor();
    if (n != NUL && !ascii_iswhite(n)) {
      // This is a little strange.  To match what the real Vi does, we
      // effectively map "cw" to "ce", and "cW" to "cE", provided that we are
      // not on a space or a TAB.  This seems impolite at first, but it's
      // really more what we mean when we say "cw".
      //
      // Another strangeness: When standing on the end of a word "ce" will
      // change until the end of the next word, but "cw" will change only one
      // character!  This is done by setting "flag".
      if (vim_strchr(p_cpo, CPO_CHANGEW) != NULL) {
        cap->oap->inclusive = true;
        word_end = true;
      }
      flag = true;
    }
  }

  cap->oap->motion_type = kMTCharWise;
  curwin->w_set_curswant = true;
  if (word_end) {
    n = end_word(cap->count1, cap->arg, flag, false);
  } else {
    n = fwd_word(cap->count1, cap->arg, cap->oap->op_type != OP_NOP);
  }

  // Don't leave the cursor on the NUL past the end of line. Unless we
  // didn't move it forward.
  if (lt(startpos, curwin->w_cursor)) {
    adjust_cursor(cap->oap);
  }

  if (n == false && cap->oap->op_type == OP_NOP) {
    clearopbeep(cap->oap);
  } else {
    adjust_for_sel(cap);
    if ((fdo_flags & FDO_HOR) && KeyTyped && cap->oap->op_type == OP_NOP) {
      foldOpenCursor();
    }
  }
}

/// Used after a movement command: If the cursor ends up on the NUL after the
/// end of the line, may move it back to the last character and make the motion
/// inclusive.
static void adjust_cursor(oparg_T *oap)
{
  // The cursor cannot remain on the NUL when:
  // - the column is > 0
  // - not in Visual mode or 'selection' is "o"
  // - 'virtualedit' is not "all" and not "onemore".
  if (curwin->w_cursor.col > 0 && gchar_cursor() == NUL
      && (!VIsual_active || *p_sel == 'o')
      && !virtual_active(curwin)
      && (get_ve_flags(curwin) & VE_ONEMORE) == 0) {
    curwin->w_cursor.col--;
    // prevent cursor from moving on the trail byte
    mb_adjust_cursor();
    oap->inclusive = true;
  }
}

/// "0" and "^" commands.
/// cap->arg is the argument for beginline().
static void nv_beginline(cmdarg_T *cap)
{
  cap->oap->motion_type = kMTCharWise;
  cap->oap->inclusive = false;
  beginline(cap->arg);
  if ((fdo_flags & FDO_HOR) && KeyTyped && cap->oap->op_type == OP_NOP) {
    foldOpenCursor();
  }
  ins_at_eol = false;       // Don't move cursor past eol (only necessary in a
                            // one-character line).
}

/// In exclusive Visual mode, may include the last character.
static void adjust_for_sel(cmdarg_T *cap)
{
  if (VIsual_active && cap->oap->inclusive && *p_sel == 'e'
      && gchar_cursor() != NUL && lt(VIsual, curwin->w_cursor)) {
    inc_cursor();
    cap->oap->inclusive = false;
  }
}

/// Exclude last character at end of Visual area for 'selection' == "exclusive".
/// Should check VIsual_mode before calling this.
///
/// @return  true when backed up to the previous line.
bool unadjust_for_sel(void)
{
  if (*p_sel == 'e' && !equalpos(VIsual, curwin->w_cursor)) {
    return unadjust_for_sel_inner(lt(VIsual, curwin->w_cursor)
                                  ? &curwin->w_cursor : &VIsual);
  }
  return false;
}

/// Move position "*pp" back one character for 'selection' == "exclusive".
///
/// @return  true when backed up to the previous line.
bool unadjust_for_sel_inner(pos_T *pp)
{
  colnr_T cs, ce;

  if (pp->coladd > 0) {
    pp->coladd--;
  } else if (pp->col > 0) {
    pp->col--;
    mark_mb_adjustpos(curbuf, pp);
    if (virtual_active(curwin)) {
      getvcol(curwin, pp, &cs, NULL, &ce);
      pp->coladd = ce - cs;
    }
  } else if (pp->lnum > 1) {
    pp->lnum--;
    pp->col = ml_get_len(pp->lnum);
    return true;
  }

  return false;
}

/// SELECT key in Normal or Visual mode: end of Select mode mapping.
static void nv_select(cmdarg_T *cap)
{
  if (VIsual_active) {
    VIsual_select = true;
    VIsual_select_reg = 0;
  } else if (VIsual_reselect) {
    cap->nchar = 'v';               // fake "gv" command
    cap->arg = true;
    nv_g_cmd(cap);
  }
}

/// "G", "gg", CTRL-END, CTRL-HOME.
/// cap->arg is true for "G".
static void nv_goto(cmdarg_T *cap)
{
  linenr_T lnum;

  if (cap->arg) {
    lnum = curbuf->b_ml.ml_line_count;
  } else {
    lnum = 1;
  }
  cap->oap->motion_type = kMTLineWise;
  setpcmark();

  // When a count is given, use it instead of the default lnum
  if (cap->count0 != 0) {
    lnum = cap->count0;
  }
  if (lnum < 1) {
    lnum = 1;
  } else if (lnum > curbuf->b_ml.ml_line_count) {
    lnum = curbuf->b_ml.ml_line_count;
  }
  curwin->w_cursor.lnum = lnum;
  beginline(BL_SOL | BL_FIX);
  if ((fdo_flags & FDO_JUMP) && KeyTyped && cap->oap->op_type == OP_NOP) {
    foldOpenCursor();
  }
}

/// CTRL-\ in Normal mode.
static void nv_normal(cmdarg_T *cap)
{
  if (cap->nchar == Ctrl_N || cap->nchar == Ctrl_G) {
    clearop(cap->oap);
    if (restart_edit != 0 && mode_displayed) {
      clear_cmdline = true;                     // unshow mode later
    }
    restart_edit = 0;
    if (cmdwin_type != 0) {
      cmdwin_result = Ctrl_C;
    }
    if (VIsual_active) {
      end_visual_mode();                // stop Visual
      redraw_curbuf_later(UPD_INVERTED);
    }
  } else {
    clearopbeep(cap->oap);
  }
}

/// ESC in Normal mode: beep, but don't flush buffers.
/// Don't even beep if we are canceling a command.
static void nv_esc(cmdarg_T *cap)
{
  bool no_reason = (cap->oap->op_type == OP_NOP
                    && cap->opcount == 0
                    && cap->count0 == 0
                    && cap->oap->regname == 0);

  if (cap->arg) {               // true for CTRL-C
    if (restart_edit == 0 && cmdwin_type == 0 && !VIsual_active && no_reason) {
      if (anyBufIsChanged()) {
        msg(_("Type  :qa!  and press <Enter> to abandon all changes"
              " and exit Nvim"), 0);
      } else {
        msg(_("Type  :qa  and press <Enter> to exit Nvim"), 0);
      }
    }

    if (restart_edit != 0) {
      redraw_mode = true;  // remove "-- (insert) --"
    }

    restart_edit = 0;

    if (cmdwin_type != 0) {
      cmdwin_result = K_IGNORE;
      got_int = false;          // don't stop executing autocommands et al.
      return;
    }
  } else if (cmdwin_type != 0 && ex_normal_busy && typebuf_was_empty) {
    // When :normal runs out of characters while in the command line window
    // vgetorpeek() will repeatedly return ESC.  Exit the cmdline window to
    // break the loop.
    cmdwin_result = K_IGNORE;
    return;
  }

  if (VIsual_active) {
    end_visual_mode();          // stop Visual
    check_cursor_col(curwin);         // make sure cursor is not beyond EOL
    curwin->w_set_curswant = true;
    redraw_curbuf_later(UPD_INVERTED);
  } else if (no_reason) {
    vim_beep(BO_ESC);
  }
  clearop(cap->oap);
}

/// Move the cursor for the "A" command.
void set_cursor_for_append_to_line(void)
{
  curwin->w_set_curswant = true;
  if (get_ve_flags(curwin) == VE_ALL) {
    const int save_State = State;
    // Pretend Insert mode here to allow the cursor on the
    // character past the end of the line
    State = MODE_INSERT;
    coladvance(curwin, MAXCOL);
    State = save_State;
  } else {
    curwin->w_cursor.col += (colnr_T)strlen(get_cursor_pos_ptr());
  }
}

/// Handle "A", "a", "I", "i" and <Insert> commands.
static void nv_edit(cmdarg_T *cap)
{
  // <Insert> is equal to "i"
  if (cap->cmdchar == K_INS || cap->cmdchar == K_KINS) {
    cap->cmdchar = 'i';
  }

  // in Visual mode "A" and "I" are an operator
  if (VIsual_active && (cap->cmdchar == 'A' || cap->cmdchar == 'I')) {
    v_visop(cap);
    // in Visual mode and after an operator "a" and "i" are for text objects
  } else if ((cap->cmdchar == 'a' || cap->cmdchar == 'i')
             && (cap->oap->op_type != OP_NOP || VIsual_active)) {
    nv_object(cap);
  } else if (!curbuf->b_p_ma && !curbuf->terminal) {
    emsg(_(e_modifiable));
    clearop(cap->oap);
  } else if (!checkclearopq(cap->oap)) {
    switch (cap->cmdchar) {
    case 'A':           // "A"ppend after the line
      set_cursor_for_append_to_line();
      break;

    case 'I':           // "I"nsert before the first non-blank
      beginline(BL_WHITE);
      break;

    case 'a':           // "a"ppend is like "i"nsert on the next character.
      // increment coladd when in virtual space, increment the
      // column otherwise, also to append after an unprintable char
      if (virtual_active(curwin)
          && (curwin->w_cursor.coladd > 0
              || *get_cursor_pos_ptr() == NUL
              || *get_cursor_pos_ptr() == TAB)) {
        curwin->w_cursor.coladd++;
      } else if (*get_cursor_pos_ptr() != NUL) {
        inc_cursor();
      }
      break;
    }

    if (curwin->w_cursor.coladd && cap->cmdchar != 'A') {
      int save_State = State;

      // Pretend Insert mode here to allow the cursor on the
      // character past the end of the line
      State = MODE_INSERT;
      coladvance(curwin, getviscol());
      State = save_State;
    }

    invoke_edit(cap, false, cap->cmdchar, false);
  }
}

/// Invoke edit() and take care of "restart_edit" and the return value.
///
/// @param repl  "r" or "gr" command
static void invoke_edit(cmdarg_T *cap, int repl, int cmd, int startln)
{
  int restart_edit_save = 0;

  // Complicated: When the user types "a<C-O>a" we don't want to do Insert
  // mode recursively.  But when doing "a<C-O>." or "a<C-O>rx" we do allow
  // it.
  if (repl || !stuff_empty()) {
    restart_edit_save = restart_edit;
  } else {
    restart_edit_save = 0;
  }

  // Always reset "restart_edit", this is not a restarted edit.
  restart_edit = 0;

  // Reset Changedtick_i, so that TextChangedI will only be triggered for stuff
  // from insert mode, for 'o/O' this has already been done in n_opencmd
  if (cap->cmdchar != 'O' && cap->cmdchar != 'o') {
    curbuf->b_last_changedtick_i = buf_get_changedtick(curbuf);
  }
  if (edit(cmd, startln, cap->count1)) {
    cap->retval |= CA_COMMAND_BUSY;
  }

  if (restart_edit == 0) {
    restart_edit = restart_edit_save;
  }
}

/// "a" or "i" while an operator is pending or in Visual mode: object motion.
static void nv_object(cmdarg_T *cap)
{
  bool flag;
  bool include;

  if (cap->cmdchar == 'i') {
    include = false;        // "ix" = inner object: exclude white space
  } else {
    include = true;         // "ax" = an object: include white space
  }
  // Make sure (), [], {} and <> are in 'matchpairs'
  char *mps_save = curbuf->b_p_mps;
  curbuf->b_p_mps = "(:),{:},[:],<:>";

  switch (cap->nchar) {
  case 'w':       // "aw" = a word
    flag = current_word(cap->oap, cap->count1, include, false);
    break;
  case 'W':       // "aW" = a WORD
    flag = current_word(cap->oap, cap->count1, include, true);
    break;
  case 'b':       // "ab" = a braces block
  case '(':
  case ')':
    flag = current_block(cap->oap, cap->count1, include, '(', ')');
    break;
  case 'B':       // "aB" = a Brackets block
  case '{':
  case '}':
    flag = current_block(cap->oap, cap->count1, include, '{', '}');
    break;
  case '[':       // "a[" = a [] block
  case ']':
    flag = current_block(cap->oap, cap->count1, include, '[', ']');
    break;
  case '<':       // "a<" = a <> block
  case '>':
    flag = current_block(cap->oap, cap->count1, include, '<', '>');
    break;
  case 't':       // "at" = a tag block (xml and html)
    // Do not adjust oap->end in do_pending_operator()
    // otherwise there are different results for 'dit'
    // (note leading whitespace in last line):
    // 1) <b>      2) <b>
    //    foobar      foobar
    //    </b>            </b>
    cap->retval |= CA_NO_ADJ_OP_END;
    flag = current_tagblock(cap->oap, cap->count1, include);
    break;
  case 'p':       // "ap" = a paragraph
    flag = current_par(cap->oap, cap->count1, include, 'p');
    break;
  case 's':       // "as" = a sentence
    flag = current_sent(cap->oap, cap->count1, include);
    break;
  case '"':       // "a"" = a double quoted string
  case '\'':       // "a'" = a single quoted string
  case '`':       // "a`" = a backtick quoted string
    flag = current_quote(cap->oap, cap->count1, include,
                         cap->nchar);
    break;
  default:
    flag = false;
    break;
  }

  curbuf->b_p_mps = mps_save;
  if (!flag) {
    clearopbeep(cap->oap);
  }
  adjust_cursor_col();
  curwin->w_set_curswant = true;
}

/// "q" command: Start/stop recording.
/// "q:", "q/", "q?": edit command-line in command-line window.
static void nv_record(cmdarg_T *cap)
{
  if (cap->oap->op_type == OP_FORMAT) {
    // "gqq" is the same as "gqgq": format line
    cap->cmdchar = 'g';
    cap->nchar = 'q';
    nv_operator(cap);
    return;
  }

  if (checkclearop(cap->oap)) {
    return;
  }

  if (cap->nchar == ':' || cap->nchar == '/' || cap->nchar == '?') {
    if (cmdwin_type != 0) {
      emsg(_(e_cmdline_window_already_open));
      return;
    }
    stuffcharReadbuff(cap->nchar);
    stuffcharReadbuff(K_CMDWIN);
  } else {
    // (stop) recording into a named register, unless executing a
    // register.
    if (reg_executing == 0 && do_record(cap->nchar) == FAIL) {
      clearopbeep(cap->oap);
    }
  }
}

/// Handle the "@r" command.
static void nv_at(cmdarg_T *cap)
{
  if (checkclearop(cap->oap)) {
    return;
  }
  if (cap->nchar == '=') {
    if (get_expr_register() == NUL) {
      return;
    }
  }
  while (cap->count1-- && !got_int) {
    if (do_execreg(cap->nchar, false, false, false) == false) {
      clearopbeep(cap->oap);
      break;
    }
    line_breakcheck();
  }
}

/// Handle the CTRL-U and CTRL-D commands.
static void nv_halfpage(cmdarg_T *cap)
{
  if (!checkclearop(cap->oap)) {
    pagescroll(cap->cmdchar == Ctrl_D ? FORWARD : BACKWARD, cap->count0, true);
  }
}

/// Handle "J" or "gJ" command.
static void nv_join(cmdarg_T *cap)
{
  if (VIsual_active) {  // join the visual lines
    nv_operator(cap);
    return;
  }

  if (checkclearop(cap->oap)) {
    return;
  }

  if (cap->count0 <= 1) {
    cap->count0 = 2;  // default for join is two lines!
  }
  if (curwin->w_cursor.lnum + cap->count0 - 1 >
      curbuf->b_ml.ml_line_count) {
    // can't join when on the last line
    if (cap->count0 <= 2) {
      clearopbeep(cap->oap);
      return;
    }
    cap->count0 = curbuf->b_ml.ml_line_count - curwin->w_cursor.lnum + 1;
  }

  prep_redo(cap->oap->regname, cap->count0,
            NUL, cap->cmdchar, NUL, NUL, cap->nchar);
  do_join((size_t)cap->count0, cap->nchar == NUL, true, true, true);
}

/// "P", "gP", "p" and "gp" commands.
static void nv_put(cmdarg_T *cap)
{
  nv_put_opt(cap, false);
}

/// "P", "gP", "p" and "gp" commands.
///
/// @param fix_indent  true for "[p", "[P", "]p" and "]P".
static void nv_put_opt(cmdarg_T *cap, bool fix_indent)
{
  yankreg_T *savereg = NULL;
  bool empty = false;
  bool was_visual = false;
  int dir;
  int flags = 0;
  const int save_fen = curwin->w_p_fen;

  if (cap->oap->op_type != OP_NOP) {
    // "dp" is ":diffput"
    if (cap->oap->op_type == OP_DELETE && cap->cmdchar == 'p') {
      clearop(cap->oap);
      assert(cap->opcount >= 0);
      nv_diffgetput(true, (size_t)cap->opcount);
    } else {
      clearopbeep(cap->oap);
    }
    return;
  }

  if (bt_prompt(curbuf) && !prompt_curpos_editable()) {
    clearopbeep(cap->oap);
    return;
  }

  if (fix_indent) {
    dir = (cap->cmdchar == ']' && cap->nchar == 'p')
          ? FORWARD : BACKWARD;
    flags |= PUT_FIXINDENT;
  } else {
    dir = (cap->cmdchar == 'P'
           || ((cap->cmdchar == 'g' || cap->cmdchar == 'z')
               && cap->nchar == 'P')) ? BACKWARD : FORWARD;
  }
  prep_redo_cmd(cap);
  if (cap->cmdchar == 'g') {
    flags |= PUT_CURSEND;
  } else if (cap->cmdchar == 'z') {
    flags |= PUT_BLOCK_INNER;
  }

  if (VIsual_active) {
    // Putting in Visual mode: The put text replaces the selected
    // text.  First delete the selected text, then put the new text.
    // Need to save and restore the registers that the delete
    // overwrites if the old contents is being put.
    was_visual = true;
    int regname = cap->oap->regname;
    bool keep_registers = cap->cmdchar == 'P';
    // '+' and '*' could be the same selection
    bool clipoverwrite = (regname == '+' || regname == '*') && (cb_flags & CB_UNNAMEDMASK);
    if (regname == 0 || regname == '"' || clipoverwrite
        || ascii_isdigit(regname) || regname == '-') {
      // The delete might overwrite the register we want to put, save it first
      savereg = copy_register(regname);
    }

    // Temporarily disable folding, as deleting a fold marker may cause
    // the cursor to be included in a fold.
    curwin->w_p_fen = false;

    // To place the cursor correctly after a blockwise put, and to leave the
    // text in the correct position when putting over a selection with
    // 'virtualedit' and past the end of the line, we use the 'c' operator in
    // do_put(), which requires the visual selection to still be active.
    if (!VIsual_active || VIsual_mode == 'V' || regname != '.') {
      // Now delete the selected text. Avoid messages here.
      cap->cmdchar = 'd';
      cap->nchar = NUL;
      cap->oap->regname = keep_registers ? '_' : NUL;
      msg_silent++;
      nv_operator(cap);
      do_pending_operator(cap, 0, false);
      empty = (curbuf->b_ml.ml_flags & ML_EMPTY);
      msg_silent--;

      // delete PUT_LINE_BACKWARD;
      cap->oap->regname = regname;
    }

    // When deleted a linewise Visual area, put the register as
    // lines to avoid it joined with the next line.  When deletion was
    // charwise, split a line when putting lines.
    if (VIsual_mode == 'V') {
      flags |= PUT_LINE;
    } else if (VIsual_mode == 'v') {
      flags |= PUT_LINE_SPLIT;
    }
    if (VIsual_mode == Ctrl_V && dir == FORWARD) {
      flags |= PUT_LINE_FORWARD;
    }
    dir = BACKWARD;
    if ((VIsual_mode != 'V'
         && curwin->w_cursor.col < curbuf->b_op_start.col)
        || (VIsual_mode == 'V'
            && curwin->w_cursor.lnum < curbuf->b_op_start.lnum)) {
      // cursor is at the end of the line or end of file, put
      // forward.
      dir = FORWARD;
    }
    // May have been reset in do_put().
    VIsual_active = true;
  }
  do_put(cap->oap->regname, savereg, dir, cap->count1, flags);

  // If a register was saved, free it
  if (savereg != NULL) {
    free_register(savereg);
    xfree(savereg);
  }

  if (was_visual) {
    if (save_fen) {
      curwin->w_p_fen = true;
    }
    // What to reselect with "gv"?  Selecting the just put text seems to
    // be the most useful, since the original text was removed.
    curbuf->b_visual.vi_start = curbuf->b_op_start;
    curbuf->b_visual.vi_end = curbuf->b_op_end;
    // need to adjust cursor position
    if (*p_sel == 'e') {
      inc(&curbuf->b_visual.vi_end);
    }
  }

  // When all lines were selected and deleted do_put() leaves an empty
  // line that needs to be deleted now.
  if (empty && *ml_get(curbuf->b_ml.ml_line_count) == NUL) {
    ml_delete(curbuf->b_ml.ml_line_count, true);
    deleted_lines(curbuf->b_ml.ml_line_count + 1, 1);

    // If the cursor was in that line, move it to the end of the last
    // line.
    if (curwin->w_cursor.lnum > curbuf->b_ml.ml_line_count) {
      curwin->w_cursor.lnum = curbuf->b_ml.ml_line_count;
      coladvance(curwin, MAXCOL);
    }
  }
  auto_format(false, true);
}

/// "o" and "O" commands.
static void nv_open(cmdarg_T *cap)
{
  // "do" is ":diffget"
  if (cap->oap->op_type == OP_DELETE && cap->cmdchar == 'o') {
    clearop(cap->oap);
    assert(cap->opcount >= 0);
    nv_diffgetput(false, (size_t)cap->opcount);
  } else if (VIsual_active) {
    // switch start and end of visual/
    v_swap_corners(cap->cmdchar);
  } else if (bt_prompt(curbuf)) {
    clearopbeep(cap->oap);
  } else {
    n_opencmd(cap);
  }
}

/// Handle an arbitrary event in normal mode
static void nv_event(cmdarg_T *cap)
{
  // Garbage collection should have been executed before blocking for events in
  // the `os_inchar` in `state_enter`, but we also disable it here in case the
  // `os_inchar` branch was not executed (!multiqueue_empty(loop.events), which
  // could have `may_garbage_collect` set to true in `normal_check`).
  //
  // That is because here we may run code that calls `os_inchar`
  // later(`f_confirm` or `get_keystroke` for example), but in these cases it is
  // not safe to perform garbage collection because there could be unreferenced
  // lists or dicts being used.
  may_garbage_collect = false;
  bool may_restart = (restart_edit != 0 || restart_VIsual_select != 0);
  state_handle_k_event();
  finish_op = false;
  if (may_restart) {
    // Tricky: if restart_edit was set before the handler we are in ctrl-o mode,
    // but if not, the event should be allowed to trigger :startinsert.
    cap->retval |= CA_COMMAND_BUSY;  // don't call edit() or restart Select now
  }
}

void normal_cmd(oparg_T *oap, bool toplevel)
{
  NormalState s;
  normal_state_init(&s);
  s.toplevel = toplevel;
  s.oa = *oap;
  normal_prepare(&s);
  normal_execute(&s.state, safe_vgetc());
  *oap = s.oa;
}<|MERGE_RESOLUTION|>--- conflicted
+++ resolved
@@ -3303,12 +3303,8 @@
   char *buf_e = buf;
   if (kp_help) {
     // in the help buffer
-<<<<<<< HEAD
     buf_e = xstpcpy(buf, "he! ");
-=======
-    STRCPY(buf, "he! ");
     *buflen = STRLEN_LITERAL("he! ");
->>>>>>> 40679c76
     return n;
   }
 
@@ -3318,12 +3314,9 @@
     if (cap->count0 != 0) {  // Send the count to the ex command.
       *buflen = (size_t)snprintf(buf, bufsize, "%" PRId64, (int64_t)(cap->count0));
     }
-<<<<<<< HEAD
-    buf_e = xstpcpy(buf_e, kp);
+    buf_e = xstpcpy(buf + *buflen, kp);
     buf_e = xstpcpy(buf_e, " ");
-=======
-    *buflen += (size_t)snprintf(buf + *buflen, bufsize - *buflen, "%s ", kp);
->>>>>>> 40679c76
+    *buflen = (size_t)(buf_e - buf);
     return n;
   }
 
@@ -3352,19 +3345,6 @@
   }
 
   do_cmdline_cmd("tabnew");
-<<<<<<< HEAD
-  buf_e = xstpcpy(buf_e, "terminal ");
-  if (cap->count0 == 0 && isman_s) {
-    buf_e = xstpcpy(buf_e, "man");
-  } else {
-    buf_e = xstpcpy(buf_e, kp);
-  }
-  buf_e = xstpcpy(buf_e, " ");
-  if (cap->count0 != 0 && (isman || isman_s)) {
-    snprintf(buf + strlen(buf), buf_size - strlen(buf), "%" PRId64,
-             (int64_t)cap->count0);
-    buf_e = xstpcpy(buf_e, " ");
-=======
   *buflen += (size_t)snprintf(buf + *buflen, bufsize - *buflen, "terminal ");
   if (cap->count0 == 0 && isman_s) {
     *buflen += (size_t)snprintf(buf + *buflen, bufsize - *buflen, "man ");
@@ -3374,7 +3354,6 @@
   if (cap->count0 != 0 && (isman || isman_s)) {
     *buflen += (size_t)snprintf(buf + *buflen, bufsize - *buflen,
                                 "%" PRId64 " ", (int64_t)cap->count0);
->>>>>>> 40679c76
   }
 
   *ptr_arg = ptr;
@@ -3501,18 +3480,11 @@
       p = vim_strsave_shellescape(ptr, true, true);
     }
     xfree(ptr);
-<<<<<<< HEAD
-    const size_t buf_len = strlen(buf);
-    char *newbuf = xrealloc(buf, buf_len + strlen(p) + 1);
-    buf = newbuf;
-    STRCPY(buf + buf_len, p);
-=======
     size_t plen = strlen(p);
     char *newbuf = xrealloc(buf, buflen + plen + 1);
     buf = newbuf;
     STRCPY(buf + buflen, p);
     buflen += plen;
->>>>>>> 40679c76
     xfree(p);
   } else {
     char *aux_ptr;
