// File searching functions for 'path', 'tags' and 'cdpath' options.
//
// External visible functions:
//   vim_findfile_init()          creates/initialises the search context
//   vim_findfile_free_visited()  free list of visited files/dirs of search
//                                context
//   vim_findfile()               find a file in the search context
//   vim_findfile_cleanup()       cleanup/free search context created by
//                                vim_findfile_init()
//
// All static functions and variables start with 'ff_'
//
// In general it works like this:
// First you create yourself a search context by calling vim_findfile_init().
// It is possible to give a search context from a previous call to
// vim_findfile_init(), so it can be reused. After this you call vim_findfile()
// until you are satisfied with the result or it returns NULL. On every call it
// returns the next file which matches the conditions given to
// vim_findfile_init(). If it doesn't find a next file it returns NULL.
//
// It is possible to call vim_findfile_init() again to reinitialise your search
// with some new parameters. Don't forget to pass your old search context to
// it, so it can reuse it and especially reuse the list of already visited
// directories. If you want to delete the list of already visited directories
// simply call vim_findfile_free_visited().
//
// When you are done call vim_findfile_cleanup() to free the search context.
//
// The function vim_findfile_init() has a long comment, which describes the
// needed parameters.
//
//
//
// ATTENTION:
// ==========
// We use an allocated search context, these functions are NOT thread-safe!!!!!
//
// To minimize parameter passing (or because I'm too lazy), only the
// external visible functions get a search context as a parameter. This is
// then assigned to a static global, which is used throughout the local
// functions.

#include <assert.h>
#include <inttypes.h>
#include <limits.h>
#include <stdbool.h>
#include <stddef.h>
#include <stdio.h>
#include <stdlib.h>
#include <string.h>

#include "nvim/ascii_defs.h"
#include "nvim/autocmd.h"
#include "nvim/autocmd_defs.h"
#include "nvim/charset.h"
#include "nvim/cursor.h"
#include "nvim/errors.h"
#include "nvim/eval.h"
#include "nvim/eval/typval.h"
#include "nvim/eval/typval_defs.h"
#include "nvim/file_search.h"
#include "nvim/gettext_defs.h"
#include "nvim/globals.h"
#include "nvim/macros_defs.h"
#include "nvim/mbyte.h"
#include "nvim/memory.h"
#include "nvim/message.h"
#include "nvim/normal.h"
#include "nvim/option.h"
#include "nvim/option_vars.h"
#include "nvim/os/fs.h"
#include "nvim/os/fs_defs.h"
#include "nvim/os/input.h"
#include "nvim/os/os.h"
#include "nvim/os/os_defs.h"
#include "nvim/path.h"
#include "nvim/strings.h"
#include "nvim/vim_defs.h"
#include "nvim/window.h"

static char *ff_expand_buffer = NULL;  // used for expanding filenames

// type for the directory search stack
typedef struct ff_stack {
  struct ff_stack *ffs_prev;

  // the fix part (no wildcards) and the part containing the wildcards
  // of the search path
  char *ffs_fix_path;
  char *ffs_wc_path;

  // files/dirs found in the above directory, matched by the first wildcard
  // of wc_part
  char **ffs_filearray;
  int ffs_filearray_size;
  int ffs_filearray_cur;                  // needed for partly handled dirs

  // to store status of partly handled directories
  // 0: we work on this directory for the first time
  // 1: this directory was partly searched in an earlier step
  int ffs_stage;

  // How deep are we in the directory tree?
  // Counts backward from value of level parameter to vim_findfile_init
  int ffs_level;

  // Did we already expand '**' to an empty string?
  int ffs_star_star_empty;
} ff_stack_T;

// type for already visited directories or files.
typedef struct ff_visited {
  struct ff_visited *ffv_next;

  // Visited directories are different if the wildcard string are
  // different. So we have to save it.
  char *ffv_wc_path;

  // use FileID for comparison (needed because of links), else use filename.
  bool file_id_valid;
  FileID file_id;
  // The memory for this struct is allocated according to the length of
  // ffv_fname.
  char ffv_fname[];
} ff_visited_T;

// We might have to manage several visited lists during a search.
// This is especially needed for the tags option. If tags is set to:
//      "./++/tags,./++/TAGS,++/tags"  (replace + with *)
// So we have to do 3 searches:
//   1) search from the current files directory downward for the file "tags"
//   2) search from the current files directory downward for the file "TAGS"
//   3) search from Vims current directory downwards for the file "tags"
// As you can see, the first and the third search are for the same file, so for
// the third search we can use the visited list of the first search. For the
// second search we must start from an empty visited list.
// The struct ff_visited_list_hdr is used to manage a linked list of already
// visited lists.
typedef struct ff_visited_list_hdr {
  struct ff_visited_list_hdr *ffvl_next;

  // the filename the attached visited list is for
  char *ffvl_filename;

  ff_visited_T *ffvl_visited_list;
} ff_visited_list_hdr_T;

// '**' can be expanded to several directory levels.
// Set the default maximum depth.
#define FF_MAX_STAR_STAR_EXPAND 30

// The search context:
//   ffsc_stack_ptr:    the stack for the dirs to search
//   ffsc_visited_list: the currently active visited list
//   ffsc_dir_visited_list: the currently active visited list for search dirs
//   ffsc_visited_lists_list: the list of all visited lists
//   ffsc_dir_visited_lists_list: the list of all visited lists for search dirs
//   ffsc_file_to_search:     the file to search for
//   ffsc_start_dir:    the starting directory, if search path was relative
//   ffsc_fix_path:     the fix part of the given path (without wildcards)
//                      Needed for upward search.
//   ffsc_wc_path:      the part of the given path containing wildcards
//   ffsc_level:        how many levels of dirs to search downwards
//   ffsc_stopdirs_v:   array of stop directories for upward search
//   ffsc_find_what:    FINDFILE_BOTH, FINDFILE_DIR or FINDFILE_FILE
//   ffsc_tagfile:      searching for tags file, don't use 'suffixesadd'
typedef struct {
  ff_stack_T *ffsc_stack_ptr;
  ff_visited_list_hdr_T *ffsc_visited_list;
  ff_visited_list_hdr_T *ffsc_dir_visited_list;
  ff_visited_list_hdr_T *ffsc_visited_lists_list;
  ff_visited_list_hdr_T *ffsc_dir_visited_lists_list;
  char *ffsc_file_to_search;
  char *ffsc_start_dir;
  char *ffsc_fix_path;
  char *ffsc_wc_path;
  int ffsc_level;
  char **ffsc_stopdirs_v;
  int ffsc_find_what;
  int ffsc_tagfile;
} ff_search_ctx_T;

// locally needed functions

#ifdef INCLUDE_GENERATED_DECLARATIONS
# include "file_search.c.generated.h"
#endif

static const char e_path_too_long_for_completion[]
  = N_("E854: Path too long for completion");

/// Initialization routine for vim_findfile().
///
/// Returns the newly allocated search context or NULL if an error occurred.
///
/// Don't forget to clean up by calling vim_findfile_cleanup() if you are done
/// with the search context.
///
/// Find the file 'filename' in the directory 'path'.
/// The parameter 'path' may contain wildcards. If so only search 'level'
/// directories deep. The parameter 'level' is the absolute maximum and is
/// not related to restricts given to the '**' wildcard. If 'level' is 100
/// and you use '**200' vim_findfile() will stop after 100 levels.
///
/// 'filename' cannot contain wildcards!  It is used as-is, no backslashes to
/// escape special characters.
///
/// If 'stopdirs' is not NULL and nothing is found downward, the search is
/// restarted on the next higher directory level. This is repeated until the
/// start-directory of a search is contained in 'stopdirs'. 'stopdirs' has the
/// format ";*<dirname>*\(;<dirname>\)*;\=$".
///
/// If the 'path' is relative, the starting dir for the search is either VIM's
/// current dir or if the path starts with "./" the current files dir.
/// If the 'path' is absolute, the starting dir is that part of the path before
/// the first wildcard.
///
/// Upward search is only done on the starting dir.
///
/// If 'free_visited' is true the list of already visited files/directories is
/// cleared. Set this to false if you just want to search from another
/// directory, but want to be sure that no directory from a previous search is
/// searched again. This is useful if you search for a file at different places.
/// The list of visited files/dirs can also be cleared with the function
/// vim_findfile_free_visited().
///
/// Set the parameter 'find_what' to FINDFILE_DIR if you want to search for
/// directories only, FINDFILE_FILE for files only, FINDFILE_BOTH for both.
///
/// A search context returned by a previous call to vim_findfile_init() can be
/// passed in the parameter "search_ctx_arg".  This context is reused and
/// reinitialized with the new parameters.  The list of already visited
/// directories from this context is only deleted if the parameter
/// "free_visited" is true.  Be aware that the passed "search_ctx_arg" is freed
/// if the reinitialization fails.
///
/// If you don't have a search context from a previous call "search_ctx_arg"
/// must be NULL.
///
/// This function silently ignores a few errors, vim_findfile() will have
/// limited functionality then.
///
/// @param tagfile  expanding names of tags files
/// @param rel_fname  file name to use for "."
void *vim_findfile_init(char *path, char *filename, char *stopdirs, int level, int free_visited,
                        int find_what, void *search_ctx_arg, int tagfile, char *rel_fname)
{
  ff_stack_T *sptr;
  ff_search_ctx_T *search_ctx;

  // If a search context is given by the caller, reuse it, else allocate a
  // new one.
  if (search_ctx_arg != NULL) {
    search_ctx = search_ctx_arg;
  } else {
    search_ctx = xcalloc(1, sizeof(ff_search_ctx_T));
  }
  search_ctx->ffsc_find_what = find_what;
  search_ctx->ffsc_tagfile = tagfile;

  // clear the search context, but NOT the visited lists
  ff_clear(search_ctx);

  // clear visited list if wanted
  if (free_visited == true) {
    vim_findfile_free_visited(search_ctx);
  } else {
    // Reuse old visited lists. Get the visited list for the given
    // filename. If no list for the current filename exists, creates a new
    // one.
    search_ctx->ffsc_visited_list = ff_get_visited_list(filename,
                                                        &search_ctx->ffsc_visited_lists_list);
    if (search_ctx->ffsc_visited_list == NULL) {
      goto error_return;
    }
    search_ctx->ffsc_dir_visited_list = ff_get_visited_list(filename,
                                                            &search_ctx->ffsc_dir_visited_lists_list);
    if (search_ctx->ffsc_dir_visited_list == NULL) {
      goto error_return;
    }
  }

  if (ff_expand_buffer == NULL) {
    ff_expand_buffer = xmalloc(MAXPATHL);
  }

  // Store information on starting dir now if path is relative.
  // If path is absolute, we do that later.
  if (path[0] == '.'
      && (vim_ispathsep(path[1]) || path[1] == NUL)
      && (!tagfile || vim_strchr(p_cpo, CPO_DOTTAG) == NULL)
      && rel_fname != NULL) {
    size_t len = (size_t)(path_tail(rel_fname) - rel_fname);

    if (!vim_isAbsName(rel_fname) && len + 1 < MAXPATHL) {
      // Make the start dir an absolute path name.
      xmemcpyz(ff_expand_buffer, rel_fname, len);
      search_ctx->ffsc_start_dir = FullName_save(ff_expand_buffer, false);
    } else {
      search_ctx->ffsc_start_dir = xmemdupz(rel_fname, len);
    }
    if (*++path != NUL) {
      path++;
    }
  } else if (*path == NUL || !vim_isAbsName(path)) {
#ifdef BACKSLASH_IN_FILENAME
    // "c:dir" needs "c:" to be expanded, otherwise use current dir
    if (*path != NUL && path[1] == ':') {
      char drive[3];

      drive[0] = path[0];
      drive[1] = ':';
      drive[2] = NUL;
      if (vim_FullName(drive, ff_expand_buffer, MAXPATHL, true) == FAIL) {
        goto error_return;
      }
      path += 2;
    } else
#endif
    if (os_dirname(ff_expand_buffer, MAXPATHL) == FAIL) {
      goto error_return;
    }

    search_ctx->ffsc_start_dir = xstrdup(ff_expand_buffer);

#ifdef BACKSLASH_IN_FILENAME
    // A path that starts with "/dir" is relative to the drive, not to the
    // directory (but not for "//machine/dir").  Only use the drive name.
    if ((*path == '/' || *path == '\\')
        && path[1] != path[0]
        && search_ctx->ffsc_start_dir[1] == ':') {
      search_ctx->ffsc_start_dir[2] = NUL;
    }
#endif
  }

  // If stopdirs are given, split them into an array of pointers.
  // If this fails (mem allocation), there is no upward search at all or a
  // stop directory is not recognized -> continue silently.
  // If stopdirs just contains a ";" or is empty,
  // search_ctx->ffsc_stopdirs_v will only contain a  NULL pointer. This
  // is handled as unlimited upward search.  See function
  // ff_path_in_stoplist() for details.
  if (stopdirs != NULL) {
    char *walker = stopdirs;

    while (*walker == ';') {
      walker++;
    }

    size_t dircount = 1;
    search_ctx->ffsc_stopdirs_v = xmalloc(sizeof(char *));

    do {
      char *helper = walker;
      void *ptr = xrealloc(search_ctx->ffsc_stopdirs_v,
                           (dircount + 1) * sizeof(char *));
      search_ctx->ffsc_stopdirs_v = ptr;
      walker = vim_strchr(walker, ';');
      assert(!walker || walker - helper >= 0);
      size_t len = walker ? (size_t)(walker - helper) : strlen(helper);
      // "" means ascent till top of directory tree.
      if (*helper != NUL && !vim_isAbsName(helper) && len + 1 < MAXPATHL) {
        // Make the stop dir an absolute path name.
        xmemcpyz(ff_expand_buffer, helper, len);
        search_ctx->ffsc_stopdirs_v[dircount - 1] = FullName_save(helper, len);
      } else {
        search_ctx->ffsc_stopdirs_v[dircount - 1] = xmemdupz(helper, len);
      }
      if (walker) {
        walker++;
      }
      dircount++;
    } while (walker != NULL);
    search_ctx->ffsc_stopdirs_v[dircount - 1] = NULL;
  }

  search_ctx->ffsc_level = level;

  // split into:
  //  -fix path
  //  -wildcard_stuff (might be NULL)
  char *wc_part = vim_strchr(path, '*');
  if (wc_part != NULL) {
    int64_t llevel;
    int len;
    char *errpt;

    // save the fix part of the path
    assert(wc_part - path >= 0);
    search_ctx->ffsc_fix_path = xstrnsave(path, (size_t)(wc_part - path));

    // copy wc_path and add restricts to the '**' wildcard.
    // The octet after a '**' is used as a (binary) counter.
    // So '**3' is transposed to '**^C' ('^C' is ASCII value 3)
    // or '**76' is transposed to '**N'( 'N' is ASCII value 76).
    // If no restrict is given after '**' the default is used.
    // Due to this technique the path looks awful if you print it as a
    // string.
    len = 0;
    while (*wc_part != NUL) {
      if (len + 5 >= MAXPATHL) {
        emsg(_(e_path_too_long_for_completion));
        break;
      }
      if (strncmp(wc_part, "**", 2) == 0) {
        ff_expand_buffer[len++] = *wc_part++;
        ff_expand_buffer[len++] = *wc_part++;

        llevel = strtol(wc_part, &errpt, 10);
        if (errpt != wc_part && llevel > 0 && llevel < 255) {
          ff_expand_buffer[len++] = (char)llevel;
        } else if (errpt != wc_part && llevel == 0) {
          // restrict is 0 -> remove already added '**'
          len -= 2;
        } else {
          ff_expand_buffer[len++] = FF_MAX_STAR_STAR_EXPAND;
        }
        wc_part = errpt;
        if (*wc_part != NUL && !vim_ispathsep(*wc_part)) {
          semsg(_(
                 "E343: Invalid path: '**[number]' must be at the end of the path or be followed by '%s'."),
                PATHSEPSTR);
          goto error_return;
        }
      } else {
        ff_expand_buffer[len++] = *wc_part++;
      }
    }
    ff_expand_buffer[len] = NUL;
    search_ctx->ffsc_wc_path = xstrdup(ff_expand_buffer);
  } else {
    search_ctx->ffsc_fix_path = xstrdup(path);
  }

  if (search_ctx->ffsc_start_dir == NULL) {
    // store the fix part as startdir.
    // This is needed if the parameter path is fully qualified.
    search_ctx->ffsc_start_dir = xstrdup(search_ctx->ffsc_fix_path);
    search_ctx->ffsc_fix_path[0] = NUL;
  }

  // create an absolute path
  if (strlen(search_ctx->ffsc_start_dir)
      + strlen(search_ctx->ffsc_fix_path) + 3 >= MAXPATHL) {
    emsg(_(e_path_too_long_for_completion));
    goto error_return;
  }
  char *ff_expand_buffer_e = xstpcpy(ff_expand_buffer, search_ctx->ffsc_start_dir);
  add_pathsep(ff_expand_buffer);
  ff_expand_buffer_e += strlen(ff_expand_buffer_e);
  {
    size_t eb_len = (size_t)(ff_expand_buffer_e - ff_expand_buffer);
    char *buf = xmalloc(eb_len + strlen(search_ctx->ffsc_fix_path) + 1);
    char *buf_e = xstpcpy(buf, ff_expand_buffer);
    buf_e = xstpcpy(buf_e, search_ctx->ffsc_fix_path);
    if (os_isdir(buf)) {
<<<<<<< HEAD
      ff_expand_buffer_e = xstpcpy(ff_expand_buffer_e, search_ctx->ffsc_fix_path);
=======
      strcat(ff_expand_buffer, search_ctx->ffsc_fix_path);
>>>>>>> 5a863604
      add_pathsep(ff_expand_buffer);
      ff_expand_buffer_e += strlen(ff_expand_buffer_e);
    } else {
      char *p = path_tail(search_ctx->ffsc_fix_path);
      char *wc_path = NULL;
      char *temp = NULL;
      int len = 0;

      if (p > search_ctx->ffsc_fix_path) {
        // do not add '..' to the path and start upwards searching
        len = (int)(p - search_ctx->ffsc_fix_path) - 1;
        if ((len >= 2 && strncmp(search_ctx->ffsc_fix_path, "..", 2) == 0)
            && (len == 2 || search_ctx->ffsc_fix_path[2] == PATHSEP)) {
          xfree(buf);
          goto error_return;
        }
        xstrlcat(ff_expand_buffer, search_ctx->ffsc_fix_path, eb_len + (size_t)len + 1);
        add_pathsep(ff_expand_buffer);
      } else {
        len = (int)strlen(search_ctx->ffsc_fix_path);
      }

      if (search_ctx->ffsc_wc_path != NULL) {
        wc_path = xstrdup(search_ctx->ffsc_wc_path);
        temp = xmalloc(strlen(search_ctx->ffsc_wc_path)
                       + strlen(search_ctx->ffsc_fix_path + len)
                       + 1);
<<<<<<< HEAD
        char *temp_e = xstpcpy(temp, search_ctx->ffsc_fix_path + len);
        temp_e = xstpcpy(temp_e, search_ctx->ffsc_wc_path);
=======
        STRCPY(temp, search_ctx->ffsc_fix_path + len);
        strcat(temp, search_ctx->ffsc_wc_path);
>>>>>>> 5a863604
        xfree(search_ctx->ffsc_wc_path);
        xfree(wc_path);
        search_ctx->ffsc_wc_path = temp;
      }
    }
    xfree(buf);
  }

  sptr = ff_create_stack_element(ff_expand_buffer, search_ctx->ffsc_wc_path, level, 0);

  ff_push(search_ctx, sptr);
  search_ctx->ffsc_file_to_search = xstrdup(filename);
  return search_ctx;

error_return:
  // We clear the search context now!
  // Even when the caller gave us a (perhaps valid) context we free it here,
  // as we might have already destroyed it.
  vim_findfile_cleanup(search_ctx);
  return NULL;
}

/// @return  the stopdir string.  Check that ';' is not escaped.
char *vim_findfile_stopdir(char *buf)
{
  for (; *buf != NUL && *buf != ';' && (buf[0] != '\\' || buf[1] != ';'); buf++) {}
  char *dst = buf;
  if (*buf == ';') {
    goto is_semicolon;
  }
  if (*buf == NUL) {
    goto is_nul;
  }
  goto start;
  while (*buf != NUL && *buf != ';') {
    if (buf[0] == '\\' && buf[1] == ';') {
start:
      // Overwrite the escape char.
      *dst++ = ';';
      buf += 2;
    } else {
      *dst++ = *buf++;
    }
  }
  assert(dst < buf);
  *dst = NUL;
  if (*buf == ';') {
is_semicolon:
    *buf = NUL;
    buf++;
  } else {  // if (*buf == NUL)
is_nul:
    buf = NULL;
  }
  return buf;
}

/// Clean up the given search context. Can handle a NULL pointer.
void vim_findfile_cleanup(void *ctx)
{
  if (ctx == NULL) {
    return;
  }

  vim_findfile_free_visited(ctx);
  ff_clear(ctx);
  xfree(ctx);
}

/// Find a file in a search context.
/// The search context was created with vim_findfile_init() above.
///
/// To get all matching files call this function until you get NULL.
///
/// If the passed search_context is NULL, NULL is returned.
///
/// The search algorithm is depth first. To change this replace the
/// stack with a list (don't forget to leave partly searched directories on the
/// top of the list).
///
/// @return  a pointer to an allocated file name or,
///          NULL if nothing found.
char *vim_findfile(void *search_ctx_arg)
{
  char *rest_of_wildcards;
  char *path_end = NULL;
  ff_stack_T *stackp = NULL;
  size_t len;
  char *p;
  char *suf;

  if (search_ctx_arg == NULL) {
    return NULL;
  }

  ff_search_ctx_T *search_ctx = (ff_search_ctx_T *)search_ctx_arg;

  // filepath is used as buffer for various actions and as the storage to
  // return a found filename.
  char *file_path = xmalloc(MAXPATHL);

  // store the end of the start dir -- needed for upward search
  if (search_ctx->ffsc_start_dir != NULL) {
    path_end = &search_ctx->ffsc_start_dir[strlen(search_ctx->ffsc_start_dir)];
  }

  // upward search loop
  while (true) {
    // downward search loop
    while (true) {
      // check if user wants to stop the search
      os_breakcheck();
      if (got_int) {
        break;
      }

      // get directory to work on from stack
      stackp = ff_pop(search_ctx);
      if (stackp == NULL) {
        break;
      }

      // TODO(vim): decide if we leave this test in
      //
      // GOOD: don't search a directory(-tree) twice.
      // BAD:  - check linked list for every new directory entered.
      //       - check for double files also done below
      //
      // Here we check if we already searched this directory.
      // We already searched a directory if:
      // 1) The directory is the same.
      // 2) We would use the same wildcard string.
      //
      // Good if you have links on same directory via several ways
      //  or you have selfreferences in directories (e.g. SuSE Linux 6.3:
      //  /etc/rc.d/init.d is linked to /etc/rc.d -> endless loop)
      //
      // This check is only needed for directories we work on for the
      // first time (hence stackp->ff_filearray == NULL)
      if (stackp->ffs_filearray == NULL
          && ff_check_visited(&search_ctx->ffsc_dir_visited_list->ffvl_visited_list,
                              stackp->ffs_fix_path, stackp->ffs_wc_path) == FAIL) {
#ifdef FF_VERBOSE
        if (p_verbose >= 5) {
          verbose_enter_scroll();
          smsg(0, "Already Searched: %s (%s)",
               stackp->ffs_fix_path, stackp->ffs_wc_path);
          msg_puts("\n");  // don't overwrite this either
          verbose_leave_scroll();
        }
#endif
        ff_free_stack_element(stackp);
        continue;
#ifdef FF_VERBOSE
      } else if (p_verbose >= 5) {
        verbose_enter_scroll();
        smsg(0, "Searching: %s (%s)",
             stackp->ffs_fix_path, stackp->ffs_wc_path);
        msg_puts("\n");  // don't overwrite this either
        verbose_leave_scroll();
#endif
      }

      // check depth
      if (stackp->ffs_level <= 0) {
        ff_free_stack_element(stackp);
        continue;
      }

      file_path[0] = NUL;
      char *file_path_e = file_path;

      // If no filearray till now expand wildcards
      // The function expand_wildcards() can handle an array of paths
      // and all possible expands are returned in one array. We use this
      // to handle the expansion of '**' into an empty string.
      if (stackp->ffs_filearray == NULL) {
        char *dirptrs[2];

        // we use filepath to build the path expand_wildcards() should expand.
        dirptrs[0] = file_path;
        dirptrs[1] = NULL;

        // if we have a start dir copy it in
        if (!vim_isAbsName(stackp->ffs_fix_path)
            && search_ctx->ffsc_start_dir) {
          if (strlen(search_ctx->ffsc_start_dir) + 1 >= MAXPATHL) {
            ff_free_stack_element(stackp);
            goto fail;
          }
          file_path_e = xstpcpy(file_path, search_ctx->ffsc_start_dir);
          if (!add_pathsep(file_path)) {
            ff_free_stack_element(stackp);
            goto fail;
          }
          file_path_e += strlen(file_path_e);
        }

        // append the fix part of the search path
        if ((size_t)(file_path_e - file_path) + strlen(stackp->ffs_fix_path) + 1 >= MAXPATHL) {
          ff_free_stack_element(stackp);
          goto fail;
        }
<<<<<<< HEAD
        file_path_e = xstpcpy(file_path_e, stackp->ffs_fix_path);
=======
        strcat(file_path, stackp->ffs_fix_path);
>>>>>>> 5a863604
        if (!add_pathsep(file_path)) {
          ff_free_stack_element(stackp);
          goto fail;
        }
        file_path_e += strlen(file_path_e);

        rest_of_wildcards = stackp->ffs_wc_path;
        if (*rest_of_wildcards != NUL) {
          len = (size_t)(file_path_e - file_path);
          if (strncmp(rest_of_wildcards, "**", 2) == 0) {
            // pointer to the restrict byte
            // The restrict byte is not a character!
            p = rest_of_wildcards + 2;

            if (*p > 0) {
              (*p)--;
              if (len + 1 >= MAXPATHL) {
                ff_free_stack_element(stackp);
                goto fail;
              }
              file_path[len++] = '*';
            }

            if (*p == 0) {
              // remove '**<numb> from wildcards
              STRMOVE(rest_of_wildcards, rest_of_wildcards + 3);
            } else {
              rest_of_wildcards += 3;
            }

            if (stackp->ffs_star_star_empty == 0) {
              // if not done before, expand '**' to empty
              stackp->ffs_star_star_empty = 1;
              dirptrs[1] = stackp->ffs_fix_path;
            }
          }

          // Here we copy until the next path separator or the end of
          // the path. If we stop at a path separator, there is
          // still something else left. This is handled below by
          // pushing every directory returned from expand_wildcards()
          // on the stack again for further search.
          while (*rest_of_wildcards
                 && !vim_ispathsep(*rest_of_wildcards)) {
            if (len + 1 >= MAXPATHL) {
              ff_free_stack_element(stackp);
              goto fail;
            }
            file_path[len++] = *rest_of_wildcards++;
          }

          file_path[len] = NUL;
          if (vim_ispathsep(*rest_of_wildcards)) {
            rest_of_wildcards++;
          }
        }

        // Expand wildcards like "*" and "$VAR".
        // If the path is a URL don't try this.
        if (path_with_url(dirptrs[0])) {
          stackp->ffs_filearray = xmalloc(sizeof(char *));
          stackp->ffs_filearray[0] = xstrdup(dirptrs[0]);
          stackp->ffs_filearray_size = 1;
        } else {
          // Add EW_NOTWILD because the expanded path may contain
          // wildcard characters that are to be taken literally.
          // This is a bit of a hack.
          expand_wildcards((dirptrs[1] == NULL) ? 1 : 2, dirptrs,
                           &stackp->ffs_filearray_size,
                           &stackp->ffs_filearray,
                           EW_DIR|EW_ADDSLASH|EW_SILENT|EW_NOTWILD);
        }

        stackp->ffs_filearray_cur = 0;
        stackp->ffs_stage = 0;
      } else {
        rest_of_wildcards = &stackp->ffs_wc_path[strlen(stackp->ffs_wc_path)];
      }

      if (stackp->ffs_stage == 0) {
        // this is the first time we work on this directory
        if (*rest_of_wildcards == NUL) {
          // We don't have further wildcards to expand, so we have to
          // check for the final file now.
          for (int i = stackp->ffs_filearray_cur; i < stackp->ffs_filearray_size; i++) {
            if (!path_with_url(stackp->ffs_filearray[i])
                && !os_isdir(stackp->ffs_filearray[i])) {
              continue;                 // not a directory
            }
            // prepare the filename to be checked for existence below
            if (strlen(stackp->ffs_filearray[i]) + 1
                + strlen(search_ctx->ffsc_file_to_search) >= MAXPATHL) {
              ff_free_stack_element(stackp);
              goto fail;
            }
            STRCPY(file_path, stackp->ffs_filearray[i]);
            if (!add_pathsep(file_path)) {
              ff_free_stack_element(stackp);
              goto fail;
            }
            strcat(file_path, search_ctx->ffsc_file_to_search);

            // Try without extra suffix and then with suffixes
            // from 'suffixesadd'.
            len = strlen(file_path);
            if (search_ctx->ffsc_tagfile) {
              suf = "";
            } else {
              suf = curbuf->b_p_sua;
            }
            while (true) {
              // if file exists and we didn't already find it
              if ((path_with_url(file_path)
                   || (os_path_exists(file_path)
                       && (search_ctx->ffsc_find_what == FINDFILE_BOTH
                           || ((search_ctx->ffsc_find_what == FINDFILE_DIR)
                               == os_isdir(file_path)))))
#ifndef FF_VERBOSE
                  && (ff_check_visited(&search_ctx->ffsc_visited_list->ffvl_visited_list,
                                       file_path, "") == OK)
#endif
                  ) {
#ifdef FF_VERBOSE
                if (ff_check_visited(&search_ctx->ffsc_visited_list->ffvl_visited_list,
                                     file_path, "") == FAIL) {
                  if (p_verbose >= 5) {
                    verbose_enter_scroll();
                    smsg(0, "Already: %s", file_path);
                    msg_puts("\n");  // don't overwrite this either
                    verbose_leave_scroll();
                  }
                  continue;
                }
#endif

                // push dir to examine rest of subdirs later
                assert(i < INT_MAX);
                stackp->ffs_filearray_cur = i + 1;
                ff_push(search_ctx, stackp);

                if (!path_with_url(file_path)) {
                  simplify_filename(file_path);
                }
                if (os_dirname(ff_expand_buffer, MAXPATHL) == OK) {
                  p = path_shorten_fname(file_path, ff_expand_buffer);
                  if (p != NULL) {
                    STRMOVE(file_path, p);
                  }
                }
#ifdef FF_VERBOSE
                if (p_verbose >= 5) {
                  verbose_enter_scroll();
                  smsg(0, "HIT: %s", file_path);
                  msg_puts("\n");  // don't overwrite this either
                  verbose_leave_scroll();
                }
#endif
                return file_path;
              }

              // Not found or found already, try next suffix.
              if (*suf == NUL) {
                break;
              }
              assert(MAXPATHL >= len);
              copy_option_part(&suf, file_path + len, MAXPATHL - len, ",");
            }
          }
        } else {
          // still wildcards left, push the directories for further search
          for (int i = stackp->ffs_filearray_cur; i < stackp->ffs_filearray_size; i++) {
            if (!os_isdir(stackp->ffs_filearray[i])) {
              continue;                 // not a directory
            }
            ff_push(search_ctx,
                    ff_create_stack_element(stackp->ffs_filearray[i],
                                            rest_of_wildcards,
                                            stackp->ffs_level - 1, 0));
          }
        }
        stackp->ffs_filearray_cur = 0;
        stackp->ffs_stage = 1;
      }

      // if wildcards contains '**' we have to descent till we reach the
      // leaves of the directory tree.
      if (strncmp(stackp->ffs_wc_path, "**", 2) == 0) {
        for (int i = stackp->ffs_filearray_cur;
             i < stackp->ffs_filearray_size; i++) {
          if (path_fnamecmp(stackp->ffs_filearray[i],
                            stackp->ffs_fix_path) == 0) {
            continue;             // don't repush same directory
          }
          if (!os_isdir(stackp->ffs_filearray[i])) {
            continue;               // not a directory
          }
          ff_push(search_ctx,
                  ff_create_stack_element(stackp->ffs_filearray[i],
                                          stackp->ffs_wc_path, stackp->ffs_level - 1, 1));
        }
      }

      // we are done with the current directory
      ff_free_stack_element(stackp);
    }

    // If we reached this, we didn't find anything downwards.
    // Let's check if we should do an upward search.
    if (search_ctx->ffsc_start_dir
        && search_ctx->ffsc_stopdirs_v != NULL && !got_int) {
      ff_stack_T *sptr;
      // path_end may point to the NUL or the previous path separator
      ptrdiff_t plen = (path_end - search_ctx->ffsc_start_dir) + (*path_end != NUL);

      // is the last starting directory in the stop list?
      if (ff_path_in_stoplist(search_ctx->ffsc_start_dir,
                              (size_t)plen, search_ctx->ffsc_stopdirs_v)) {
        break;
      }

      // cut of last dir
      while (path_end > search_ctx->ffsc_start_dir && vim_ispathsep(*path_end)) {
        path_end--;
      }
      while (path_end > search_ctx->ffsc_start_dir && !vim_ispathsep(path_end[-1])) {
        path_end--;
      }
      *path_end = 0;
      path_end--;

      if (*search_ctx->ffsc_start_dir == 0) {
        break;
      }

      if (strlen(search_ctx->ffsc_start_dir) + 1
          + strlen(search_ctx->ffsc_fix_path) >= MAXPATHL) {
        goto fail;
      }
      char *file_path_e = xstpcpy(file_path, search_ctx->ffsc_start_dir);
      if (!add_pathsep(file_path)) {
        goto fail;
      }
<<<<<<< HEAD
      file_path_e += strlen(file_path_e);
      file_path_e = xstpcpy(file_path_e, search_ctx->ffsc_fix_path);
=======
      strcat(file_path, search_ctx->ffsc_fix_path);
>>>>>>> 5a863604

      // create a new stack entry
      sptr = ff_create_stack_element(file_path,
                                     search_ctx->ffsc_wc_path, search_ctx->ffsc_level, 0);
      ff_push(search_ctx, sptr);
    } else {
      break;
    }
  }

fail:
  xfree(file_path);
  return NULL;
}

/// Free the list of lists of visited files and directories
/// Can handle it if the passed search_context is NULL;
void vim_findfile_free_visited(void *search_ctx_arg)
{
  if (search_ctx_arg == NULL) {
    return;
  }

  ff_search_ctx_T *search_ctx = (ff_search_ctx_T *)search_ctx_arg;
  vim_findfile_free_visited_list(&search_ctx->ffsc_visited_lists_list);
  vim_findfile_free_visited_list(&search_ctx->ffsc_dir_visited_lists_list);
}

static void vim_findfile_free_visited_list(ff_visited_list_hdr_T **list_headp)
{
  ff_visited_list_hdr_T *vp;

  while (*list_headp != NULL) {
    vp = (*list_headp)->ffvl_next;
    ff_free_visited_list((*list_headp)->ffvl_visited_list);

    xfree((*list_headp)->ffvl_filename);
    xfree(*list_headp);
    *list_headp = vp;
  }
  *list_headp = NULL;
}

static void ff_free_visited_list(ff_visited_T *vl)
{
  ff_visited_T *vp;

  while (vl != NULL) {
    vp = vl->ffv_next;
    xfree(vl->ffv_wc_path);
    xfree(vl);
    vl = vp;
  }
  vl = NULL;
}

/// @return  the already visited list for the given filename. If none is found it
///          allocates a new one.
static ff_visited_list_hdr_T *ff_get_visited_list(char *filename,
                                                  ff_visited_list_hdr_T **list_headp)
{
  ff_visited_list_hdr_T *retptr = NULL;

  // check if a visited list for the given filename exists
  if (*list_headp != NULL) {
    retptr = *list_headp;
    while (retptr != NULL) {
      if (path_fnamecmp(filename, retptr->ffvl_filename) == 0) {
#ifdef FF_VERBOSE
        if (p_verbose >= 5) {
          verbose_enter_scroll();
          smsg(0, "ff_get_visited_list: FOUND list for %s", filename);
          msg_puts("\n");  // don't overwrite this either
          verbose_leave_scroll();
        }
#endif
        return retptr;
      }
      retptr = retptr->ffvl_next;
    }
  }

#ifdef FF_VERBOSE
  if (p_verbose >= 5) {
    verbose_enter_scroll();
    smsg(0, "ff_get_visited_list: new list for %s", filename);
    msg_puts("\n");  // don't overwrite this either
    verbose_leave_scroll();
  }
#endif

  // if we reach this we didn't find a list and we have to allocate new list
  retptr = xmalloc(sizeof(*retptr));

  retptr->ffvl_visited_list = NULL;
  retptr->ffvl_filename = xstrdup(filename);
  retptr->ffvl_next = *list_headp;
  *list_headp = retptr;

  return retptr;
}

/// Check if two wildcard paths are equal.
/// They are equal if:
///  - both paths are NULL
///  - they have the same length
///  - char by char comparison is OK
///  - the only differences are in the counters behind a '**', so
///    '**\20' is equal to '**\24'
static bool ff_wc_equal(char *s1, char *s2)
{
  int i, j;
  int prev1 = NUL;
  int prev2 = NUL;

  if (s1 == s2) {
    return true;
  }

  if (s1 == NULL || s2 == NULL) {
    return false;
  }

  for (i = 0, j = 0; s1[i] != NUL && s2[j] != NUL;) {
    int c1 = utf_ptr2char(s1 + i);
    int c2 = utf_ptr2char(s2 + j);

    if ((p_fic ? mb_tolower(c1) != mb_tolower(c2) : c1 != c2)
        && (prev1 != '*' || prev2 != '*')) {
      return false;
    }
    prev2 = prev1;
    prev1 = c1;

    i += utfc_ptr2len(s1 + i);
    j += utfc_ptr2len(s2 + j);
  }
  return s1[i] == s2[j];
}

/// maintains the list of already visited files and dirs
///
/// @return  FAIL if the given file/dir is already in the list or,
///          OK if it is newly added
static int ff_check_visited(ff_visited_T **visited_list, char *fname, char *wc_path)
{
  ff_visited_T *vp;
  bool url = false;

  FileID file_id;
  // For a URL we only compare the name, otherwise we compare the
  // device/inode.
  if (path_with_url(fname)) {
    xstrlcpy(ff_expand_buffer, fname, MAXPATHL);
    url = true;
  } else {
    ff_expand_buffer[0] = NUL;
    if (!os_fileid(fname, &file_id)) {
      return FAIL;
    }
  }

  // check against list of already visited files
  for (vp = *visited_list; vp != NULL; vp = vp->ffv_next) {
    if ((url && path_fnamecmp(vp->ffv_fname, ff_expand_buffer) == 0)
        || (!url && vp->file_id_valid
            && os_fileid_equal(&(vp->file_id), &file_id))) {
      // are the wildcard parts equal
      if (ff_wc_equal(vp->ffv_wc_path, wc_path)) {
        // already visited
        return FAIL;
      }
    }
  }

  // New file/dir.  Add it to the list of visited files/dirs.
  vp = xmalloc(offsetof(ff_visited_T, ffv_fname) + strlen(ff_expand_buffer) + 1);

  if (!url) {
    vp->file_id_valid = true;
    vp->file_id = file_id;
    vp->ffv_fname[0] = NUL;
  } else {
    vp->file_id_valid = false;
    STRCPY(vp->ffv_fname, ff_expand_buffer);
  }

  if (wc_path != NULL) {
    vp->ffv_wc_path = xstrdup(wc_path);
  } else {
    vp->ffv_wc_path = NULL;
  }

  vp->ffv_next = *visited_list;
  *visited_list = vp;

  return OK;
}

/// create stack element from given path pieces
static ff_stack_T *ff_create_stack_element(char *fix_part, char *wc_part, int level,
                                           int star_star_empty)
{
  ff_stack_T *stack = xmalloc(sizeof(ff_stack_T));

  stack->ffs_prev = NULL;
  stack->ffs_filearray = NULL;
  stack->ffs_filearray_size = 0;
  stack->ffs_filearray_cur = 0;
  stack->ffs_stage = 0;
  stack->ffs_level = level;
  stack->ffs_star_star_empty = star_star_empty;

  // the following saves NULL pointer checks in vim_findfile
  if (fix_part == NULL) {
    fix_part = "";
  }
  stack->ffs_fix_path = xstrdup(fix_part);

  if (wc_part == NULL) {
    wc_part = "";
  }
  stack->ffs_wc_path = xstrdup(wc_part);

  return stack;
}

/// Push a dir on the directory stack.
static void ff_push(ff_search_ctx_T *search_ctx, ff_stack_T *stack_ptr)
{
  // check for NULL pointer, not to return an error to the user, but
  // to prevent a crash
  if (stack_ptr == NULL) {
    return;
  }

  stack_ptr->ffs_prev = search_ctx->ffsc_stack_ptr;
  search_ctx->ffsc_stack_ptr = stack_ptr;
}

/// Pop a dir from the directory stack.
///
/// @return  NULL if stack is empty.
static ff_stack_T *ff_pop(ff_search_ctx_T *search_ctx)
{
  ff_stack_T *sptr = search_ctx->ffsc_stack_ptr;
  if (search_ctx->ffsc_stack_ptr != NULL) {
    search_ctx->ffsc_stack_ptr = search_ctx->ffsc_stack_ptr->ffs_prev;
  }

  return sptr;
}

/// free the given stack element
static void ff_free_stack_element(ff_stack_T *const stack_ptr)
{
  if (stack_ptr == NULL) {
    return;
  }

  // free handles possible NULL pointers
  xfree(stack_ptr->ffs_fix_path);
  xfree(stack_ptr->ffs_wc_path);

  if (stack_ptr->ffs_filearray != NULL) {
    FreeWild(stack_ptr->ffs_filearray_size, stack_ptr->ffs_filearray);
  }

  xfree(stack_ptr);
}

/// Clear the search context, but NOT the visited list.
static void ff_clear(ff_search_ctx_T *search_ctx)
{
  ff_stack_T *sptr;

  // clear up stack
  while ((sptr = ff_pop(search_ctx)) != NULL) {
    ff_free_stack_element(sptr);
  }

  xfree(search_ctx->ffsc_file_to_search);
  xfree(search_ctx->ffsc_start_dir);
  xfree(search_ctx->ffsc_fix_path);
  xfree(search_ctx->ffsc_wc_path);

  if (search_ctx->ffsc_stopdirs_v != NULL) {
    int i = 0;

    while (search_ctx->ffsc_stopdirs_v[i] != NULL) {
      xfree(search_ctx->ffsc_stopdirs_v[i]);
      i++;
    }
    xfree(search_ctx->ffsc_stopdirs_v);
  }
  search_ctx->ffsc_stopdirs_v = NULL;

  // reset everything
  search_ctx->ffsc_file_to_search = NULL;
  search_ctx->ffsc_start_dir = NULL;
  search_ctx->ffsc_fix_path = NULL;
  search_ctx->ffsc_wc_path = NULL;
  search_ctx->ffsc_level = 0;
}

/// check if the given path is in the stopdirs
///
/// @return  true if yes else false
static bool ff_path_in_stoplist(char *path, size_t path_len, char **stopdirs_v)
{
  // eat up trailing path separators, except the first
  while (path_len > 1 && vim_ispathsep(path[path_len - 1])) {
    path_len--;
  }

  // if no path consider it as match
  if (path_len == 0) {
    return true;
  }

  for (int i = 0; stopdirs_v[i] != NULL; i++) {
    // match for parent directory. So '/home' also matches
    // '/home/rks'. Check for PATHSEP in stopdirs_v[i], else
    // '/home/r' would also match '/home/rks'
    if (path_fnamencmp(stopdirs_v[i], path, path_len) == 0
        && (strlen(stopdirs_v[i]) <= path_len
            || vim_ispathsep(stopdirs_v[i][path_len]))) {
      return true;
    }
  }

  return false;
}

/// Find the file name "ptr[len]" in the path.  Also finds directory names.
///
/// On the first call set the parameter 'first' to true to initialize
/// the search.  For repeating calls to false.
///
/// Repeating calls will return other files called 'ptr[len]' from the path.
///
/// Only on the first call 'ptr' and 'len' are used.  For repeating calls they
/// don't need valid values.
///
/// If nothing found on the first call the option FNAME_MESS will issue the
/// message:
///          'Can't find file "<file>" in path'
/// On repeating calls:
///          'No more file "<file>" found in path'
///
/// options:
/// FNAME_MESS       give error message when not found
///
/// Uses NameBuff[]!
///
/// @param ptr  file name
/// @param len  length of file name
/// @param first  use count'th matching file name
/// @param rel_fname  file name searching relative to
/// @param[in,out] file_to_find  modified copy of file name
/// @param[in,out] search_ctx  state of the search
///
/// @return  an allocated string for the file name.  NULL for error.
char *find_file_in_path(char *ptr, size_t len, int options, int first, char *rel_fname,
                        char **file_to_find, char **search_ctx)
{
  return find_file_in_path_option(ptr, len, options, first,
                                  (*curbuf->b_p_path == NUL
                                   ? p_path
                                   : curbuf->b_p_path),
                                  FINDFILE_BOTH, rel_fname, curbuf->b_p_sua,
                                  file_to_find, search_ctx);
}

#if defined(EXITFREE)
void free_findfile(void)
{
  XFREE_CLEAR(ff_expand_buffer);
}
#endif

/// Find the directory name "ptr[len]" in the path.
///
/// options:
/// FNAME_MESS       give error message when not found
/// FNAME_UNESC      unescape backslashes
///
/// Uses NameBuff[]!
///
/// @param ptr  file name
/// @param len  length of file name
/// @param rel_fname  file name searching relative to
/// @param[in,out] file_to_find  modified copy of file name
/// @param[in,out] search_ctx  state of the search
///
/// @return  an allocated string for the file name.  NULL for error.
char *find_directory_in_path(char *ptr, size_t len, int options, char *rel_fname,
                             char **file_to_find, char **search_ctx)
{
  return find_file_in_path_option(ptr, len, options, true, p_cdpath,
                                  FINDFILE_DIR, rel_fname, "",
                                  file_to_find, search_ctx);
}

/// @param ptr  file name
/// @param len  length of file name
/// @param first  use count'th matching file name
/// @param path_option  p_path or p_cdpath
/// @param find_what  FINDFILE_FILE, _DIR or _BOTH
/// @param rel_fname  file name we are looking relative to.
/// @param suffixes  list of suffixes, 'suffixesadd' option
/// @param[in,out] file_to_find  modified copy of file name
/// @param[in,out] search_ctx_arg  state of the search
char *find_file_in_path_option(char *ptr, size_t len, int options, int first, char *path_option,
                               int find_what, char *rel_fname, char *suffixes, char **file_to_find,
                               char **search_ctx_arg)
{
  ff_search_ctx_T **search_ctx = (ff_search_ctx_T **)search_ctx_arg;
  static char *dir;
  static bool did_findfile_init = false;
  char *file_name = NULL;
  char *buf = NULL;

  if (rel_fname != NULL && path_with_url(rel_fname)) {
    // Do not attempt to search "relative" to a URL. #6009
    rel_fname = NULL;
  }

  if (first == true) {
    if (len == 0) {
      return NULL;
    }

    // copy file name into NameBuff, expanding environment variables
    char save_char = ptr[len];
    ptr[len] = NUL;
    expand_env_esc(ptr, NameBuff, MAXPATHL, false, true, NULL);
    ptr[len] = save_char;

    xfree(*file_to_find);
    *file_to_find = xstrdup(NameBuff);
    if (options & FNAME_UNESC) {
      // Change all "\ " to " ".
      for (ptr = *file_to_find; *ptr != NUL; ptr++) {
        if (ptr[0] == '\\' && ptr[1] == ' ') {
          memmove(ptr, ptr + 1, strlen(ptr));
        }
      }
    }
  }

  bool rel_to_curdir = ((*file_to_find)[0] == '.'
                        && ((*file_to_find)[1] == NUL
                            || vim_ispathsep((*file_to_find)[1])
                            || ((*file_to_find)[1] == '.'
                                && ((*file_to_find)[2] == NUL
                                    || vim_ispathsep((*file_to_find)[2])))));
  if (vim_isAbsName(*file_to_find)
      // "..", "../path", "." and "./path": don't use the path_option
      || rel_to_curdir
#if defined(MSWIN)
      // handle "\tmp" as absolute path
      || vim_ispathsep((*file_to_find)[0])
      // handle "c:name" as absolute path
      || ((*file_to_find)[0] != NUL && (*file_to_find)[1] == ':')
#endif
      ) {
    // Absolute path, no need to use "path_option".
    // If this is not a first call, return NULL.  We already returned a
    // filename on the first call.
    if (first == true) {
      if (path_with_url(*file_to_find)) {
        file_name = xstrdup(*file_to_find);
        goto theend;
      }

      // When FNAME_REL flag given first use the directory of the file.
      // Otherwise or when this fails use the current directory.
      for (int run = 1; run <= 2; run++) {
        size_t l = strlen(*file_to_find);
        if (run == 1
            && rel_to_curdir
            && (options & FNAME_REL)
            && rel_fname != NULL
            && strlen(rel_fname) + l < MAXPATHL) {
          STRCPY(NameBuff, rel_fname);
          STRCPY(path_tail(NameBuff), *file_to_find);
          l = strlen(NameBuff);
        } else {
          STRCPY(NameBuff, *file_to_find);
          run = 2;
        }

        // When the file doesn't exist, try adding parts of 'suffixesadd'.
        buf = suffixes;
        while (true) {
          if ((os_path_exists(NameBuff)
               && (find_what == FINDFILE_BOTH
                   || ((find_what == FINDFILE_DIR)
                       == os_isdir(NameBuff))))) {
            file_name = xstrdup(NameBuff);
            goto theend;
          }
          if (*buf == NUL) {
            break;
          }
          assert(MAXPATHL >= l);
          copy_option_part(&buf, NameBuff + l, MAXPATHL - l, ",");
        }
      }
    }
  } else {
    // Loop over all paths in the 'path' or 'cdpath' option.
    // When "first" is set, first setup to the start of the option.
    // Otherwise continue to find the next match.
    if (first == true) {
      // vim_findfile_free_visited can handle a possible NULL pointer
      vim_findfile_free_visited(*search_ctx);
      dir = path_option;
      did_findfile_init = false;
    }

    while (true) {
      if (did_findfile_init) {
        file_name = vim_findfile(*search_ctx);
        if (file_name != NULL) {
          break;
        }

        did_findfile_init = false;
      } else {
        char *r_ptr;

        if (dir == NULL || *dir == NUL) {
          // We searched all paths of the option, now we can free the search context.
          vim_findfile_cleanup(*search_ctx);
          *search_ctx = NULL;
          break;
        }

        buf = xmalloc(MAXPATHL);

        // copy next path
        buf[0] = 0;
        copy_option_part(&dir, buf, MAXPATHL, " ,");

        // get the stopdir string
        r_ptr = vim_findfile_stopdir(buf);
        *search_ctx = vim_findfile_init(buf, *file_to_find,
                                        r_ptr, 100, false, find_what,
                                        *search_ctx, false, rel_fname);
        if (*search_ctx != NULL) {
          did_findfile_init = true;
        }
        xfree(buf);
      }
    }
  }
  if (file_name == NULL && (options & FNAME_MESS)) {
    if (first == true) {
      if (find_what == FINDFILE_DIR) {
        semsg(_(e_cant_find_directory_str_in_cdpath), *file_to_find);
      } else {
        semsg(_(e_cant_find_file_str_in_path), *file_to_find);
      }
    } else {
      if (find_what == FINDFILE_DIR) {
        semsg(_(e_no_more_directory_str_found_in_cdpath), *file_to_find);
      } else {
        semsg(_(e_no_more_file_str_found_in_path), *file_to_find);
      }
    }
  }

theend:
  return file_name;
}

/// Get the file name at the cursor.
/// If Visual mode is active, use the selected text if it's in one line.
/// Returns the name in allocated memory, NULL for failure.
char *grab_file_name(int count, linenr_T *file_lnum)
{
  int options = FNAME_MESS | FNAME_EXP | FNAME_REL | FNAME_UNESC;
  if (VIsual_active) {
    size_t len;
    char *ptr;
    if (get_visual_text(NULL, &ptr, &len) == FAIL) {
      return NULL;
    }
    // Only recognize ":123" here
    if (file_lnum != NULL && ptr[len] == ':' && isdigit((uint8_t)ptr[len + 1])) {
      char *p = ptr + len + 1;

      *file_lnum = getdigits_int32(&p, false, 0);
    }
    return find_file_name_in_path(ptr, len, options, count, curbuf->b_ffname);
  }
  return file_name_at_cursor(options | FNAME_HYP, count, file_lnum);
}

/// Return the file name under or after the cursor.
///
/// The 'path' option is searched if the file name is not absolute.
/// The string returned has been alloc'ed and should be freed by the caller.
/// NULL is returned if the file name or file is not found.
///
/// options:
/// FNAME_MESS       give error messages
/// FNAME_EXP        expand to path
/// FNAME_HYP        check for hypertext link
/// FNAME_INCL       apply "includeexpr"
char *file_name_at_cursor(int options, int count, linenr_T *file_lnum)
{
  return file_name_in_line(get_cursor_line_ptr(),
                           curwin->w_cursor.col, options, count, curbuf->b_ffname,
                           file_lnum);
}

/// @param rel_fname  file we are searching relative to
/// @param file_lnum  line number after the file name
///
/// @return  the name of the file under or after ptr[col].
///
/// Otherwise like file_name_at_cursor().
char *file_name_in_line(char *line, int col, int options, int count, char *rel_fname,
                        linenr_T *file_lnum)
{
  // search forward for what could be the start of a file name
  char *ptr = line + col;
  while (*ptr != NUL && !vim_isfilec((uint8_t)(*ptr))) {
    MB_PTR_ADV(ptr);
  }
  if (*ptr == NUL) {            // nothing found
    if (options & FNAME_MESS) {
      emsg(_("E446: No file name under cursor"));
    }
    return NULL;
  }

  size_t len;
  bool in_type = true;
  bool is_url = false;

  // Search backward for first char of the file name.
  // Go one char back to ":" before "//", or to the drive letter before ":\" (even if ":"
  // is not in 'isfname').
  while (ptr > line) {
    if ((len = (size_t)(utf_head_off(line, ptr - 1))) > 0) {
      ptr -= len + 1;
    } else if (vim_isfilec((uint8_t)ptr[-1]) || ((options & FNAME_HYP) && path_is_url(ptr - 1))) {
      ptr--;
    } else {
      break;
    }
  }

  // Search forward for the last char of the file name.
  // Also allow ":/" when ':' is not in 'isfname'.
  len = path_has_drive_letter(ptr) ? 2 : 0;
  while (vim_isfilec((uint8_t)ptr[len]) || (ptr[len] == '\\' && ptr[len + 1] == ' ')
         || ((options & FNAME_HYP) && path_is_url(ptr + len))
         || (is_url && vim_strchr(":?&=", (uint8_t)ptr[len]) != NULL)) {
    // After type:// we also include :, ?, & and = as valid characters, so that
    // http://google.com:8080?q=this&that=ok works.
    if ((ptr[len] >= 'A' && ptr[len] <= 'Z') || (ptr[len] >= 'a' && ptr[len] <= 'z')) {
      if (in_type && path_is_url(ptr + len + 1)) {
        is_url = true;
      }
    } else {
      in_type = false;
    }

    if (ptr[len] == '\\' && ptr[len + 1] == ' ') {
      // Skip over the "\" in "\ ".
      len++;
    }
    len += (size_t)(utfc_ptr2len(ptr + len));
  }

  // If there is trailing punctuation, remove it.
  // But don't remove "..", could be a directory name.
  if (len > 2 && vim_strchr(".,:;!", (uint8_t)ptr[len - 1]) != NULL
      && ptr[len - 2] != '.') {
    len--;
  }

  if (file_lnum != NULL) {
    const char *line_english = " line ";
    const char *line_transl = _(line_msg);

    // Get the number after the file name and a separator character.
    // Also accept " line 999" with and without the same translation as
    // used in last_set_msg().
    char *p = ptr + len;
    if (strncmp(p, line_english, strlen(line_english)) == 0) {
      p += strlen(line_english);
    } else if (strncmp(p, line_transl, strlen(line_transl)) == 0) {
      p += strlen(line_transl);
    } else {
      p = skipwhite(p);
    }
    if (*p != NUL) {
      if (!isdigit((uint8_t)(*p))) {
        p++;                        // skip the separator
      }
      p = skipwhite(p);
      if (isdigit((uint8_t)(*p))) {
        *file_lnum = (linenr_T)getdigits_long(&p, false, 0);
      }
    }
  }

  return find_file_name_in_path(ptr, len, options, count, rel_fname);
}

static char *eval_includeexpr(const char *const ptr, const size_t len)
{
  const sctx_T save_sctx = current_sctx;
  set_vim_var_string(VV_FNAME, ptr, (ptrdiff_t)len);
  current_sctx = curbuf->b_p_script_ctx[BV_INEX].script_ctx;

  char *res = eval_to_string_safe(curbuf->b_p_inex,
                                  was_set_insecurely(curwin, kOptIncludeexpr, OPT_LOCAL),
                                  true);

  set_vim_var_string(VV_FNAME, NULL, 0);
  current_sctx = save_sctx;
  return res;
}

/// Return the name of the file ptr[len] in 'path'.
/// Otherwise like file_name_at_cursor().
///
/// @param rel_fname  file we are searching relative to
char *find_file_name_in_path(char *ptr, size_t len, int options, long count, char *rel_fname)
{
  char *file_name;
  char *tofree = NULL;

  if (len == 0) {
    return NULL;
  }

  if ((options & FNAME_INCL) && *curbuf->b_p_inex != NUL) {
    tofree = eval_includeexpr(ptr, len);
    if (tofree != NULL) {
      ptr = tofree;
      len = strlen(ptr);
    }
  }

  if (options & FNAME_EXP) {
    char *file_to_find = NULL;
    char *search_ctx = NULL;

    file_name = find_file_in_path(ptr, len, options & ~FNAME_MESS,
                                  true, rel_fname, &file_to_find, &search_ctx);

    // If the file could not be found in a normal way, try applying
    // 'includeexpr' (unless done already).
    if (file_name == NULL
        && !(options & FNAME_INCL) && *curbuf->b_p_inex != NUL) {
      tofree = eval_includeexpr(ptr, len);
      if (tofree != NULL) {
        ptr = tofree;
        len = strlen(ptr);
        file_name = find_file_in_path(ptr, len, options & ~FNAME_MESS,
                                      true, rel_fname, &file_to_find, &search_ctx);
      }
    }
    if (file_name == NULL && (options & FNAME_MESS)) {
      char c = ptr[len];
      ptr[len] = NUL;
      semsg(_("E447: Can't find file \"%s\" in path"), ptr);
      ptr[len] = c;
    }

    // Repeat finding the file "count" times.  This matters when it
    // appears several times in the path.
    while (file_name != NULL && --count > 0) {
      xfree(file_name);
      file_name = find_file_in_path(ptr, len, options, false, rel_fname,
                                    &file_to_find, &search_ctx);
    }

    xfree(file_to_find);
    vim_findfile_cleanup(search_ctx);
  } else {
    file_name = xstrnsave(ptr, len);
  }

  xfree(tofree);

  return file_name;
}

void do_autocmd_dirchanged(char *new_dir, CdScope scope, CdCause cause, bool pre)
{
  static bool recursive = false;

  event_T event = pre ? EVENT_DIRCHANGEDPRE : EVENT_DIRCHANGED;

  if (recursive || !has_event(event)) {
    // No autocommand was defined or we changed
    // the directory from this autocommand.
    return;
  }

  recursive = true;

  save_v_event_T save_v_event;
  dict_T *dict = get_v_event(&save_v_event);
  char buf[8];

  switch (scope) {
  case kCdScopeGlobal:
    snprintf(buf, sizeof(buf), "global");
    break;
  case kCdScopeTabpage:
    snprintf(buf, sizeof(buf), "tabpage");
    break;
  case kCdScopeWindow:
    snprintf(buf, sizeof(buf), "window");
    break;
  case kCdScopeInvalid:
    // Should never happen.
    abort();
  }

#ifdef BACKSLASH_IN_FILENAME
  char new_dir_buf[MAXPATHL];
  STRCPY(new_dir_buf, new_dir);
  slash_adjust(new_dir_buf);
  new_dir = new_dir_buf;
#endif

  if (pre) {
    tv_dict_add_str(dict, S_LEN("directory"), new_dir);
  } else {
    tv_dict_add_str(dict, S_LEN("cwd"), new_dir);
  }
  tv_dict_add_str(dict, S_LEN("scope"), buf);
  tv_dict_add_bool(dict, S_LEN("changed_window"), cause == kCdCauseWindow);
  tv_dict_set_keys_readonly(dict);

  switch (cause) {
  case kCdCauseManual:
  case kCdCauseWindow:
    break;
  case kCdCauseAuto:
    snprintf(buf, sizeof(buf), "auto");
    break;
  case kCdCauseOther:
    // Should never happen.
    abort();
  }

  apply_autocmds(event, buf, new_dir, false, curbuf);

  restore_v_event(dict, &save_v_event);

  recursive = false;
}

/// Change to a file's directory.
/// Caller must call shorten_fnames()!
///
/// @return  OK or FAIL
int vim_chdirfile(char *fname, CdCause cause)
{
  char dir[MAXPATHL];

  xstrlcpy(dir, fname, MAXPATHL);
  *path_tail_with_sep(dir) = NUL;

  if (os_dirname(NameBuff, sizeof(NameBuff)) != OK) {
    NameBuff[0] = NUL;
  }

  if (pathcmp(dir, NameBuff, -1) == 0) {
    // nothing to do
    return OK;
  }

  if (cause != kCdCauseOther) {
    do_autocmd_dirchanged(dir, kCdScopeWindow, cause, true);
  }

  if (os_chdir(dir) != 0) {
    return FAIL;
  }

  if (cause != kCdCauseOther) {
    do_autocmd_dirchanged(dir, kCdScopeWindow, cause, false);
  }

  return OK;
}

/// Change directory to "new_dir". Search 'cdpath' for relative directory names.
int vim_chdir(char *new_dir)
{
  char *file_to_find = NULL;
  char *search_ctx = NULL;
  char *dir_name = find_directory_in_path(new_dir, strlen(new_dir), FNAME_MESS,
                                          curbuf->b_ffname, &file_to_find, &search_ctx);
  xfree(file_to_find);
  vim_findfile_cleanup(search_ctx);
  if (dir_name == NULL) {
    return -1;
  }

  int r = os_chdir(dir_name);
  xfree(dir_name);
  return r;
}<|MERGE_RESOLUTION|>--- conflicted
+++ resolved
@@ -455,11 +455,7 @@
     char *buf_e = xstpcpy(buf, ff_expand_buffer);
     buf_e = xstpcpy(buf_e, search_ctx->ffsc_fix_path);
     if (os_isdir(buf)) {
-<<<<<<< HEAD
       ff_expand_buffer_e = xstpcpy(ff_expand_buffer_e, search_ctx->ffsc_fix_path);
-=======
-      strcat(ff_expand_buffer, search_ctx->ffsc_fix_path);
->>>>>>> 5a863604
       add_pathsep(ff_expand_buffer);
       ff_expand_buffer_e += strlen(ff_expand_buffer_e);
     } else {
@@ -487,13 +483,8 @@
         temp = xmalloc(strlen(search_ctx->ffsc_wc_path)
                        + strlen(search_ctx->ffsc_fix_path + len)
                        + 1);
-<<<<<<< HEAD
         char *temp_e = xstpcpy(temp, search_ctx->ffsc_fix_path + len);
         temp_e = xstpcpy(temp_e, search_ctx->ffsc_wc_path);
-=======
-        STRCPY(temp, search_ctx->ffsc_fix_path + len);
-        strcat(temp, search_ctx->ffsc_wc_path);
->>>>>>> 5a863604
         xfree(search_ctx->ffsc_wc_path);
         xfree(wc_path);
         search_ctx->ffsc_wc_path = temp;
@@ -697,11 +688,7 @@
           ff_free_stack_element(stackp);
           goto fail;
         }
-<<<<<<< HEAD
         file_path_e = xstpcpy(file_path_e, stackp->ffs_fix_path);
-=======
-        strcat(file_path, stackp->ffs_fix_path);
->>>>>>> 5a863604
         if (!add_pathsep(file_path)) {
           ff_free_stack_element(stackp);
           goto fail;
@@ -944,12 +931,8 @@
       if (!add_pathsep(file_path)) {
         goto fail;
       }
-<<<<<<< HEAD
       file_path_e += strlen(file_path_e);
       file_path_e = xstpcpy(file_path_e, search_ctx->ffsc_fix_path);
-=======
-      strcat(file_path, search_ctx->ffsc_fix_path);
->>>>>>> 5a863604
 
       // create a new stack entry
       sptr = ff_create_stack_element(file_path,
