--- conflicted
+++ resolved
@@ -21,11 +21,8 @@
 set wildoptions=
 set startofline
 set sessionoptions+=options
-<<<<<<< HEAD
 set viewoptions+=options
-=======
 set switchbuf=
->>>>>>> 4ba74953
 
 " Unmap Nvim default mappings.
 unmap Y
