--- conflicted
+++ resolved
@@ -4608,12 +4608,12 @@
 /// @return  Result of `shell_build_argv()` if `cmd_tv` is a String.
 ///          Else, string values of `cmd_tv` copied to a (char **) list with
 ///          argv[0] resolved to full path ($PATHEXT-resolved on Windows).
-char **tv_to_argv(typval_T *cmd_tv, const char **cmd, bool *executable)
+char **tv_to_argv(typval_T *cmd_tv, char **cmd, bool *executable)
 {
   if (cmd_tv->v_type == VAR_STRING) {  // String => "shell semantics".
     const char *cmd_str = tv_get_string(cmd_tv);
     if (cmd) {
-      *cmd = cmd_str;
+      *cmd = xstrdup(cmd_str);
     }
     return shell_build_argv(cmd_str, NULL);
   }
@@ -4642,429 +4642,8 @@
     return NULL;
   }
 
-<<<<<<< HEAD
-  if (cmd) {
-    *cmd = exe_resolved;
-=======
-  const VarLockStatus prev_lock = d->dv_lock;
-  if (d->dv_lock == VAR_UNLOCKED) {
-    d->dv_lock = VAR_LOCKED;
-  }
-  hash_lock(&d->dv_hashtab);
-  TV_DICT_ITER(d, di, {
-    if (filtermap == FILTERMAP_MAP
-        && (value_check_lock(di->di_tv.v_lock, arg_errmsg, TV_TRANSLATE)
-            || var_check_ro(di->di_flags, arg_errmsg, TV_TRANSLATE))) {
-      break;
-    }
-    vimvars[VV_KEY].vv_str = xstrdup(di->di_key);
-    typval_T newtv;
-    bool rem;
-    int r = filter_map_one(&di->di_tv, expr, filtermap, &newtv, &rem);
-    tv_clear(&vimvars[VV_KEY].vv_tv);
-    if (r == FAIL || did_emsg) {
-      tv_clear(&newtv);
-      break;
-    }
-    if (filtermap == FILTERMAP_MAP) {
-      // map(): replace the dict item value
-      tv_clear(&di->di_tv);
-      newtv.v_lock = VAR_UNLOCKED;
-      di->di_tv = newtv;
-    } else if (filtermap == FILTERMAP_MAPNEW) {
-      // mapnew(): add the item value to the new dict
-      r = tv_dict_add_tv(d_ret, di->di_key, strlen(di->di_key), &newtv);
-      tv_clear(&newtv);
-      if (r == FAIL) {
-        break;
-      }
-    } else if (filtermap == FILTERMAP_FILTER && rem) {
-      // filter(false): remove the item from the dict
-      if (var_check_fixed(di->di_flags, arg_errmsg, TV_TRANSLATE)
-          || var_check_ro(di->di_flags, arg_errmsg, TV_TRANSLATE)) {
-        break;
-      }
-      tv_dict_item_remove(d, di);
-    }
-  });
-  hash_unlock(&d->dv_hashtab);
-  d->dv_lock = prev_lock;
-}
-
-/// Implementation of map(), filter(), foreach() for a Blob.
-static void filter_map_blob(blob_T *blob_arg, filtermap_T filtermap, typval_T *expr,
-                            const char *arg_errmsg, typval_T *rettv)
-{
-  if (filtermap == FILTERMAP_MAPNEW) {
-    rettv->v_type = VAR_BLOB;
-    rettv->vval.v_blob = NULL;
-  }
-  blob_T *b = blob_arg;
-  if (b == NULL
-      || (filtermap == FILTERMAP_FILTER
-          && value_check_lock(b->bv_lock, arg_errmsg, TV_TRANSLATE))) {
-    return;
-  }
-
-  blob_T *b_ret = b;
-
-  if (filtermap == FILTERMAP_MAPNEW) {
-    tv_blob_copy(b, rettv);
-    b_ret = rettv->vval.v_blob;
-  }
-
-  // set_vim_var_nr() doesn't set the type
-  set_vim_var_type(VV_KEY, VAR_NUMBER);
-
-  const VarLockStatus prev_lock = b->bv_lock;
-  if (b->bv_lock == 0) {
-    b->bv_lock = VAR_LOCKED;
-  }
-
-  for (int i = 0, idx = 0; i < b->bv_ga.ga_len; i++) {
-    const varnumber_T val = tv_blob_get(b, i);
-    typval_T tv = {
-      .v_type = VAR_NUMBER,
-      .v_lock = VAR_UNLOCKED,
-      .vval.v_number = val,
-    };
-    vimvars[VV_KEY].vv_nr = idx;
-    typval_T newtv;
-    bool rem;
-    if (filter_map_one(&tv, expr, filtermap, &newtv, &rem) == FAIL
-        || did_emsg) {
-      break;
-    }
-    if (filtermap != FILTERMAP_FOREACH) {
-      if (newtv.v_type != VAR_NUMBER && newtv.v_type != VAR_BOOL) {
-        tv_clear(&newtv);
-        emsg(_(e_invalblob));
-        break;
-      }
-      if (filtermap != FILTERMAP_FILTER) {
-        if (newtv.vval.v_number != val) {
-          tv_blob_set(b_ret, i, (uint8_t)newtv.vval.v_number);
-        }
-      } else if (rem) {
-        char *const p = (char *)blob_arg->bv_ga.ga_data;
-        memmove(p + i, p + i + 1, (size_t)(b->bv_ga.ga_len - i - 1));
-        b->bv_ga.ga_len--;
-        i--;
-      }
-    }
-    idx++;
-  }
-
-  b->bv_lock = prev_lock;
-}
-
-/// Implementation of map(), filter(), foreach() for a String.
-static void filter_map_string(const char *str, filtermap_T filtermap, typval_T *expr,
-                              typval_T *rettv)
-{
-  rettv->v_type = VAR_STRING;
-  rettv->vval.v_string = NULL;
-
-  // set_vim_var_nr() doesn't set the type
-  set_vim_var_type(VV_KEY, VAR_NUMBER);
-
-  garray_T ga;
-  ga_init(&ga, (int)sizeof(char), 80);
-  int len = 0;
-  int idx = 0;
-  for (const char *p = str; *p != NUL; p += len) {
-    len = utfc_ptr2len(p);
-    typval_T tv = {
-      .v_type = VAR_STRING,
-      .v_lock = VAR_UNLOCKED,
-      .vval.v_string = xmemdupz(p, (size_t)len),
-    };
-
-    vimvars[VV_KEY].vv_nr = idx;
-    typval_T newtv;
-    bool rem;
-    if (filter_map_one(&tv, expr, filtermap, &newtv, &rem) == FAIL
-        || did_emsg) {
-      tv_clear(&newtv);
-      tv_clear(&tv);
-      break;
-    }
-    if (filtermap == FILTERMAP_MAP || filtermap == FILTERMAP_MAPNEW) {
-      if (newtv.v_type != VAR_STRING) {
-        tv_clear(&newtv);
-        tv_clear(&tv);
-        emsg(_(e_stringreq));
-        break;
-      } else {
-        ga_concat(&ga, newtv.vval.v_string);
-      }
-    } else if (filtermap == FILTERMAP_FOREACH || !rem) {
-      ga_concat(&ga, tv.vval.v_string);
-    }
-
-    tv_clear(&newtv);
-    tv_clear(&tv);
-
-    idx++;
-  }
-  ga_append(&ga, NUL);
-  rettv->vval.v_string = ga.ga_data;
-}
-
-/// Implementation of map(), filter(), foreach() for a List.  Apply "expr" to
-/// every item in List "l" and return the result in "rettv".
-static void filter_map_list(list_T *l, filtermap_T filtermap, const char *func_name,
-                            const char *arg_errmsg, typval_T *expr, typval_T *rettv)
-{
-  if (filtermap == FILTERMAP_MAPNEW) {
-    rettv->v_type = VAR_LIST;
-    rettv->vval.v_list = NULL;
-  }
-  if (l == NULL
-      || (filtermap == FILTERMAP_FILTER
-          && value_check_lock(tv_list_locked(l), arg_errmsg, TV_TRANSLATE))) {
-    return;
-  }
-
-  list_T *l_ret = NULL;
-
-  if (filtermap == FILTERMAP_MAPNEW) {
-    tv_list_alloc_ret(rettv, kListLenUnknown);
-    l_ret = rettv->vval.v_list;
-  }
-  // set_vim_var_nr() doesn't set the type
-  set_vim_var_type(VV_KEY, VAR_NUMBER);
-
-  const VarLockStatus prev_lock = tv_list_locked(l);
-  if (tv_list_locked(l) == VAR_UNLOCKED) {
-    tv_list_set_lock(l, VAR_LOCKED);
-  }
-
-  int idx = 0;
-  for (listitem_T *li = tv_list_first(l); li != NULL;) {
-    if (filtermap == FILTERMAP_MAP
-        && value_check_lock(TV_LIST_ITEM_TV(li)->v_lock, arg_errmsg, TV_TRANSLATE)) {
-      break;
-    }
-    vimvars[VV_KEY].vv_nr = idx;
-    typval_T newtv;
-    bool rem;
-    if (filter_map_one(TV_LIST_ITEM_TV(li), expr, filtermap, &newtv, &rem) == FAIL) {
-      break;
-    }
-    if (did_emsg) {
-      tv_clear(&newtv);
-      break;
-    }
-    if (filtermap == FILTERMAP_MAP) {
-      // map(): replace the list item value
-      tv_clear(TV_LIST_ITEM_TV(li));
-      newtv.v_lock = VAR_UNLOCKED;
-      *TV_LIST_ITEM_TV(li) = newtv;
-    } else if (filtermap == FILTERMAP_MAPNEW) {
-      // mapnew(): append the list item value
-      tv_list_append_owned_tv(l_ret, newtv);
-    }
-    if (filtermap == FILTERMAP_FILTER && rem) {
-      li = tv_list_item_remove(l, li);
-    } else {
-      li = TV_LIST_ITEM_NEXT(l, li);
-    }
-    idx++;
-  }
-
-  tv_list_set_lock(l, prev_lock);
-}
-
-/// Implementation of map(), filter() and foreach().
-static void filter_map(typval_T *argvars, typval_T *rettv, filtermap_T filtermap)
-{
-  const char *const func_name = (filtermap == FILTERMAP_MAP
-                                 ? "map()"
-                                 : (filtermap == FILTERMAP_MAPNEW
-                                    ? "mapnew()"
-                                    : (filtermap == FILTERMAP_FILTER
-                                       ? "filter()"
-                                       : "foreach()")));
-  const char *const arg_errmsg = (filtermap == FILTERMAP_MAP
-                                  ? N_("map() argument")
-                                  : (filtermap == FILTERMAP_MAPNEW
-                                     ? N_("mapnew() argument")
-                                     : (filtermap == FILTERMAP_FILTER
-                                        ? N_("filter() argument")
-                                        : N_("foreach() argument"))));
-
-  // map(), filter(), foreach() return the first argument, also on failure.
-  if (filtermap != FILTERMAP_MAPNEW && argvars[0].v_type != VAR_STRING) {
-    tv_copy(&argvars[0], rettv);
-  }
-
-  if (argvars[0].v_type != VAR_BLOB
-      && argvars[0].v_type != VAR_LIST
-      && argvars[0].v_type != VAR_DICT
-      && argvars[0].v_type != VAR_STRING) {
-    semsg(_(e_argument_of_str_must_be_list_string_dictionary_or_blob), func_name);
-    return;
-  }
-
-  typval_T *expr = &argvars[1];
-  // On type errors, the preceding call has already displayed an error
-  // message.  Avoid a misleading error message for an empty string that
-  // was not passed as argument.
-  if (expr->v_type == VAR_UNKNOWN) {
-    return;
-  }
-
-  typval_T save_val;
-  prepare_vimvar(VV_VAL, &save_val);
-
-  // We reset "did_emsg" to be able to detect whether an error
-  // occurred during evaluation of the expression.
-  int save_did_emsg = did_emsg;
-  did_emsg = false;
-
-  typval_T save_key;
-  prepare_vimvar(VV_KEY, &save_key);
-  if (argvars[0].v_type == VAR_DICT) {
-    filter_map_dict(argvars[0].vval.v_dict, filtermap, func_name,
-                    arg_errmsg, expr, rettv);
-  } else if (argvars[0].v_type == VAR_BLOB) {
-    filter_map_blob(argvars[0].vval.v_blob, filtermap, expr, arg_errmsg, rettv);
-  } else if (argvars[0].v_type == VAR_STRING) {
-    filter_map_string(tv_get_string(&argvars[0]), filtermap, expr, rettv);
-  } else {
-    assert(argvars[0].v_type == VAR_LIST);
-    filter_map_list(argvars[0].vval.v_list, filtermap, func_name,
-                    arg_errmsg, expr, rettv);
-  }
-
-  restore_vimvar(VV_KEY, &save_key);
-  restore_vimvar(VV_VAL, &save_val);
-
-  did_emsg |= save_did_emsg;
-}
-
-/// Handle one item for map(), filter(), foreach().
-/// Sets v:val to "tv".  Caller must set v:key.
-///
-/// @param tv     original value
-/// @param expr   callback
-/// @param newtv  for map() an mapnew(): new value
-/// @param remp   for filter(): remove flag
-static int filter_map_one(typval_T *tv, typval_T *expr, const filtermap_T filtermap,
-                          typval_T *newtv, bool *remp)
-  FUNC_ATTR_NONNULL_ALL
-{
-  typval_T argv[3];
-  int retval = FAIL;
-
-  tv_copy(tv, &vimvars[VV_VAL].vv_tv);
-
-  newtv->v_type = VAR_UNKNOWN;
-  if (filtermap == FILTERMAP_FOREACH && expr->v_type == VAR_STRING) {
-    // foreach() is not limited to an expression
-    do_cmdline_cmd(expr->vval.v_string);
-    if (!did_emsg) {
-      retval = OK;
-    }
-    goto theend;
-  }
-
-  argv[0] = vimvars[VV_KEY].vv_tv;
-  argv[1] = vimvars[VV_VAL].vv_tv;
-  if (eval_expr_typval(expr, false, argv, 2, newtv) == FAIL) {
-    goto theend;
-  }
-  if (filtermap == FILTERMAP_FILTER) {
-    bool error = false;
-
-    // filter(): when expr is zero remove the item
-    *remp = (tv_get_number_chk(newtv, &error) == 0);
-    tv_clear(newtv);
-    // On type error, nothing has been removed; return FAIL to stop the
-    // loop.  The error message was given by tv_get_number_chk().
-    if (error) {
-      goto theend;
-    }
-  } else if (filtermap == FILTERMAP_FOREACH) {
-    tv_clear(newtv);
-  }
-  retval = OK;
-theend:
-  tv_clear(&vimvars[VV_VAL].vv_tv);
-  return retval;
-}
-
-/// "filter()" function
-void f_filter(typval_T *argvars, typval_T *rettv, EvalFuncData fptr)
-{
-  filter_map(argvars, rettv, FILTERMAP_FILTER);
-}
-
-/// "map()" function
-void f_map(typval_T *argvars, typval_T *rettv, EvalFuncData fptr)
-{
-  filter_map(argvars, rettv, FILTERMAP_MAP);
-}
-
-/// "mapnew()" function
-void f_mapnew(typval_T *argvars, typval_T *rettv, EvalFuncData fptr)
-{
-  filter_map(argvars, rettv, FILTERMAP_MAPNEW);
-}
-
-/// "foreach()" function
-void f_foreach(typval_T *argvars, typval_T *rettv, EvalFuncData fptr)
-{
-  filter_map(argvars, rettv, FILTERMAP_FOREACH);
-}
-
-/// Builds a process argument vector from a Vimscript object (typval_T).
-///
-/// @param[in]  cmd_tv      Vimscript object
-/// @param[out] cmd         Returns the command or executable name.
-/// @param[out] executable  Returns `false` if argv[0] is not executable.
-///
-/// @return  Result of `shell_build_argv()` if `cmd_tv` is a String.
-///          Else, string values of `cmd_tv` copied to a (char **) list with
-///          argv[0] resolved to full path ($PATHEXT-resolved on Windows).
-char **tv_to_argv(typval_T *cmd_tv, char **cmd, bool *executable)
-{
-  if (cmd_tv->v_type == VAR_STRING) {  // String => "shell semantics".
-    const char *cmd_str = tv_get_string(cmd_tv);
-    if (cmd) {
-      *cmd = xstrdup(cmd_str);
-    }
-    return shell_build_argv(cmd_str, NULL);
-  }
-
-  if (cmd_tv->v_type != VAR_LIST) {
-    semsg(_(e_invarg2), "expected String or List");
-    return NULL;
-  }
-
-  list_T *argl = cmd_tv->vval.v_list;
-  int argc = tv_list_len(argl);
-  if (!argc) {
-    emsg(_(e_invarg));  // List must have at least one item.
-    return NULL;
-  }
-
-  const char *arg0 = tv_get_string_chk(TV_LIST_ITEM_TV(tv_list_first(argl)));
-  char *exe_resolved = NULL;
-  if (!arg0 || !os_can_exe(arg0, &exe_resolved, true)) {
-    if (arg0 && executable) {
-      char buf[IOSIZE];
-      snprintf(buf, sizeof(buf), "'%s' is not executable", arg0);
-      semsg(_(e_invargNval), "cmd", buf);
-      *executable = false;
-    }
-    return NULL;
-  }
-
   if (cmd) {
     *cmd = xstrdup(exe_resolved);
->>>>>>> 6e51cded
   }
 
   // Build the argument vector
