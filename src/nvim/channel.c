#include <assert.h>
#include <inttypes.h>
#include <lauxlib.h>
#include <stddef.h>
#include <stdio.h>
#include <string.h>

#include "klib/kvec.h"
#include "nvim/api/private/converter.h"
#include "nvim/api/private/defs.h"
#include "nvim/api/private/helpers.h"
#include "nvim/autocmd.h"
#include "nvim/autocmd_defs.h"
#include "nvim/buffer_defs.h"
#include "nvim/channel.h"
#include "nvim/eval.h"
#include "nvim/eval/encode.h"
#include "nvim/eval/typval.h"
#include "nvim/event/loop.h"
#include "nvim/event/multiqueue.h"
#include "nvim/event/process.h"
#include "nvim/event/rstream.h"
#include "nvim/event/socket.h"
#include "nvim/event/stream.h"
#include "nvim/event/wstream.h"
#include "nvim/garray.h"
#include "nvim/gettext_defs.h"
#include "nvim/globals.h"
#include "nvim/log.h"
#include "nvim/lua/executor.h"
#include "nvim/main.h"
#include "nvim/memory.h"
#include "nvim/message.h"
#include "nvim/msgpack_rpc/channel.h"
#include "nvim/msgpack_rpc/server.h"
#include "nvim/os/fs.h"
#include "nvim/os/os_defs.h"
#include "nvim/os/shell.h"
#include "nvim/path.h"
#include "nvim/rbuffer.h"
#include "nvim/rbuffer_defs.h"
#include "nvim/terminal.h"
#include "nvim/types_defs.h"

#ifdef MSWIN
# include "nvim/os/fs.h"
# include "nvim/os/os_win_console.h"
# include "nvim/os/pty_conpty_win.h"
#endif

static bool did_stdio = false;

/// next free id for a job or rpc channel
/// 1 is reserved for stdio channel
/// 2 is reserved for stderr channel
static uint64_t next_chan_id = CHAN_STDERR + 1;

#ifdef INCLUDE_GENERATED_DECLARATIONS
# include "channel.c.generated.h"
#endif

/// Teardown the module
void channel_teardown(void)
{
  Channel *chan;
  map_foreach_value(&channels, chan, {
    channel_close(chan->id, kChannelPartAll, NULL);
  });
}

#ifdef EXITFREE
void channel_free_all_mem(void)
{
  Channel *chan;
  map_foreach_value(&channels, chan, {
    channel_destroy(chan);
  });
  map_destroy(uint64_t, &channels);

  callback_free(&on_print);
}
#endif

/// Closes a channel
///
/// @param id The channel id
/// @return true if successful, false otherwise
bool channel_close(uint64_t id, ChannelPart part, const char **error)
{
  Channel *chan;
  Process *proc;

  const char *dummy;
  if (!error) {
    error = &dummy;
  }

  if (!(chan = find_channel(id))) {
    if (id < next_chan_id) {
      // allow double close, even though we can't say what parts was valid.
      return true;
    }
    *error = e_invchan;
    return false;
  }

  bool close_main = false;
  if (part == kChannelPartRpc || part == kChannelPartAll) {
    close_main = true;
    if (chan->is_rpc) {
      rpc_close(chan);
    } else if (part == kChannelPartRpc) {
      *error = e_invstream;
      return false;
    }
  } else if ((part == kChannelPartStdin || part == kChannelPartStdout)
             && chan->is_rpc) {
    *error = e_invstreamrpc;
    return false;
  }

  switch (chan->streamtype) {
  case kChannelStreamSocket:
    if (!close_main) {
      *error = e_invstream;
      return false;
    }
    stream_may_close(&chan->stream.socket);
    break;

  case kChannelStreamProc:
    proc = &chan->stream.proc;
    if (part == kChannelPartStdin || close_main) {
      stream_may_close(&proc->in);
    }
    if (part == kChannelPartStdout || close_main) {
      stream_may_close(&proc->out);
    }
    if (part == kChannelPartStderr || part == kChannelPartAll) {
      stream_may_close(&proc->err);
    }
    if (proc->type == kProcessTypePty && part == kChannelPartAll) {
      pty_process_close_master(&chan->stream.pty);
    }

    break;

  case kChannelStreamStdio:
    if (part == kChannelPartStdin || close_main) {
      stream_may_close(&chan->stream.stdio.in);
    }
    if (part == kChannelPartStdout || close_main) {
      stream_may_close(&chan->stream.stdio.out);
    }
    if (part == kChannelPartStderr) {
      *error = e_invstream;
      return false;
    }
    break;

  case kChannelStreamStderr:
    if (part != kChannelPartAll && part != kChannelPartStderr) {
      *error = e_invstream;
      return false;
    }
    if (!chan->stream.err.closed) {
      chan->stream.err.closed = true;
      // Don't close on exit, in case late error messages
      if (!exiting) {
        fclose(stderr);
      }
      channel_decref(chan);
    }
    break;

  case kChannelStreamInternal:
    if (!close_main) {
      *error = e_invstream;
      return false;
    }
    if (chan->term) {
      api_free_luaref(chan->stream.internal.cb);
      chan->stream.internal.cb = LUA_NOREF;
      chan->stream.internal.closed = true;
      terminal_close(&chan->term, 0);
    } else {
      channel_decref(chan);
    }
    break;
  }

  return true;
}

/// Initializes the module
void channel_init(void)
{
  channel_alloc(kChannelStreamStderr);
  rpc_init();
}

/// Allocates a channel.
///
/// Channel is allocated with refcount 1, which should be decreased
/// when the underlying stream closes.
Channel *channel_alloc(ChannelStreamType type)
  FUNC_ATTR_NONNULL_RET
{
  Channel *chan = xcalloc(1, sizeof(*chan));
  if (type == kChannelStreamStdio) {
    chan->id = CHAN_STDIO;
  } else if (type == kChannelStreamStderr) {
    chan->id = CHAN_STDERR;
  } else {
    chan->id = next_chan_id++;
  }
  chan->events = multiqueue_new_child(main_loop.events);
  chan->refcount = 1;
  chan->exit_status = -1;
  chan->streamtype = type;
  assert(chan->id <= VARNUMBER_MAX);
  pmap_put(uint64_t)(&channels, chan->id, chan);
  return chan;
}

void channel_create_event(Channel *chan, const char *ext_source)
{
#ifdef NVIM_LOG_DEBUG
  const char *source;

  if (ext_source) {
    // TODO(bfredl): in a future improved traceback solution,
    // external events should be included.
    source = ext_source;
  } else {
    eval_fmt_source_name_line(IObuff, sizeof(IObuff));
    source = IObuff;
  }

  assert(chan->id <= VARNUMBER_MAX);
  Arena arena = ARENA_EMPTY;
  Dictionary info = channel_info(chan->id, &arena);
  typval_T tv = TV_INITIAL_VALUE;
  // TODO(bfredl): do the conversion in one step. Also would be nice
  // to pretty print top level dict in defined order
  object_to_vim(DICTIONARY_OBJ(info), &tv, NULL);
  assert(tv.v_type == VAR_DICT);
  char *str = encode_tv2json(&tv, NULL);
  ILOG("new channel %" PRIu64 " (%s) : %s", chan->id, source, str);
  xfree(str);
  arena_mem_free(arena_finish(&arena));

#else
  (void)ext_source;
#endif

  channel_info_changed(chan, true);
}

void channel_incref(Channel *chan)
{
  chan->refcount++;
}

void channel_decref(Channel *chan)
{
  if (!(--chan->refcount)) {
    // delay free, so that libuv is done with the handles
    multiqueue_put(main_loop.events, free_channel_event, chan);
  }
}

void callback_reader_free(CallbackReader *reader)
{
  callback_free(&reader->cb);
  ga_clear(&reader->buffer);
}

void callback_reader_start(CallbackReader *reader, const char *type)
{
  ga_init(&reader->buffer, sizeof(char *), 32);
  reader->type = type;
}

static void channel_destroy(Channel *chan)
{
  if (chan->is_rpc) {
    rpc_free(chan);
  }

  if (chan->streamtype == kChannelStreamProc) {
    process_free(&chan->stream.proc);
  }

  callback_reader_free(&chan->on_data);
  callback_reader_free(&chan->on_stderr);
  callback_free(&chan->on_exit);

  multiqueue_free(chan->events);
  xfree(chan);
}

static void free_channel_event(void **argv)
{
  Channel *chan = argv[0];
  pmap_del(uint64_t)(&channels, chan->id, NULL);
  channel_destroy(chan);
}

static void channel_destroy_early(Channel *chan)
{
  if ((chan->id != --next_chan_id)) {
    abort();
  }
  pmap_del(uint64_t)(&channels, chan->id, NULL);
  chan->id = 0;

  if ((--chan->refcount != 0)) {
    abort();
  }

  // uv will keep a reference to handles until next loop tick, so delay free
  multiqueue_put(main_loop.events, free_channel_event, chan);
}

static void close_cb(Stream *stream, void *data)
{
  channel_decref(data);
}

/// Starts a job and returns the associated channel
///
/// @param[in]  argv  Arguments vector specifying the command to run,
///                   NULL-terminated
/// @param[in]  exepath  The path to the executable. If NULL, use `argv[0]`.
/// @param[in]  on_stdout  Callback to read the job's stdout
/// @param[in]  on_stderr  Callback to read the job's stderr
/// @param[in]  on_exit  Callback to receive the job's exit status
/// @param[in]  pty  True if the job should run attached to a pty
/// @param[in]  rpc  True to communicate with the job using msgpack-rpc,
///                  `on_stdout` is ignored
/// @param[in]  detach  True if the job should not be killed when nvim exits,
///                     ignored if `pty` is true
/// @param[in]  stdin_mode  Stdin mode. Either kChannelStdinPipe to open a
///                         channel for stdin or kChannelStdinNull to leave
///                         stdin disconnected.
/// @param[in]  cwd  Initial working directory for the job.  Nvim's working
///                  directory if `cwd` is NULL
/// @param[in]  pty_width  Width of the pty, ignored if `pty` is false
/// @param[in]  pty_height  Height of the pty, ignored if `pty` is false
/// @param[in]  env  Nvim's configured environment is used if this is NULL,
///                  otherwise defines all environment variables
/// @param[out]  status_out  0 for invalid arguments, > 0 for the channel id,
///                          < 0 if the job can't start
///
/// @returns [allocated] channel
Channel *channel_job_start(char **argv, const char *exepath, CallbackReader on_stdout,
                           CallbackReader on_stderr, Callback on_exit, bool pty, bool rpc,
                           bool overlapped, bool detach, ChannelStdinMode stdin_mode,
                           const char *cwd, uint16_t pty_width, uint16_t pty_height, dict_T *env,
                           varnumber_T *status_out)
{
  Channel *chan = channel_alloc(kChannelStreamProc);
  chan->on_data = on_stdout;
  chan->on_stderr = on_stderr;
  chan->on_exit = on_exit;

  if (pty) {
    if (detach) {
      semsg(_(e_invarg2), "terminal/pty job cannot be detached");
      shell_free_argv(argv);
      if (env) {
        tv_dict_free(env);
      }
      channel_destroy_early(chan);
      *status_out = 0;
      return NULL;
    }
    chan->stream.pty = pty_process_init(&main_loop, chan);
    if (pty_width > 0) {
      chan->stream.pty.width = pty_width;
    }
    if (pty_height > 0) {
      chan->stream.pty.height = pty_height;
    }
  } else {
    chan->stream.uv = libuv_process_init(&main_loop, chan);
  }

  Process *proc = &chan->stream.proc;
  proc->argv = argv;
  proc->exepath = exepath;
  proc->cb = channel_process_exit_cb;
  proc->events = chan->events;
  proc->detach = detach;
  proc->cwd = cwd;
  proc->env = env;
  proc->overlapped = overlapped;

  char *cmd = xstrdup(process_get_exepath(proc));
  bool has_out, has_err;
  if (proc->type == kProcessTypePty) {
    has_out = true;
    has_err = false;
  } else {
    has_out = rpc || callback_reader_set(chan->on_data);
    has_err = callback_reader_set(chan->on_stderr);
    proc->fwd_err = chan->on_stderr.fwd_err;
  }

  bool has_in = stdin_mode == kChannelStdinPipe;

  int status = process_spawn(proc, has_in, has_out, has_err);
  if (status) {
    semsg(_(e_jobspawn), os_strerror(status), cmd);
    xfree(cmd);
    if (proc->env) {
      tv_dict_free(proc->env);
    }
    channel_destroy_early(chan);
    *status_out = proc->status;
    return NULL;
  }
  xfree(cmd);
  if (proc->env) {
    tv_dict_free(proc->env);
  }

  if (has_in) {
    wstream_init(&proc->in, 0);
  }
  if (has_out) {
    rstream_init(&proc->out, 0);
  }

  if (rpc) {
    // the rpc takes over the in and out streams
    rpc_start(chan);
  } else {
    if (has_out) {
      callback_reader_start(&chan->on_data, "stdout");
      rstream_start(&proc->out, on_channel_data, chan);
    }
  }

  if (has_err) {
    callback_reader_start(&chan->on_stderr, "stderr");
    rstream_init(&proc->err, 0);
    rstream_start(&proc->err, on_job_stderr, chan);
  }

  *status_out = (varnumber_T)chan->id;
  return chan;
}

uint64_t channel_connect(bool tcp, const char *address, bool rpc, CallbackReader on_output,
                         int timeout, const char **error)
{
  Channel *channel;

  if (!tcp && rpc) {
    char *path = fix_fname(address);
    bool loopback = server_owns_pipe_address(path);
    xfree(path);
    if (loopback) {
      // Create a loopback channel. This avoids deadlock if nvim connects to
      // its own named pipe.
      channel = channel_alloc(kChannelStreamInternal);
      channel->stream.internal.cb = LUA_NOREF;
      rpc_start(channel);
      goto end;
    }
  }

  channel = channel_alloc(kChannelStreamSocket);
  if (!socket_connect(&main_loop, &channel->stream.socket,
                      tcp, address, timeout, error)) {
    channel_destroy_early(channel);
    return 0;
  }

  channel->stream.socket.internal_close_cb = close_cb;
  channel->stream.socket.internal_data = channel;
  wstream_init(&channel->stream.socket, 0);
  rstream_init(&channel->stream.socket, 0);

  if (rpc) {
    rpc_start(channel);
  } else {
    channel->on_data = on_output;
    callback_reader_start(&channel->on_data, "data");
    rstream_start(&channel->stream.socket, on_channel_data, channel);
  }

end:
  channel_create_event(channel, address);
  return channel->id;
}

/// Creates an RPC channel from a tcp/pipe socket connection
///
/// @param watcher The SocketWatcher ready to accept the connection
void channel_from_connection(SocketWatcher *watcher)
{
  Channel *channel = channel_alloc(kChannelStreamSocket);
  socket_watcher_accept(watcher, &channel->stream.socket);
  channel->stream.socket.internal_close_cb = close_cb;
  channel->stream.socket.internal_data = channel;
  wstream_init(&channel->stream.socket, 0);
  rstream_init(&channel->stream.socket, 0);
  rpc_start(channel);
  channel_create_event(channel, watcher->addr);
}

/// Creates an API channel from stdin/stdout. This is used when embedding
/// Neovim
uint64_t channel_from_stdio(bool rpc, CallbackReader on_output, const char **error)
  FUNC_ATTR_NONNULL_ALL
{
  if (!headless_mode && !embedded_mode) {
    *error = _("can only be opened in headless mode");
    return 0;
  }

  if (did_stdio) {
    *error = _("channel was already open");
    return 0;
  }
  did_stdio = true;

  Channel *channel = channel_alloc(kChannelStreamStdio);

  int stdin_dup_fd = STDIN_FILENO;
  int stdout_dup_fd = STDOUT_FILENO;
#ifdef MSWIN
  // Strangely, ConPTY doesn't work if stdin and stdout are pipes. So replace
  // stdin and stdout with CONIN$ and CONOUT$, respectively.
  if (embedded_mode && os_has_conpty_working()) {
    stdin_dup_fd = os_dup(STDIN_FILENO);
    os_replace_stdin_to_conin();
    stdout_dup_fd = os_dup(STDOUT_FILENO);
    os_replace_stdout_and_stderr_to_conout();
  }
#else
  if (embedded_mode) {
    stdin_dup_fd = dup(STDIN_FILENO);
    stdout_dup_fd = dup(STDOUT_FILENO);
    dup2(STDERR_FILENO, STDOUT_FILENO);
    dup2(STDERR_FILENO, STDIN_FILENO);
  }
#endif
  rstream_init_fd(&main_loop, &channel->stream.stdio.in, stdin_dup_fd, 0);
  wstream_init_fd(&main_loop, &channel->stream.stdio.out, stdout_dup_fd, 0);

  if (rpc) {
    rpc_start(channel);
  } else {
    channel->on_data = on_output;
    callback_reader_start(&channel->on_data, "stdin");
    rstream_start(&channel->stream.stdio.in, on_channel_data, channel);
  }

  return channel->id;
}

/// @param data will be consumed
size_t channel_send(uint64_t id, char *data, size_t len, bool data_owned, const char **error)
  FUNC_ATTR_NONNULL_ALL
{
  Channel *chan = find_channel(id);
  size_t written = 0;
  if (!chan) {
    *error = _(e_invchan);
    goto retfree;
  }

  if (chan->streamtype == kChannelStreamStderr) {
    if (chan->stream.err.closed) {
      *error = _("Can't send data to closed stream");
      goto retfree;
    }
    // unbuffered write
    ptrdiff_t wres = os_write(STDERR_FILENO, data, len, false);
    if (wres >= 0) {
      written = (size_t)wres;
    }
    goto retfree;
  }

  if (chan->streamtype == kChannelStreamInternal) {
    if (chan->is_rpc) {
      *error = _("Can't send raw data to rpc channel");
      goto retfree;
    }
    if (!chan->term || chan->stream.internal.closed) {
      *error = _("Can't send data to closed stream");
      goto retfree;
    }
    terminal_receive(chan->term, data, len);
    written = len;
    goto retfree;
  }

  Stream *in = channel_instream(chan);
  if (in->closed) {
    *error = _("Can't send data to closed stream");
    goto retfree;
  }

  if (chan->is_rpc) {
    *error = _("Can't send raw data to rpc channel");
    goto retfree;
  }

  // write can be delayed indefinitely, so always use an allocated buffer
  WBuffer *buf = wstream_new_buffer(data_owned ? data : xmemdup(data, len),
                                    len, 1, xfree);
  return wstream_write(in, buf) ? len : 0;

retfree:
  if (data_owned) {
    xfree(data);
  }
  return written;
}

/// Convert binary byte array to a readfile()-style list
///
/// @param[in]  buf  Array to convert.
/// @param[in]  len  Array length.
///
/// @return [allocated] Converted list.
static inline list_T *buffer_to_tv_list(const char *const buf, const size_t len)
  FUNC_ATTR_WARN_UNUSED_RESULT FUNC_ATTR_ALWAYS_INLINE
{
  list_T *const l = tv_list_alloc(kListLenMayKnow);
  // Empty buffer should be represented by [''], encode_list_write() thinks
  // empty list is fine for the case.
  tv_list_append_string(l, "", 0);
  if (len > 0) {
    encode_list_write(l, buf, len);
  }
  return l;
}

void on_channel_data(Stream *stream, RBuffer *buf, size_t count, void *data, bool eof)
{
  Channel *chan = data;
  on_channel_output(stream, chan, buf, count, eof, &chan->on_data);
}

void on_job_stderr(Stream *stream, RBuffer *buf, size_t count, void *data, bool eof)
{
  Channel *chan = data;
  on_channel_output(stream, chan, buf, count, eof, &chan->on_stderr);
}

static void on_channel_output(Stream *stream, Channel *chan, RBuffer *buf, size_t count, bool eof,
                              CallbackReader *reader)
{
  // stub variable, to keep reading consistent with the order of events, only
  // consider the count parameter.
  size_t r;
  char *ptr = rbuffer_read_ptr(buf, &r);

  if (eof) {
    reader->eof = true;
  } else {
    if (chan->term) {
      terminal_receive(chan->term, ptr, count);
    }

    rbuffer_consumed(buf, count);

    if (callback_reader_set(*reader)) {
      ga_concat_len(&reader->buffer, ptr, count);
    }
  }

  if (callback_reader_set(*reader)) {
    schedule_channel_event(chan);
  }
}

/// schedule the necessary callbacks to be invoked as a deferred event
static void schedule_channel_event(Channel *chan)
{
  if (!chan->callback_scheduled) {
    if (!chan->callback_busy) {
      multiqueue_put(chan->events, on_channel_event, chan);
      channel_incref(chan);
    }
    chan->callback_scheduled = true;
  }
}

static void on_channel_event(void **args)
{
  Channel *chan = (Channel *)args[0];

  chan->callback_busy = true;
  chan->callback_scheduled = false;

  int exit_status = chan->exit_status;
  channel_reader_callbacks(chan, &chan->on_data);
  channel_reader_callbacks(chan, &chan->on_stderr);
  if (exit_status > -1) {
    channel_callback_call(chan, NULL);
    chan->exit_status = -1;
  }

  chan->callback_busy = false;
  if (chan->callback_scheduled) {
    // further callback was deferred to avoid recursion.
    multiqueue_put(chan->events, on_channel_event, chan);
    channel_incref(chan);
  }

  channel_decref(chan);
}

void channel_reader_callbacks(Channel *chan, CallbackReader *reader)
{
  if (reader->buffered) {
    if (reader->eof) {
      if (reader->self) {
        if (tv_dict_find(reader->self, reader->type, -1) == NULL) {
          list_T *data = buffer_to_tv_list(reader->buffer.ga_data,
                                           (size_t)reader->buffer.ga_len);
          tv_dict_add_list(reader->self, reader->type, strlen(reader->type),
                           data);
        } else {
          semsg(_(e_streamkey), reader->type, chan->id);
        }
      } else {
        channel_callback_call(chan, reader);
      }
      reader->eof = false;
    }
  } else {
    bool is_eof = reader->eof;
    if (reader->buffer.ga_len > 0) {
      channel_callback_call(chan, reader);
    }
    // if the stream reached eof, invoke extra callback with no data
    if (is_eof) {
      channel_callback_call(chan, reader);
      reader->eof = false;
    }
  }
}

static void channel_process_exit_cb(Process *proc, int status, void *data)
{
  Channel *chan = data;
  if (chan->term) {
    terminal_close(&chan->term, status);
  }

  // If process did not exit, we only closed the handle of a detached process.
  bool exited = (status >= 0);
  if (exited && chan->on_exit.type != kCallbackNone) {
    schedule_channel_event(chan);
    chan->exit_status = status;
  }

  channel_decref(chan);
}

static void channel_callback_call(Channel *chan, CallbackReader *reader)
{
  Callback *cb;
  typval_T argv[4];

  argv[0].v_type = VAR_NUMBER;
  argv[0].v_lock = VAR_UNLOCKED;
  argv[0].vval.v_number = (varnumber_T)chan->id;

  if (reader) {
    argv[1].v_type = VAR_LIST;
    argv[1].v_lock = VAR_UNLOCKED;
    argv[1].vval.v_list = buffer_to_tv_list(reader->buffer.ga_data,
                                            (size_t)reader->buffer.ga_len);
    tv_list_ref(argv[1].vval.v_list);
    ga_clear(&reader->buffer);
    cb = &reader->cb;
    argv[2].vval.v_string = (char *)reader->type;
  } else {
    argv[1].v_type = VAR_NUMBER;
    argv[1].v_lock = VAR_UNLOCKED;
    argv[1].vval.v_number = chan->exit_status;
    cb = &chan->on_exit;
    argv[2].vval.v_string = "exit";
  }

  argv[2].v_type = VAR_STRING;
  argv[2].v_lock = VAR_UNLOCKED;

  typval_T rettv = TV_INITIAL_VALUE;
  callback_call(cb, 3, argv, &rettv);
  tv_clear(&rettv);
}

/// Open terminal for channel
///
/// Channel `chan` is assumed to be an open pty channel,
/// and `buf` is assumed to be a new, unmodified buffer.
void channel_terminal_open(buf_T *buf, Channel *chan)
{
  TerminalOptions topts = {
    .data = chan,
    .width = chan->stream.pty.width,
    .height = chan->stream.pty.height,
    .write_cb = term_write,
    .resize_cb = term_resize,
    .close_cb = term_close,
    .force_crlf = false,
  };
  buf->b_p_channel = (OptInt)chan->id;  // 'channel' option
  channel_incref(chan);
  terminal_open(&chan->term, buf, topts);
}

static void term_write(const char *buf, size_t size, void *data)
{
  Channel *chan = data;
  if (chan->stream.proc.in.closed) {
    // If the backing stream was closed abruptly, there may be write events
    // ahead of the terminal close event. Just ignore the writes.
    ILOG("write failed: stream is closed");
    return;
  }
  WBuffer *wbuf = wstream_new_buffer(xmemdup(buf, size), size, 1, xfree);
  wstream_write(&chan->stream.proc.in, wbuf);
}

static void term_resize(uint16_t width, uint16_t height, void *data)
{
  Channel *chan = data;
  pty_process_resize(&chan->stream.pty, width, height);
}

static inline void term_delayed_free(void **argv)
{
  Channel *chan = argv[0];
  if (chan->stream.proc.in.pending_reqs || chan->stream.proc.out.pending_reqs) {
    multiqueue_put(chan->events, term_delayed_free, chan);
    return;
  }

  if (chan->term) {
    terminal_destroy(&chan->term);
  }
  channel_decref(chan);
}

static void term_close(void *data)
{
  Channel *chan = data;
  process_stop(&chan->stream.proc);
  multiqueue_put(chan->events, term_delayed_free, data);
}

void channel_info_changed(Channel *chan, bool new_chan)
{
  event_T event = new_chan ? EVENT_CHANOPEN : EVENT_CHANINFO;
  if (has_event(event)) {
    channel_incref(chan);
    multiqueue_put(main_loop.events, set_info_event, chan, (void *)(intptr_t)event);
  }
}

static void set_info_event(void **argv)
{
  Channel *chan = argv[0];
  event_T event = (event_T)(ptrdiff_t)argv[1];

  save_v_event_T save_v_event;
  dict_T *dict = get_v_event(&save_v_event);
  Arena arena = ARENA_EMPTY;
  Dictionary info = channel_info(chan->id, &arena);
  typval_T retval;
  object_to_vim(DICTIONARY_OBJ(info), &retval, NULL);
  assert(retval.v_type == VAR_DICT);
  tv_dict_add_dict(dict, S_LEN("info"), retval.vval.v_dict);
  tv_dict_set_keys_readonly(dict);

  apply_autocmds(event, NULL, NULL, false, curbuf);

  restore_v_event(dict, &save_v_event);
  arena_mem_free(arena_finish(&arena));
  channel_decref(chan);
}

bool channel_job_running(uint64_t id)
{
  Channel *chan = find_channel(id);
  return (chan
          && chan->streamtype == kChannelStreamProc
          && !process_is_stopped(&chan->stream.proc));
}

Dictionary channel_info(uint64_t id, Arena *arena)
{
  Channel *chan = find_channel(id);
  if (!chan) {
    return (Dictionary)ARRAY_DICT_INIT;
  }

  Dictionary info = arena_dict(arena, 8);
  PUT_C(info, "id", INTEGER_OBJ((Integer)chan->id));

  const char *stream_desc, *mode_desc;
  switch (chan->streamtype) {
  case kChannelStreamProc: {
    stream_desc = "job";
    if (chan->stream.proc.type == kProcessTypePty) {
      const char *name = pty_process_tty_name(&chan->stream.pty);
      PUT_C(info, "pty", CSTR_TO_ARENA_OBJ(arena, name));
    }

    char **args = chan->stream.proc.argv;
    Array argv = ARRAY_DICT_INIT;
    if (args != NULL) {
      size_t n;
      for (n = 0; args[n] != NULL; n++) {}
      argv = arena_array(arena, n);
      for (size_t i = 0; i < n; i++) {
        ADD_C(argv, CSTR_AS_OBJ(args[i]));
      }
    }
<<<<<<< HEAD
    PUT(info, "argv", ARRAY_OBJ(argv));
    PUT(info, "exitstatus", INTEGER_OBJ(chan->stream.proc.status));
=======
    PUT_C(info, "argv", ARRAY_OBJ(argv));
>>>>>>> 1da0f349
    break;
  }

  case kChannelStreamStdio:
    stream_desc = "stdio";
    break;

  case kChannelStreamStderr:
    stream_desc = "stderr";
    break;

  case kChannelStreamInternal:
    PUT_C(info, "internal", BOOLEAN_OBJ(true));
    FALLTHROUGH;

  case kChannelStreamSocket:
    stream_desc = "socket";
    break;
  }
  PUT_C(info, "stream", CSTR_AS_OBJ(stream_desc));

  if (chan->is_rpc) {
    mode_desc = "rpc";
    PUT_C(info, "client", DICTIONARY_OBJ(chan->rpc.info));
  } else if (chan->term) {
    mode_desc = "terminal";
    PUT_C(info, "buffer", BUFFER_OBJ(terminal_buf(chan->term)));
  } else {
    mode_desc = "bytes";
  }
  PUT_C(info, "mode", CSTR_AS_OBJ(mode_desc));

  return info;
}

/// Simple int64_t comparison function for use with qsort()
static int int64_t_cmp(const void *pa, const void *pb)
{
  const int64_t a = *(const int64_t *)pa;
  const int64_t b = *(const int64_t *)pb;
  return a == b ? 0 : a > b ? 1 : -1;
}

Array channel_all_info(Arena *arena)
{
  // order the items in the array by channel number, for Determinism™
  kvec_t(int64_t) ids = KV_INITIAL_VALUE;
  kv_fixsize_arena(arena, ids, map_size(&channels));
  uint64_t id;
  map_foreach_key(&channels, id, {
    kv_push(ids, (int64_t)id);
  });
  qsort(ids.items, ids.size, sizeof ids.items[0], int64_t_cmp);

  Array ret = arena_array(arena, ids.size);
  for (size_t i = 0; i < ids.size; i++) {
    ADD_C(ret, DICTIONARY_OBJ(channel_info((uint64_t)ids.items[i], arena)));
  }
  return ret;
}<|MERGE_RESOLUTION|>--- conflicted
+++ resolved
@@ -929,12 +929,8 @@
         ADD_C(argv, CSTR_AS_OBJ(args[i]));
       }
     }
-<<<<<<< HEAD
     PUT(info, "argv", ARRAY_OBJ(argv));
     PUT(info, "exitstatus", INTEGER_OBJ(chan->stream.proc.status));
-=======
-    PUT_C(info, "argv", ARRAY_OBJ(argv));
->>>>>>> 1da0f349
     break;
   }
 
