--- conflicted
+++ resolved
@@ -1719,20 +1719,12 @@
       // Below, set_indent(newindent, SIN_INSERT) will insert the
       // whitespace needed before the comment char.
       for (int i = 0; i < padding; i++) {
-<<<<<<< HEAD
         leader_e = xstpcpy(leader_e, " ");
-=======
-        strcat(leader, " ");
->>>>>>> 5a863604
         less_cols--;
         newcol++;
       }
     }
-<<<<<<< HEAD
     leader_e = xstpcpy(leader_e, p_extra);
-=======
-    strcat(leader, p_extra);
->>>>>>> 5a863604
     p_extra = leader;
     did_ai = true;          // So truncating blanks works with comments
     less_cols -= lead_len;
