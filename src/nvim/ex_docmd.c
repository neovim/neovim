--- conflicted
+++ resolved
@@ -3850,15 +3850,9 @@
     if ((new_cmdline = strrep(program, "$*", arg)) == NULL) {
       // No $* in arg, build "<makeprg> <arg>" instead
       new_cmdline = xmalloc(strlen(program) + strlen(arg) + 2);
-<<<<<<< HEAD
       char *new_cmdline_e = xstpcpy(new_cmdline, program);
       new_cmdline_e = xstpcpy(new_cmdline_e, " ");
       new_cmdline_e = xstpcpy(new_cmdline_e, arg);
-=======
-      STRCPY(new_cmdline, program);
-      strcat(new_cmdline, " ");
-      strcat(new_cmdline, arg);
->>>>>>> 5a863604
     }
 
     msg_make(arg);
