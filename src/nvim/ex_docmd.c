--- conflicted
+++ resolved
@@ -270,24 +270,13 @@
  */
 int do_cmdline_cmd(char *cmd)
 {
-<<<<<<< HEAD
-  // TODO(aym7) find a better way to remove verbose
-  // if live, no verbose
   if (EVENT_COLON == 1) {
-    return do_cmdline((char_u *)cmd, NULL, NULL,
-                      DOCMD_NOWAIT|DOCMD_KEYTYPED);
-  }
-  return do_cmdline((char_u *)cmd, NULL, NULL,
-                    DOCMD_VERBOSE|DOCMD_NOWAIT|DOCMD_KEYTYPED);
-=======
-  if(EVENT_COLON == 1) {
     return do_cmdline((char_u *)cmd, NULL, NULL,
         DOCMD_NOWAIT|DOCMD_KEYTYPED);
   } else {
   return do_cmdline((char_u *)cmd, NULL, NULL,
       DOCMD_VERBOSE|DOCMD_NOWAIT|DOCMD_KEYTYPED);
   }
->>>>>>> d8e2074d
 }
 
 /*
