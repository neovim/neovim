// ex_docmd.c: functions for executing an Ex command line.

#include <assert.h>
#include <ctype.h>
#include <inttypes.h>
#include <limits.h>
#include <stdbool.h>
#include <stddef.h>
#include <stdio.h>
#include <stdlib.h>
#include <string.h>
#include <uv.h>

#include "auto/config.h"
#include "nvim/api/private/defs.h"
#include "nvim/api/private/dispatch.h"
#include "nvim/api/private/helpers.h"
#include "nvim/api/ui.h"
#include "nvim/api/vimscript.h"
#include "nvim/arglist.h"
#include "nvim/ascii_defs.h"
#include "nvim/autocmd.h"
#include "nvim/autocmd_defs.h"
#include "nvim/buffer.h"
#include "nvim/buffer_defs.h"
#include "nvim/change.h"
#include "nvim/channel.h"
#include "nvim/charset.h"
#include "nvim/clipboard.h"
#include "nvim/cmdexpand.h"
#include "nvim/cmdexpand_defs.h"
#include "nvim/cursor.h"
#include "nvim/debugger.h"
#include "nvim/digraph.h"
#include "nvim/drawscreen.h"
#include "nvim/edit.h"
#include "nvim/errors.h"
#include "nvim/eval/fs.h"
#include "nvim/eval/typval.h"
#include "nvim/eval/typval_defs.h"
#include "nvim/eval/userfunc.h"
#include "nvim/eval/vars.h"
#include "nvim/event/loop.h"
#include "nvim/event/multiqueue.h"
#include "nvim/ex_cmds.h"
#include "nvim/ex_cmds2.h"
#include "nvim/ex_cmds_defs.h"
#include "nvim/ex_docmd.h"
#include "nvim/ex_eval.h"
#include "nvim/ex_eval_defs.h"
#include "nvim/ex_getln.h"
#include "nvim/file_search.h"
#include "nvim/fileio.h"
#include "nvim/fold.h"
#include "nvim/garray.h"
#include "nvim/garray_defs.h"
#include "nvim/getchar.h"
#include "nvim/gettext_defs.h"
#include "nvim/globals.h"
#include "nvim/highlight_defs.h"
#include "nvim/highlight_group.h"
#include "nvim/input.h"
#include "nvim/keycodes.h"
#include "nvim/lua/executor.h"
#include "nvim/macros_defs.h"
#include "nvim/main.h"
#include "nvim/mark.h"
#include "nvim/mark_defs.h"
#include "nvim/mbyte.h"
#include "nvim/memline.h"
#include "nvim/memline_defs.h"
#include "nvim/memory.h"
#include "nvim/message.h"
#include "nvim/mouse.h"
#include "nvim/move.h"
#include "nvim/normal.h"
#include "nvim/normal_defs.h"
#include "nvim/option.h"
#include "nvim/option_defs.h"
#include "nvim/option_vars.h"
#include "nvim/optionstr.h"
#include "nvim/os/fs.h"
#include "nvim/os/input.h"
#include "nvim/os/os.h"
#include "nvim/os/os_defs.h"
#include "nvim/os/shell.h"
#include "nvim/path.h"
#include "nvim/plines.h"
#include "nvim/popupmenu.h"
#include "nvim/pos_defs.h"
#include "nvim/profile.h"
#include "nvim/quickfix.h"
#include "nvim/regexp.h"
#include "nvim/regexp_defs.h"
#include "nvim/runtime.h"
#include "nvim/runtime_defs.h"
#include "nvim/search.h"
#include "nvim/shada.h"
#include "nvim/state.h"
#include "nvim/state_defs.h"
#include "nvim/statusline.h"
#include "nvim/strings.h"
#include "nvim/tag.h"
#include "nvim/types_defs.h"
#include "nvim/ui.h"
#include "nvim/ui_client.h"
#include "nvim/undo.h"
#include "nvim/undo_defs.h"
#include "nvim/usercmd.h"
#include "nvim/vim_defs.h"
#include "nvim/window.h"
#include "nvim/winfloat.h"

static const char e_ambiguous_use_of_user_defined_command[]
  = N_("E464: Ambiguous use of user-defined command");
static const char e_no_call_stack_to_substitute_for_stack[]
  = N_("E489: No call stack to substitute for \"<stack>\"");
static const char e_not_an_editor_command[]
  = N_("E492: Not an editor command");
static const char e_no_autocommand_file_name_to_substitute_for_afile[]
  = N_("E495: No autocommand file name to substitute for \"<afile>\"");
static const char e_no_autocommand_buffer_number_to_substitute_for_abuf[]
  = N_("E496: No autocommand buffer number to substitute for \"<abuf>\"");
static const char e_no_autocommand_match_name_to_substitute_for_amatch[]
  = N_("E497: No autocommand match name to substitute for \"<amatch>\"");
static const char e_no_source_file_name_to_substitute_for_sfile[]
  = N_("E498: No :source file name to substitute for \"<sfile>\"");
static const char e_no_line_number_to_use_for_slnum[]
  = N_("E842: No line number to use for \"<slnum>\"");
static const char e_no_line_number_to_use_for_sflnum[]
  = N_("E961: No line number to use for \"<sflnum>\"");
static const char e_no_script_file_name_to_substitute_for_script[]
  = N_("E1274: No script file name to substitute for \"<script>\"");

static int quitmore = 0;
static bool ex_pressedreturn = false;

// Struct for storing a line inside a while/for loop
typedef struct {
  char *line;            // command line
  linenr_T lnum;                // sourcing_lnum of the line
} wcmd_T;

#define FREE_WCMD(wcmd) xfree((wcmd)->line)

/// Structure used to store info for line position in a while or for loop.
/// This is required, because do_one_cmd() may invoke ex_function(), which
/// reads more lines that may come from the while/for loop.
struct loop_cookie {
  garray_T *lines_gap;               // growarray with line info
  int current_line;                     // last read line from growarray
  int repeating;                        // true when looping a second time
  // When "repeating" is false use "getline" and "cookie" to get lines
  LineGetter lc_getline;
  void *cookie;
};

// Struct to save a few things while debugging.  Used in do_cmdline() only.
struct dbg_stuff {
  int trylevel;
  int force_abort;
  except_T *caught_stack;
  char *vv_exception;
  char *vv_throwpoint;
  int did_emsg;
  int got_int;
  bool did_throw;
  int need_rethrow;
  int check_cstack;
  except_T *current_exception;
};

#include "ex_docmd.c.generated.h"

// Declare cmdnames[].
#include "ex_cmds_defs.generated.h"

static char dollar_command[2] = { '$', 0 };

static void save_dbg_stuff(struct dbg_stuff *dsp)
{
  dsp->trylevel = trylevel;
  trylevel = 0;
  dsp->force_abort = force_abort;
  force_abort = false;
  dsp->caught_stack = caught_stack;
  caught_stack = NULL;
  dsp->vv_exception = v_exception(NULL);
  dsp->vv_throwpoint = v_throwpoint(NULL);

  // Necessary for debugging an inactive ":catch", ":finally", ":endtry".
  dsp->did_emsg = did_emsg;
  did_emsg = false;
  dsp->got_int = got_int;
  got_int = false;
  dsp->did_throw = did_throw;
  did_throw = false;
  dsp->need_rethrow = need_rethrow;
  need_rethrow = false;
  dsp->check_cstack = check_cstack;
  check_cstack = false;
  dsp->current_exception = current_exception;
  current_exception = NULL;
}

static void restore_dbg_stuff(struct dbg_stuff *dsp)
{
  suppress_errthrow = false;
  trylevel = dsp->trylevel;
  force_abort = dsp->force_abort;
  caught_stack = dsp->caught_stack;
  v_exception(dsp->vv_exception);
  v_throwpoint(dsp->vv_throwpoint);
  did_emsg = dsp->did_emsg;
  got_int = dsp->got_int;
  did_throw = dsp->did_throw;
  need_rethrow = dsp->need_rethrow;
  check_cstack = dsp->check_cstack;
  current_exception = dsp->current_exception;
}

/// Check if ffname differs from fnum.
/// fnum is a buffer number. 0 == current buffer, 1-or-more must be a valid buffer ID.
/// ffname is a full path to where a buffer lives on-disk or would live on-disk.
static bool is_other_file(int fnum, char *ffname)
{
  if (fnum != 0) {
    if (fnum == curbuf->b_fnum) {
      return false;
    }

    return true;
  }

  if (ffname == NULL) {
    return true;
  }

  if (*ffname == NUL) {
    return false;
  }

  if (!curbuf->file_id_valid
      && curbuf->b_sfname != NULL
      && *curbuf->b_sfname != NUL) {
    // This occurs with unsaved buffers. In which case `ffname`
    // actually corresponds to curbuf->b_sfname
    return path_fnamecmp(ffname, curbuf->b_sfname) != 0;
  }

  return otherfile(ffname);
}

/// Repeatedly get commands for Ex mode, until the ":vi" command is given.
void do_exmode(void)
{
  exmode_active = true;
  State = MODE_NORMAL;
  may_trigger_modechanged();

  // When using ":global /pat/ visual" and then "Q" we return to continue
  // the :global command.
  if (global_busy) {
    return;
  }

  int save_msg_scroll = msg_scroll;
  RedrawingDisabled++;  // don't redisplay the window
  no_wait_return++;  // don't wait for return

  msg(_("Entering Ex mode.  Type \"visual\" to go to Normal mode."), 0);
  while (exmode_active) {
    // Check for a ":normal" command and no more characters left.
    if (ex_normal_busy > 0 && typebuf.tb_len == 0) {
      exmode_active = false;
      break;
    }
    msg_scroll = true;
    need_wait_return = false;
    ex_pressedreturn = false;
    ex_no_reprint = false;
    varnumber_T changedtick = buf_get_changedtick(curbuf);
    int prev_msg_row = msg_row;
    linenr_T prev_line = curwin->w_cursor.lnum;
    cmdline_row = msg_row;
    exarg_T ea = {
      .cmd = NULL,
      .line1 = 1,
      .line2 = 1,
      .ea_getline = getexline,
      .cookie = NULL
    };
    do_cmdline(&ea, 0);
    lines_left = Rows - 1;

    if ((prev_line != curwin->w_cursor.lnum
         || changedtick != buf_get_changedtick(curbuf)) && !ex_no_reprint) {
      if (curbuf->b_ml.ml_flags & ML_EMPTY) {
        emsg(_(e_empty_buffer));
      } else {
        if (ex_pressedreturn) {
          // Make sure the message overwrites the right line and isn't throttled.
          msg_scroll_flush();
          // go up one line, to overwrite the ":<CR>" line, so the
          // output doesn't contain empty lines.
          msg_row = prev_msg_row;
          if (prev_msg_row == Rows - 1) {
            msg_row--;
          }
        }
        msg_col = 0;
        print_line_no_prefix(curwin->w_cursor.lnum, false, false);
        msg_clr_eos();
      }
    } else if (ex_pressedreturn && !ex_no_reprint) {  // must be at EOF
      if (curbuf->b_ml.ml_flags & ML_EMPTY) {
        emsg(_(e_empty_buffer));
      } else {
        emsg(_("E501: At end-of-file"));
      }
    }
  }

  RedrawingDisabled--;
  no_wait_return--;
  redraw_all_later(UPD_NOT_VALID);
  update_screen();
  need_wait_return = false;
  msg_scroll = save_msg_scroll;
}

/// Print the executed command for when 'verbose' is set.
///
/// @param lnum  if 0, only print the command.
static void msg_verbose_cmd(linenr_T lnum, char *cmd)
  FUNC_ATTR_NONNULL_ALL
{
  no_wait_return++;
  verbose_enter_scroll();

  if (lnum == 0) {
    smsg(0, _("Executing: %s"), cmd);
  } else {
    smsg(0, _("line %" PRIdLINENR ": %s"), lnum, cmd);
  }
  if (msg_silent == 0) {
    msg_puts("\n");   // don't overwrite this
  }

  verbose_leave_scroll();
  no_wait_return--;
}

static int cmdline_call_depth = 0;  ///< recursiveness

/// Start executing an Ex command line.
///
/// @return  FAIL if too recursive, OK otherwise.
static int do_cmdline_start(void)
{
  assert(cmdline_call_depth >= 0);
  // It's possible to create an endless loop with ":execute", catch that
  // here.  The value of 200 allows nested function calls, ":source", etc.
  // Allow 200 or 'maxfuncdepth', whatever is larger.
  if (cmdline_call_depth >= 200 && cmdline_call_depth >= p_mfd) {
    return FAIL;
  }
  cmdline_call_depth++;
  start_batch_changes();
  return OK;
}

/// End executing an Ex command line.
static void do_cmdline_end(void)
{
  cmdline_call_depth--;
  assert(cmdline_call_depth >= 0);
  end_batch_changes();
}

/// Execute a simple command line.  Used for translated commands like "*".
int do_cmdline_cmd(const char *cmd)
{
  exarg_T ea = {
    .cmd = (char *)cmd,
    .line1 = 1,
    .line2 = 1,
    .ea_getline = NULL,
    .cookie = NULL
  };
  return do_cmdline(&ea, DOCMD_VERBOSE|DOCMD_NOWAIT|DOCMD_KEYTYPED);
}

/// do_cmdline(): execute one Ex command line
///
/// 1. Execute "cmdline" when it is not NULL.
///    If "cmdline" is NULL, or more lines are needed, fgetline() is used.
/// 2. Split up in parts separated with '|'.
///
/// This function can be called recursively!
///
/// flags:
///   DOCMD_VERBOSE  - The command will be included in the error message.
///   DOCMD_NOWAIT   - Don't call wait_return() and friends.
///   DOCMD_REPEAT   - Repeat execution until fgetline() returns NULL.
///   DOCMD_KEYTYPED - Don't reset KeyTyped.
///   DOCMD_EXCRESET - Reset the exception environment (used for debugging).
///   DOCMD_KEEPLINE - Store first typed line (for repeating with ".").
///
/// @param cookie  argument for fgetline()
///
/// @return FAIL if cmdline could not be executed, OK otherwise
int do_cmdline(exarg_T *ea, int flags)
{
  char *next_cmdline;                   // next cmd to execute
  char *cmdline_copy = NULL;            // copy of cmd line
  bool used_getline = false;            // used "fgetline" to obtain command
  static int recursive = 0;             // recursive depth
  bool msg_didout_before_start = false;
  int count = 0;                        // line number count
  bool did_inc = false;                 // incremented RedrawingDisabled
  bool did_block = false;               // emitted cmdline_block event
  int retval = OK;
  cstack_T cstack = {                   // conditional stack
    .cs_idx = -1,
  };
  garray_T lines_ga;                    // keep lines for ":while"/":for"
  int current_line = 0;                 // active line in lines_ga
  char *fname = NULL;                   // function or script name
  linenr_T *breakpoint = NULL;          // ptr to breakpoint field in cookie
  int *dbg_tick = NULL;                 // ptr to dbg_tick field in cookie
  struct dbg_stuff debug_saved;         // saved things for debug mode
  msglist_T *private_msg_list;
  LineGetter fgetline = ea->ea_getline;
  void *cookie = ea->cookie;
  char *cmdline = ea->cmd;

  // "fgetline" and "cookie" passed to do_one_cmd()
  char *(*cmd_getline)(int, void *, int, bool);
  void *cmd_cookie;
  struct loop_cookie cmd_loop_cookie;

  // For every pair of do_cmdline()/do_one_cmd() calls, use an extra memory
  // location for storing error messages to be converted to an exception.
  // This ensures that the do_errthrow() call in do_one_cmd() does not
  // combine the messages stored by an earlier invocation of do_one_cmd()
  // with the command name of the later one.  This would happen when
  // BufWritePost autocommands are executed after a write error.
  msglist_T **saved_msg_list = msg_list;
  msg_list = &private_msg_list;
  private_msg_list = NULL;

  if (do_cmdline_start() == FAIL) {
    emsg(_(e_command_too_recursive));
    // When converting to an exception, we do not include the command name
    // since this is not an error of the specific command.
    do_errthrow((cstack_T *)NULL, NULL);
    msg_list = saved_msg_list;
    return FAIL;
  }

  ga_init(&lines_ga, (int)sizeof(wcmd_T), 10);

  void *real_cookie = getline_cookie(fgetline, cookie);

  // Inside a function use a higher nesting level.
  bool getline_is_func = getline_equal(fgetline, cookie, get_func_line);
  if (getline_is_func && ex_nesting_level == func_level(real_cookie)) {
    ex_nesting_level++;
  }

  // Get the function or script name and the address where the next breakpoint
  // line and the debug tick for a function or script are stored.
  if (getline_is_func) {
    fname = func_name(real_cookie);
    breakpoint = func_breakpoint(real_cookie);
    dbg_tick = func_dbg_tick(real_cookie);
  } else if (getline_equal(fgetline, cookie, getsourceline)) {
    fname = SOURCING_NAME;
    breakpoint = source_breakpoint(real_cookie);
    dbg_tick = source_dbg_tick(real_cookie);
  }

  // Initialize "force_abort"  and "suppress_errthrow" at the top level.
  if (!recursive) {
    force_abort = false;
    suppress_errthrow = false;
  }

  // If requested, store and reset the global values controlling the
  // exception handling (used when debugging).  Otherwise clear it to avoid
  // a bogus compiler warning when the optimizer uses inline functions...
  if (flags & DOCMD_EXCRESET) {
    save_dbg_stuff(&debug_saved);
  } else {
    CLEAR_FIELD(debug_saved);
  }

  int initial_trylevel = trylevel;

  // "did_throw" will be set to true when an exception is being thrown.
  did_throw = false;
  // "did_emsg" will be set to true when emsg() is used, in which case we
  // cancel the whole command line, and any if/endif or loop.
  // If force_abort is set, we cancel everything.
  did_emsg = false;

  // KeyTyped is only set when calling vgetc().  Reset it here when not
  // calling vgetc() (sourced command lines).
  if (!(flags & DOCMD_KEYTYPED)
      && !getline_equal(fgetline, cookie, getexline)) {
    KeyTyped = false;
  }

  // Continue executing command lines:
  // - when inside an ":if", ":while" or ":for"
  // - for multiple commands on one line, separated with '|'
  // - when repeating until there are no more lines (for ":source")
  next_cmdline = cmdline;
  do {
    getline_is_func = getline_equal(fgetline, cookie, get_func_line);

    // stop skipping cmds for an error msg after all endif/while/for
    if (next_cmdline == NULL
        && !force_abort
        && cstack.cs_idx < 0
        && !(getline_is_func
             && func_has_abort(real_cookie))) {
      did_emsg = false;
    }

    // 1. If repeating a line in a loop, get a line from lines_ga.
    // 2. If no line given: Get an allocated line with fgetline().
    // 3. If a line is given: Make a copy, so we can mess with it.

    // 1. If repeating, get a previous line from lines_ga.
    if (cstack.cs_looplevel > 0 && current_line < lines_ga.ga_len) {
      // Each '|' separated command is stored separately in lines_ga, to
      // be able to jump to it.  Don't use next_cmdline now.
      XFREE_CLEAR(cmdline_copy);

      // Check if a function has returned or, unless it has an unclosed
      // try conditional, aborted.
      if (getline_is_func) {
        if (do_profiling == PROF_YES) {
          func_line_end(real_cookie);
        }
        if (func_has_ended(real_cookie)) {
          retval = FAIL;
          break;
        }
      } else if (do_profiling == PROF_YES
                 && getline_equal(fgetline, cookie, getsourceline)) {
        script_line_end();
      }

      // Check if a sourced file hit a ":finish" command.
      if (source_finished(fgetline, cookie)) {
        retval = FAIL;
        break;
      }

      // If breakpoints have been added/deleted need to check for it.
      if (breakpoint != NULL && dbg_tick != NULL
          && *dbg_tick != debug_tick) {
        *breakpoint = dbg_find_breakpoint(getline_equal(fgetline, cookie, getsourceline),
                                          fname, SOURCING_LNUM);
        *dbg_tick = debug_tick;
      }

      next_cmdline = ((wcmd_T *)(lines_ga.ga_data))[current_line].line;
      SOURCING_LNUM = ((wcmd_T *)(lines_ga.ga_data))[current_line].lnum;

      // Did we encounter a breakpoint?
      if (breakpoint != NULL && *breakpoint != 0 && *breakpoint <= SOURCING_LNUM) {
        dbg_breakpoint(fname, SOURCING_LNUM);
        // Find next breakpoint.
        *breakpoint = dbg_find_breakpoint(getline_equal(fgetline, cookie, getsourceline),
                                          fname, SOURCING_LNUM);
        *dbg_tick = debug_tick;
      }
      if (do_profiling == PROF_YES) {
        if (getline_is_func) {
          func_line_start(real_cookie);
        } else if (getline_equal(fgetline, cookie, getsourceline)) {
          script_line_start();
        }
      }
    }

    // 2. If no line given, get an allocated line with fgetline().
    if (next_cmdline == NULL) {
      int indent = cstack.cs_idx < 0 ? 0 : (cstack.cs_idx + 1) * 2;

      if (count == 1 && getline_equal(fgetline, cookie, getexline)) {
        if (ui_has(kUICmdline)) {
          // Emit cmdline_block event for loop/conditional block.
          ui_ext_cmdline_block_append(0, last_cmdline);
          did_block = true;
        }
        // Need to set msg_didout for the first line after an ":if",
        // otherwise the ":if" will be overwritten.
        msg_didout = true;
      }

      if (fgetline == NULL || (next_cmdline = fgetline(':', cookie, indent, true)) == NULL) {
        // Don't call wait_return() for aborted command line.  The NULL
        // returned for the end of a sourced file or executed function
        // doesn't do this.
        if (KeyTyped && !(flags & DOCMD_REPEAT)) {
          need_wait_return = false;
        }
        retval = FAIL;
        break;
      }
      used_getline = true;

      // Emit all but the first cmdline_block event immediately; waiting until after
      // command execution would mess up event ordering with nested command lines.
      if (ui_has(kUICmdline) && count > 0 && getline_equal(fgetline, cookie, getexline)) {
        ui_ext_cmdline_block_append((size_t)indent, next_cmdline);
      }

      // Keep the first typed line.  Clear it when more lines are typed.
      if (flags & DOCMD_KEEPLINE) {
        xfree(repeat_cmdline);
        if (count == 0) {
          repeat_cmdline = xstrdup(next_cmdline);
        } else {
          repeat_cmdline = NULL;
        }
      }
    } else if (cmdline_copy == NULL) {
      // 3. Make a copy of the command so we can mess with it.
      next_cmdline = xstrdup(next_cmdline);
    }
    cmdline_copy = next_cmdline;

    int current_line_before = 0;
    // Inside a while/for loop, and when the command looks like a ":while"
    // or ":for", the line is stored, because we may need it later when
    // looping.
    //
    // When there is a '|' and another command, it is stored separately,
    // because we need to be able to jump back to it from an
    // :endwhile/:endfor.
    //
    // Pass a different "fgetline" function to do_one_cmd() below,
    // that it stores lines in or reads them from "lines_ga".  Makes it
    // possible to define a function inside a while/for loop.
    if ((cstack.cs_looplevel > 0 || has_loop_cmd(next_cmdline))) {
      cmd_getline = get_loop_line;
      cmd_cookie = (void *)&cmd_loop_cookie;
      cmd_loop_cookie.lines_gap = &lines_ga;
      cmd_loop_cookie.current_line = current_line;
      cmd_loop_cookie.lc_getline = fgetline;
      cmd_loop_cookie.cookie = cookie;
      cmd_loop_cookie.repeating = (current_line < lines_ga.ga_len);

      // Save the current line when encountering it the first time.
      if (current_line == lines_ga.ga_len) {
        store_loop_line(&lines_ga, next_cmdline);
      }
      current_line_before = current_line;
    } else {
      cmd_getline = fgetline;
      cmd_cookie = cookie;
    }

    did_endif = false;

    if (count++ == 0) {
      // All output from the commands is put below each other, without
      // waiting for a return. Don't do this when executing commands
      // from a script or when being called recursive (e.g. for ":e
      // +command file").
      if (!(flags & DOCMD_NOWAIT) && !recursive) {
        msg_didout_before_start = msg_didout;
        msg_didany = false;         // no output yet
        msg_start();
        msg_scroll = true;          // put messages below each other
        no_wait_return++;           // don't wait for return until finished
        RedrawingDisabled++;
        did_inc = true;
      }
    }

    if ((p_verbose >= 15 && SOURCING_NAME != NULL) || p_verbose >= 16) {
      msg_verbose_cmd(SOURCING_LNUM, cmdline_copy);
    }

    // 2. Execute one '|' separated command.
    //    do_one_cmd() will return NULL if there is no trailing '|'.
    //    "cmdline_copy" can change, e.g. for '%' and '#' expansion.
    recursive++;
    exarg_T sub_ea = {
      .cmd = cmdline_copy,
      .cmdlinep = &cmdline_copy,
      .line1 = ea->line1,
      .line2 = ea->line2,
      .col1 = ea->col1,
      .col2 = ea->col2,
      .cmdidx = ea->cmdidx,
      .addr_count = ea->addr_count,
      .addr_type = ea->addr_type,
      .addr_mode = ea->addr_mode,
      .ea_getline = cmd_getline,
      .cookie = cmd_cookie,
      .cstack = &cstack,
    };

    next_cmdline = do_one_cmd(&sub_ea, flags);
    recursive--;

    if (cmd_cookie == (void *)&cmd_loop_cookie) {
      // Use "current_line" from "cmd_loop_cookie", it may have been
      // incremented when defining a function.
      current_line = cmd_loop_cookie.current_line;
    }

    if (next_cmdline == NULL) {
      XFREE_CLEAR(cmdline_copy);

      // If the command was typed, remember it for the ':' register.
      // Do this AFTER executing the command to make :@: work.
      if (getline_equal(fgetline, cookie, getexline) && new_last_cmdline != NULL) {
        xfree(last_cmdline);
        last_cmdline = new_last_cmdline;
        new_last_cmdline = NULL;
      }
    } else {
      // need to copy the command after the '|' to cmdline_copy, for the
      // next do_one_cmd()
      STRMOVE(cmdline_copy, next_cmdline);
      next_cmdline = cmdline_copy;
    }

    // reset did_emsg for a function that is not aborted by an error
    if (did_emsg && !force_abort
        && getline_equal(fgetline, cookie, get_func_line)
        && !func_has_abort(real_cookie)) {
      did_emsg = false;
    }

    if (cstack.cs_looplevel > 0) {
      current_line++;

      // An ":endwhile", ":endfor" and ":continue" is handled here.
      // If we were executing commands, jump back to the ":while" or
      // ":for".
      // If we were not executing commands, decrement cs_looplevel.
      if (cstack.cs_lflags & (CSL_HAD_CONT | CSL_HAD_ENDLOOP)) {
        cstack.cs_lflags &= ~(CSL_HAD_CONT | CSL_HAD_ENDLOOP);

        // Jump back to the matching ":while" or ":for".  Be careful
        // not to use a cs_line[] from an entry that isn't a ":while"
        // or ":for": It would make "current_line" invalid and can
        // cause a crash.
        if (!did_emsg && !got_int && !did_throw
            && cstack.cs_idx >= 0
            && (cstack.cs_flags[cstack.cs_idx]
                & (CSF_WHILE | CSF_FOR))
            && cstack.cs_line[cstack.cs_idx] >= 0
            && (cstack.cs_flags[cstack.cs_idx] & CSF_ACTIVE)) {
          current_line = cstack.cs_line[cstack.cs_idx];
          // remember we jumped there
          cstack.cs_lflags |= CSL_HAD_LOOP;
          line_breakcheck();                    // check if CTRL-C typed

          // Check for the next breakpoint at or after the ":while"
          // or ":for".
          if (breakpoint != NULL && lines_ga.ga_len > current_line) {
            *breakpoint = dbg_find_breakpoint(getline_equal(fgetline, cookie, getsourceline), fname,
                                              ((wcmd_T *)lines_ga.ga_data)[current_line].lnum - 1);
            *dbg_tick = debug_tick;
          }
        } else {
          // can only get here with ":endwhile" or ":endfor"
          if (cstack.cs_idx >= 0) {
            rewind_conditionals(&cstack, cstack.cs_idx - 1,
                                CSF_WHILE | CSF_FOR, &cstack.cs_looplevel);
          }
        }
      } else if (cstack.cs_lflags & CSL_HAD_LOOP) {
        // For a ":while" or ":for" we need to remember the line number.
        cstack.cs_lflags &= ~CSL_HAD_LOOP;
        cstack.cs_line[cstack.cs_idx] = current_line_before;
      }
    }

    // When not inside any ":while" loop, clear remembered lines.
    if (cstack.cs_looplevel == 0) {
      if (!GA_EMPTY(&lines_ga)) {
        SOURCING_LNUM = ((wcmd_T *)lines_ga.ga_data)[lines_ga.ga_len - 1].lnum;
        GA_DEEP_CLEAR(&lines_ga, wcmd_T, FREE_WCMD);
      }
      current_line = 0;
    }

    // A ":finally" makes did_emsg, got_int and did_throw pending for
    // being restored at the ":endtry".  Reset them here and set the
    // ACTIVE and FINALLY flags, so that the finally clause gets executed.
    // This includes the case where a missing ":endif", ":endwhile" or
    // ":endfor" was detected by the ":finally" itself.
    if (cstack.cs_lflags & CSL_HAD_FINA) {
      cstack.cs_lflags &= ~CSL_HAD_FINA;
      report_make_pending((cstack.cs_pending[cstack.cs_idx]
                           & (CSTP_ERROR | CSTP_INTERRUPT | CSTP_THROW)),
                          did_throw ? current_exception : NULL);
      did_emsg = got_int = did_throw = false;
      cstack.cs_flags[cstack.cs_idx] |= CSF_ACTIVE | CSF_FINALLY;
    }

    // Update global "trylevel" for recursive calls to do_cmdline() from
    // within this loop.
    trylevel = initial_trylevel + cstack.cs_trylevel;

    // If the outermost try conditional (across function calls and sourced
    // files) is aborted because of an error, an interrupt, or an uncaught
    // exception, cancel everything.  If it is left normally, reset
    // force_abort to get the non-EH compatible abortion behavior for
    // the rest of the script.
    if (trylevel == 0 && !did_emsg && !got_int && !did_throw) {
      force_abort = false;
    }

    // Convert an interrupt to an exception if appropriate.
    do_intthrow(&cstack);

    // Continue executing command lines when:
    // - no CTRL-C typed, no aborting error, no exception thrown or try
    //   conditionals need to be checked for executing finally clauses or
    //   catching an interrupt exception
    // - didn't get an error message or lines are not typed
    // - there is a command after '|', inside a :if, :while, :for or :try, or
    //   looping for ":source" command or function call.
  } while (!((got_int || (did_emsg && force_abort) || did_throw)
             && cstack.cs_trylevel == 0)
           && !(did_emsg
                // Keep going when inside try/catch, so that the error can be
                // deal with, except when it is a syntax error, it may cause
                // the :endtry to be missed.
                && (cstack.cs_trylevel == 0 || did_emsg_syntax)
                && used_getline
                && getline_equal(fgetline, cookie, getexline))
           && (next_cmdline != NULL
               || cstack.cs_idx >= 0
               || (flags & DOCMD_REPEAT)));

  xfree(cmdline_copy);
  did_emsg_syntax = false;
  GA_DEEP_CLEAR(&lines_ga, wcmd_T, FREE_WCMD);

  if (cstack.cs_idx >= 0) {
    // If a sourced file or executed function ran to its end, report the
    // unclosed conditional.
    if (!got_int && !did_throw && !aborting()
        && ((getline_equal(fgetline, cookie, getsourceline)
             && !source_finished(fgetline, cookie))
            || (getline_equal(fgetline, cookie, get_func_line)
                && !func_has_ended(real_cookie)))) {
      if (cstack.cs_flags[cstack.cs_idx] & CSF_TRY) {
        emsg(_(e_endtry));
      } else if (cstack.cs_flags[cstack.cs_idx] & CSF_WHILE) {
        emsg(_(e_endwhile));
      } else if (cstack.cs_flags[cstack.cs_idx] & CSF_FOR) {
        emsg(_(e_endfor));
      } else {
        emsg(_(e_endif));
      }
    }

    // Reset "trylevel" in case of a ":finish" or ":return" or a missing
    // ":endtry" in a sourced file or executed function.  If the try
    // conditional is in its finally clause, ignore anything pending.
    // If it is in a catch clause, finish the caught exception.
    // Also cleanup any "cs_forinfo" structures.
    do {
      int idx = cleanup_conditionals(&cstack, 0, true);

      if (idx >= 0) {
        idx--;              // remove try block not in its finally clause
      }
      rewind_conditionals(&cstack, idx, CSF_WHILE | CSF_FOR,
                          &cstack.cs_looplevel);
    } while (cstack.cs_idx >= 0);
    trylevel = initial_trylevel;
  }

  // If a missing ":endtry", ":endwhile", ":endfor", or ":endif" or a memory
  // lack was reported above and the error message is to be converted to an
  // exception, do this now after rewinding the cstack.
  do_errthrow(&cstack, getline_equal(fgetline, cookie, get_func_line) ? "endfunction" : NULL);

  if (trylevel == 0) {
    // When an exception is being thrown out of the outermost try
    // conditional, discard the uncaught exception, disable the conversion
    // of interrupts or errors to exceptions, and ensure that no more
    // commands are executed.
    if (did_throw) {
      handle_did_throw();
    } else if (got_int || (did_emsg && force_abort)) {
      // On an interrupt or an aborting error not converted to an exception,
      // disable the conversion of errors to exceptions.  (Interrupts are not
      // converted any more, here.) This enables also the interrupt message
      // when force_abort is set and did_emsg unset in case of an interrupt
      // from a finally clause after an error.
      suppress_errthrow = true;
    }
  }

  // The current cstack will be freed when do_cmdline() returns.  An uncaught
  // exception will have to be rethrown in the previous cstack.  If a function
  // has just returned or a script file was just finished and the previous
  // cstack belongs to the same function or, respectively, script file, it
  // will have to be checked for finally clauses to be executed due to the
  // ":return" or ":finish".  This is done in do_one_cmd().
  if (did_throw) {
    need_rethrow = true;
  }
  if ((getline_equal(fgetline, cookie, getsourceline)
       && ex_nesting_level > source_level(real_cookie))
      || (getline_equal(fgetline, cookie, get_func_line)
          && ex_nesting_level > func_level(real_cookie) + 1)) {
    if (!did_throw) {
      check_cstack = true;
    }
  } else {
    // When leaving a function, reduce nesting level.
    if (getline_equal(fgetline, cookie, get_func_line)) {
      ex_nesting_level--;
    }
    // Go to debug mode when returning from a function in which we are
    // single-stepping.
    if ((getline_equal(fgetline, cookie, getsourceline)
         || getline_equal(fgetline, cookie, get_func_line))
        && ex_nesting_level + 1 <= debug_break_level) {
      do_debug(getline_equal(fgetline, cookie, getsourceline)
               ? _("End of sourced file")
               : _("End of function"));
    }
  }

  // Restore the exception environment (done after returning from the
  // debugger).
  if (flags & DOCMD_EXCRESET) {
    restore_dbg_stuff(&debug_saved);
  }

  msg_list = saved_msg_list;

  // Cleanup if "cs_emsg_silent_list" remains.
  if (cstack.cs_emsg_silent_list != NULL) {
    eslist_T *temp;
    for (eslist_T *elem = cstack.cs_emsg_silent_list; elem != NULL; elem = temp) {
      temp = elem->next;
      xfree(elem);
    }
  }

  // If there was too much output to fit on the command line, ask the user to
  // hit return before redrawing the screen. With the ":global" command we do
  // this only once after the command is finished.
  if (did_inc) {
    RedrawingDisabled--;
    no_wait_return--;
    msg_scroll = false;

    // When just finished an ":if"-":else" which was typed, no need to
    // wait for hit-return.  Also for an error situation.
    if (retval == FAIL
        || (did_endif && KeyTyped && !did_emsg)) {
      need_wait_return = false;
      msg_didany = false;               // don't wait when restarting edit
    } else if (need_wait_return) {
      // The msg_start() above clears msg_didout. The wait_return() we do
      // here should not overwrite the command that may be shown before
      // doing that.
      msg_didout |= msg_didout_before_start;
      wait_return(false);
    }
  }

  if (did_block) {
    ui_ext_cmdline_block_leave();
  }

  did_endif = false;    // in case do_cmdline used recursively

  do_cmdline_end();
  return retval;
}

/// Handle when "did_throw" is set after executing commands.
void handle_did_throw(void)
{
  assert(current_exception != NULL);
  char *p = NULL;
  msglist_T *messages = NULL;

  // If the uncaught exception is a user exception, report it as an
  // error.  If it is an error exception, display the saved error
  // message now.  For an interrupt exception, do nothing; the
  // interrupt message is given elsewhere.
  switch (current_exception->type) {
  case ET_USER:
    vim_snprintf(IObuff, IOSIZE,
                 _("E605: Exception not caught: %s"),
                 current_exception->value);
    p = xstrdup(IObuff);
    break;
  case ET_ERROR:
    messages = current_exception->messages;
    current_exception->messages = NULL;
    break;
  case ET_INTERRUPT:
    break;
  }

  estack_push(ETYPE_EXCEPT, current_exception->throw_name, current_exception->throw_lnum);
  current_exception->throw_name = NULL;

  discard_current_exception();              // uses IObuff if 'verbose'

  // If "silent!" is active the uncaught exception is not fatal.
  if (emsg_silent == 0) {
    suppress_errthrow = true;
    force_abort = true;
  }

  if (messages != NULL) {
    do {
      msglist_T *next = messages->next;
      emsg_multiline(messages->msg, "emsg", HLF_E, messages->multiline);
      xfree(messages->msg);
      xfree(messages->sfile);
      xfree(messages);
      messages = next;
    } while (messages != NULL);
  } else if (p != NULL) {
    emsg(p);
    xfree(p);
  }
  xfree(SOURCING_NAME);
  estack_pop();
}

/// Obtain a line when inside a ":while" or ":for" loop.
static char *get_loop_line(int c, void *cookie, int indent, bool do_concat)
{
  struct loop_cookie *cp = (struct loop_cookie *)cookie;

  if (cp->current_line + 1 >= cp->lines_gap->ga_len) {
    if (cp->repeating) {
      return NULL;              // trying to read past ":endwhile"/":endfor"
    }
    char *line;
    // First time inside the ":while"/":for": get line normally.
    if (cp->lc_getline == NULL) {
      line = getcmdline(c, 0, indent, do_concat);
    } else {
      line = cp->lc_getline(c, cp->cookie, indent, do_concat);
    }
    if (line != NULL) {
      store_loop_line(cp->lines_gap, line);
      cp->current_line++;
    }

    return line;
  }

  KeyTyped = false;
  cp->current_line++;
  wcmd_T *wp = (wcmd_T *)(cp->lines_gap->ga_data) + cp->current_line;
  SOURCING_LNUM = wp->lnum;
  return xstrdup(wp->line);
}

/// Store a line in "gap" so that a ":while" loop can execute it again.
static void store_loop_line(garray_T *gap, char *line)
{
  wcmd_T *p = GA_APPEND_VIA_PTR(wcmd_T, gap);
  p->line = xstrdup(line);
  p->lnum = SOURCING_LNUM;
}

/// If "fgetline" is get_loop_line(), return true if the getline it uses equals
/// "func".  * Otherwise return true when "fgetline" equals "func".
///
/// @param cookie  argument for fgetline()
bool getline_equal(LineGetter fgetline, void *cookie, LineGetter func)
{
  // When "fgetline" is "get_loop_line()" use the "cookie" to find the
  // function that's originally used to obtain the lines.  This may be
  // nested several levels.
  LineGetter gp = fgetline;
  struct loop_cookie *cp = (struct loop_cookie *)cookie;
  while (gp == get_loop_line) {
    gp = cp->lc_getline;
    cp = cp->cookie;
  }
  return gp == func;
}

/// If "fgetline" is get_loop_line(), return the cookie used by the original
/// getline function.  Otherwise return "cookie".
///
/// @param cookie  argument for fgetline()
void *getline_cookie(LineGetter fgetline, void *cookie)
{
  // When "fgetline" is "get_loop_line()" use the "cookie" to find the
  // cookie that's originally used to obtain the lines.  This may be nested
  // several levels.
  LineGetter gp = fgetline;
  struct loop_cookie *cp = (struct loop_cookie *)cookie;
  while (gp == get_loop_line) {
    gp = cp->lc_getline;
    cp = cp->cookie;
  }
  return cp;
}

/// Helper function to apply an offset for buffer commands, i.e. ":bdelete",
/// ":bwipeout", etc.
///
/// @return  the buffer number.
static int compute_buffer_local_count(cmd_addr_T addr_type, linenr_T lnum, int offset)
{
  int count = offset;

  buf_T *buf = firstbuf;
  while (buf->b_next != NULL && buf->b_fnum < lnum) {
    buf = buf->b_next;
  }
  while (count != 0) {
    count += (count < 0) ? 1 : -1;
    buf_T *nextbuf = (offset < 0) ? buf->b_prev : buf->b_next;
    if (nextbuf == NULL) {
      break;
    }
    buf = nextbuf;
    if (addr_type == ADDR_LOADED_BUFFERS) {
      // skip over unloaded buffers
      while (buf->b_ml.ml_mfp == NULL) {
        nextbuf = (offset < 0) ? buf->b_prev : buf->b_next;
        if (nextbuf == NULL) {
          break;
        }
        buf = nextbuf;
      }
    }
  }
  // we might have gone too far, last buffer is not loaded
  if (addr_type == ADDR_LOADED_BUFFERS) {
    while (buf->b_ml.ml_mfp == NULL) {
      buf_T *nextbuf = (offset >= 0) ? buf->b_prev : buf->b_next;
      if (nextbuf == NULL) {
        break;
      }
      buf = nextbuf;
    }
  }
  return buf->b_fnum;
}

/// @return  the window number of "win" or,
///          the number of windows if "win" is NULL
static int current_win_nr(const win_T *win)
  FUNC_ATTR_PURE FUNC_ATTR_WARN_UNUSED_RESULT
{
  int nr = 0;

  FOR_ALL_WINDOWS_IN_TAB(wp, curtab) {
    nr++;
    if (wp == win) {
      break;
    }
  }
  return nr;
}

static int current_tab_nr(tabpage_T *tab)
{
  int nr = 0;

  FOR_ALL_TABS(tp) {
    nr++;
    if (tp == tab) {
      break;
    }
  }
  return nr;
}

#define CURRENT_WIN_NR current_win_nr(curwin)
#define LAST_WIN_NR current_win_nr(NULL)
#define CURRENT_TAB_NR current_tab_nr(curtab)
#define LAST_TAB_NR current_tab_nr(NULL)

/// Figure out the address type for ":wincmd".
static void get_wincmd_addr_type(const char *arg, exarg_T *eap)
{
  switch (*arg) {
  case 'S':
  case Ctrl_S:
  case 's':
  case Ctrl_N:
  case 'n':
  case 'j':
  case Ctrl_J:
  case 'k':
  case Ctrl_K:
  case 'T':
  case Ctrl_R:
  case 'r':
  case 'R':
  case 'K':
  case 'J':
  case '+':
  case '-':
  case Ctrl__:
  case '_':
  case '|':
  case ']':
  case Ctrl_RSB:
  case 'g':
  case Ctrl_G:
  case Ctrl_V:
  case 'v':
  case 'h':
  case Ctrl_H:
  case 'l':
  case Ctrl_L:
  case 'H':
  case 'L':
  case '>':
  case '<':
  case '}':
  case 'f':
  case 'F':
  case Ctrl_F:
  case 'i':
  case Ctrl_I:
  case 'd':
  case Ctrl_D:
    // window size or any count
    eap->addr_type = ADDR_OTHER;
    break;

  case Ctrl_HAT:
  case '^':
    // buffer number
    eap->addr_type = ADDR_BUFFERS;
    break;

  case Ctrl_Q:
  case 'q':
  case Ctrl_C:
  case 'c':
  case Ctrl_O:
  case 'o':
  case Ctrl_W:
  case 'w':
  case 'W':
  case 'x':
  case Ctrl_X:
    // window number
    eap->addr_type = ADDR_WINDOWS;
    break;

  case Ctrl_Z:
  case 'z':
  case 'P':
  case 't':
  case Ctrl_T:
  case 'b':
  case Ctrl_B:
  case 'p':
  case Ctrl_P:
  case '=':
  case CAR:
    // no count
    eap->addr_type = ADDR_NONE;
    break;
  }
}

/// Skip colons and trailing whitespace, returning a pointer to the first
/// non-colon, non-whitespace character.
//
/// @param skipleadingwhite Skip leading whitespace too
static char *skip_colon_white(const char *p, bool skipleadingwhite)
{
  if (skipleadingwhite) {
    p = skipwhite(p);
  }

  while (*p == ':') {
    p = skipwhite(p + 1);
  }

  return (char *)p;
}

/// Set the addr type for command
///
/// @param p pointer to character after command name in cmdline
void set_cmd_addr_type(exarg_T *eap, char *p)
{
  // ea.addr_type for user commands is set by find_ucmd
  if (IS_USER_CMDIDX(eap->cmdidx)) {
    return;
  }
  if (eap->cmdidx != CMD_SIZE) {
    eap->addr_type = cmdnames[(int)eap->cmdidx].cmd_addr_type;
  } else {
    eap->addr_type = ADDR_POSITIONS;
  }

  // :wincmd range depends on the argument
  if (eap->cmdidx == CMD_wincmd && p != NULL) {
    get_wincmd_addr_type(skipwhite(p), eap);
  }
  // :.cc in quickfix window uses line number
  if ((eap->cmdidx == CMD_cc || eap->cmdidx == CMD_ll) && bt_quickfix(curbuf)) {
    eap->addr_type = ADDR_OTHER;
  }
}

/// Get default range number for command based on its address type
linenr_T get_cmd_default_range(exarg_T *eap)
{
  switch (eap->addr_type) {
  case ADDR_POSITIONS:
  case ADDR_OTHER:
    // Default is the cursor line number.  Avoid using an invalid
    // line number though.
    return MIN(curwin->w_cursor.lnum, curbuf->b_ml.ml_line_count);
    break;
  case ADDR_WINDOWS:
    return CURRENT_WIN_NR;
    break;
  case ADDR_ARGUMENTS:
    return MIN(curwin->w_arg_idx + 1, ARGCOUNT);
    break;
  case ADDR_LOADED_BUFFERS:
  case ADDR_BUFFERS:
    return curbuf->b_fnum;
    break;
  case ADDR_TABS:
    return CURRENT_TAB_NR;
    break;
  case ADDR_TABS_RELATIVE:
  case ADDR_UNSIGNED:
    return 1;
    break;
  case ADDR_QUICKFIX:
    return (linenr_T)qf_get_cur_idx(eap);
    break;
  case ADDR_QUICKFIX_VALID:
    return qf_get_cur_valid_idx(eap);
    break;
  default:
    return 0;
    // Will give an error later if a range is found.
    break;
  }
}

/// Set default command range for -range=% based on the addr type of the command
void set_cmd_dflall_range(exarg_T *eap)
{
  buf_T *buf;

  eap->line1 = 1;
  switch (eap->addr_type) {
  case ADDR_POSITIONS:
    eap->line2 = curbuf->b_ml.ml_line_count;
    break;
  case ADDR_OTHER:
    eap->line2 = curbuf->b_ml.ml_line_count;
    break;
  case ADDR_LOADED_BUFFERS:
    buf = firstbuf;
    while (buf->b_next != NULL && buf->b_ml.ml_mfp == NULL) {
      buf = buf->b_next;
    }
    eap->line1 = buf->b_fnum;
    buf = lastbuf;
    while (buf->b_prev != NULL && buf->b_ml.ml_mfp == NULL) {
      buf = buf->b_prev;
    }
    eap->line2 = buf->b_fnum;
    break;
  case ADDR_BUFFERS:
    eap->line1 = firstbuf->b_fnum;
    eap->line2 = lastbuf->b_fnum;
    break;
  case ADDR_WINDOWS:
    eap->line2 = LAST_WIN_NR;
    break;
  case ADDR_TABS:
    eap->line2 = LAST_TAB_NR;
    break;
  case ADDR_TABS_RELATIVE:
    eap->line2 = 1;
    break;
  case ADDR_ARGUMENTS:
    if (ARGCOUNT == 0) {
      eap->line1 = eap->line2 = 0;
    } else {
      eap->line2 = ARGCOUNT;
    }
    break;
  case ADDR_QUICKFIX_VALID:
    eap->line2 = (linenr_T)qf_get_valid_size(eap);
    if (eap->line2 == 0) {
      eap->line2 = 1;
    }
    break;
  case ADDR_NONE:
  case ADDR_UNSIGNED:
  case ADDR_QUICKFIX:
    iemsg(_("INTERNAL: Cannot use EX_DFLALL "
            "with ADDR_NONE, ADDR_UNSIGNED or ADDR_QUICKFIX"));
    break;
  }
}

static void parse_register(exarg_T *eap)
{
  // Accept numbered register only when no count allowed (:put)
  if ((eap->argt & EX_REGSTR)
      && *eap->arg != NUL
      // Do not allow register = for user commands
      && (!IS_USER_CMDIDX(eap->cmdidx) || *eap->arg != '=')
      && !((eap->argt & EX_COUNT) && ascii_isdigit(*eap->arg))) {
    if (valid_yank_reg(*eap->arg,
                       (!IS_USER_CMDIDX(eap->cmdidx)
                        && eap->cmdidx != CMD_put && eap->cmdidx != CMD_iput))) {
      eap->regname = (uint8_t)(*eap->arg++);
      // for '=' register: accept the rest of the line as an expression
      if (eap->arg[-1] == '=' && eap->arg[0] != NUL) {
        if (!eap->skip) {
          set_expr_line(xstrdup(eap->arg));
        }
        eap->arg += strlen(eap->arg);
      }
      eap->arg = skipwhite(eap->arg);
    }
  }
}

// Change line1 and line2 of Ex command to use count
void set_cmd_count(exarg_T *eap, linenr_T count, bool validate)
{
  if (eap->addr_type != ADDR_POSITIONS) {  // e.g. :buffer 2, :sleep 3
    eap->line2 = count;
    if (eap->addr_count == 0) {
      eap->addr_count = 1;
    }
  } else {
    eap->line1 = eap->line2;
    if (eap->line2 >= INT32_MAX - (count - 1)) {
      eap->line2 = INT32_MAX;
    } else {
      eap->line2 += count - 1;
    }
    eap->addr_count++;
    // Be vi compatible: no error message for out of range.
    if (validate && eap->line2 > curbuf->b_ml.ml_line_count) {
      eap->line2 = curbuf->b_ml.ml_line_count;
    }
  }
}

static int parse_count(exarg_T *eap, const char **errormsg, bool validate)
{
  // Check for a count.  When accepting a EX_BUFNAME, don't use "123foo" as a
  // count, it's a buffer name.
  char *p;

  if ((eap->argt & EX_COUNT) && ascii_isdigit(*eap->arg)
      && (!(eap->argt & EX_BUFNAME) || *(p = skipdigits(eap->arg + 1)) == NUL
          || ascii_iswhite(*p))) {
    linenr_T n = getdigits_int32(&eap->arg, false, INT32_MAX);
    eap->arg = skipwhite(eap->arg);

    if (eap->args != NULL) {
      assert(eap->argc > 0 && eap->arg >= eap->args[0]);
      // If eap->arg is still pointing to the first argument, just make eap->args[0] point to the
      // same location. This is needed for usecases like vim.cmd.sleep('10m'). If eap->arg is
      // pointing outside the first argument, shift arguments by 1.
      if (eap->arg < eap->args[0] + eap->arglens[0]) {
        eap->arglens[0] -= (size_t)(eap->arg - eap->args[0]);
        eap->args[0] = eap->arg;
      } else {
        shift_cmd_args(eap);
      }
    }

    if (n <= 0 && (eap->argt & EX_ZEROR) == 0) {
      if (errormsg != NULL) {
        *errormsg = _(e_zerocount);
      }
      return FAIL;
    }
    set_cmd_count(eap, n, validate);
  }

  return OK;
}

/// Check if command is not implemented
bool is_cmd_ni(cmdidx_T cmdidx)
{
  return !IS_USER_CMDIDX(cmdidx) && (cmdnames[cmdidx].cmd_func == ex_ni
                                     || cmdnames[cmdidx].cmd_func == ex_script_ni);
}

// Find the command name after skipping range specifiers.
static char *find_excmd_after_range(exarg_T *eap)
{
  // Save location after command modifiers.
  char *cmd = eap->cmd;
  eap->cmd = skip_range(eap->cmd, NULL);
  if (*eap->cmd == '*') {
    eap->cmd = skipwhite(eap->cmd + 1);
  }
  char *p = find_ex_command(eap, NULL);
  eap->cmd = cmd;  // Restore original position for address parsing
  return p;
}

// Set the forceit flag based on the presence of '!' after the command.
static bool parse_bang(const exarg_T *eap, char **p)
{
  if (**p == '!'
      && eap->cmdidx != CMD_substitute
      && eap->cmdidx != CMD_smagic
      && eap->cmdidx != CMD_snomagic) {
    (*p)++;
    return true;
  }
  return false;
}

/// Check if command expects expression arguments that need special parsing
bool cmd_has_expr_args(cmdidx_T cmdidx)
{
  return cmdidx == CMD_execute
         || cmdidx == CMD_echo
         || cmdidx == CMD_echon
         || cmdidx == CMD_echomsg
         || cmdidx == CMD_echoerr;
}

/// Parse command line and return information about the first command.
/// If parsing is done successfully, need to free cmod_filter_pat and cmod_filter_regmatch.regprog
/// after calling, usually done using undo_cmdmod() or execute_cmd().
///
/// @param cmdline Command line string
/// @param[out] eap Ex command arguments
/// @param[out] cmdinfo Command parse information
/// @param[out] errormsg Error message, if any
///
/// @return Success or failure
bool parse_cmdline(char **cmdline, exarg_T *eap, CmdParseInfo *cmdinfo, const char **errormsg)
{
  char *after_modifier = NULL;
  bool retval = false;
  // parsing the command modifiers may set ex_pressedreturn
  const bool save_ex_pressedreturn = ex_pressedreturn;
  // parsing the command range may require moving the cursor
  const pos_T save_cursor = curwin->w_cursor;
  // parsing the command range may set the last search pattern
  save_last_search_pattern();

  // Initialize cmdinfo
  CLEAR_POINTER(cmdinfo);

  // Initialize eap
  *eap = (exarg_T){
    .line1 = 1,
    .col1 = 0,
    .line2 = 1,
    .col2 = 0,
    .cmd = *cmdline,
    .cmdlinep = cmdline,
    .addr_mode = kOmUnknown,
    .ea_getline = NULL,
    .cookie = NULL,
  };

  // Parse command modifiers
  if (parse_command_modifiers(eap, errormsg, &cmdinfo->cmdmod, false) == FAIL) {
    goto end;
  }
  after_modifier = eap->cmd;

  // We need the command name to know what kind of range it uses.
  char *p = find_excmd_after_range(eap);
  if (p == NULL) {
    *errormsg = _(e_ambiguous_use_of_user_defined_command);
    goto end;
  }

  // Set command address type and parse command range
  set_cmd_addr_type(eap, p);
  if (parse_cmd_address(eap, errormsg, true) == FAIL) {
    goto end;
  }

  // Skip colon and whitespace
  eap->cmd = skip_colon_white(eap->cmd, true);
  // Fail if command is a comment or if command doesn't exist
  if (*eap->cmd == NUL || *eap->cmd == '"') {
    goto end;
  }
  // Fail if command is invalid
  if (eap->cmdidx == CMD_SIZE) {
    xstrlcpy(IObuff, _(e_not_an_editor_command), IOSIZE);
    // If the modifier was parsed OK the error must be in the following command
    char *cmdname = after_modifier ? after_modifier : *cmdline;
    append_command(cmdname);
    *errormsg = IObuff;
    goto end;
  }

  // Correctly set 'forceit' for commands
  eap->forceit = parse_bang(eap, &p);

  // Parse arguments.
  if (!IS_USER_CMDIDX(eap->cmdidx)) {
    eap->argt = cmdnames[(int)eap->cmdidx].cmd_argt;
  }
  // Skip to start of argument.
  // Don't do this for the ":!" command, because ":!! -l" needs the space.
  eap->arg = eap->cmdidx == CMD_bang ? p : skipwhite(p);

  // Don't treat ":r! filter" like a bang
  if (eap->cmdidx == CMD_read && eap->forceit) {
    eap->forceit = false;  // :r! filter
  }

  // Check for '|' to separate commands and '"' to start comments.
  // Don't do this for ":read !cmd" and ":write !cmd".
  if ((eap->argt & EX_TRLBAR)) {
    separate_nextcmd(eap);
  } else if (cmd_has_expr_args(eap->cmdidx)) {
    // For commands without EX_TRLBAR, check for '|' separator
    // by skipping over expressions (including string literals)
    char *arg = eap->arg;
    while (*arg != NUL && *arg != '|' && *arg != '\n') {
      char *start = arg;
      skip_expr(&arg, NULL);
      // If skip_expr didn't advance, move forward to avoid infinite loop
      if (arg == start) {
        arg++;
      }
    }
    if (*arg == '|' || *arg == '\n') {
      eap->nextcmd = check_nextcmd(arg);
      *arg = NUL;
    }
  }
  // Fail if command doesn't support bang but is used with a bang
  if (!(eap->argt & EX_BANG) && eap->forceit) {
    *errormsg = _(e_nobang);
    goto end;
  }
  // Fail if command doesn't support a range but it is given a range
  if (!(eap->argt & EX_RANGE) && eap->addr_count > 0) {
    *errormsg = _(e_norange);
    goto end;
  }
  // Set default range for command if required
  if ((eap->argt & EX_DFLALL) && eap->addr_count == 0) {
    set_cmd_dflall_range(eap);
  }

  // Parse register and count
  parse_register(eap);
  if (parse_count(eap, errormsg, false) == FAIL) {
    goto end;
  }

  // Remove leading whitespace and colon from next command
  if (eap->nextcmd) {
    eap->nextcmd = skip_colon_white(eap->nextcmd, true);
  }

  // Set the "magic" values (characters that get treated specially)
  if (eap->argt & EX_XFILE) {
    cmdinfo->magic.file = true;
  }
  if (eap->argt & EX_TRLBAR) {
    cmdinfo->magic.bar = true;
  }

  retval = true;
end:
  if (!retval) {
    undo_cmdmod(&cmdinfo->cmdmod);
  }
  ex_pressedreturn = save_ex_pressedreturn;
  curwin->w_cursor = save_cursor;
  restore_last_search_pattern();
  return retval;
}

// Shift Ex-command arguments to the right.
static void shift_cmd_args(exarg_T *eap)
{
  assert(eap->args != NULL && eap->argc > 0);

  char **oldargs = eap->args;
  size_t *oldarglens = eap->arglens;

  eap->argc--;
  eap->args = eap->argc > 0 ? xcalloc(eap->argc, sizeof(char *)) : NULL;
  eap->arglens = eap->argc > 0 ? xcalloc(eap->argc, sizeof(size_t)) : NULL;

  for (size_t i = 0; i < eap->argc; i++) {
    eap->args[i] = oldargs[i + 1];
    eap->arglens[i] = oldarglens[i + 1];
  }

  // If there are no arguments, make eap->arg point to the end of string.
  eap->arg = (eap->argc > 0 ? eap->args[0] : (oldargs[0] + oldarglens[0]));

  xfree(oldargs);
  xfree(oldarglens);
}

static int execute_cmd0(int *retv, exarg_T *eap, const char **errormsg, bool preview)
{
  // If filename expansion is enabled, expand filenames
  if (eap->argt & EX_XFILE) {
    if (expand_filename(eap, eap->cmdlinep, errormsg) == FAIL) {
      return FAIL;
    }
  }

  // Accept buffer name.  Cannot be used at the same time with a buffer
  // number.  Don't do this for a user command.
  if ((eap->argt & EX_BUFNAME) && *eap->arg != NUL && eap->addr_count == 0
      && !IS_USER_CMDIDX(eap->cmdidx)) {
    if (eap->args == NULL) {
      // If argument positions are not specified, search the argument for the buffer name.
      // :bdelete, :bwipeout and :bunload take several arguments, separated by spaces:
      // find next space (skipping over escaped characters).
      // The others take one argument: ignore trailing spaces.
      char *p;

      if (eap->cmdidx == CMD_bdelete || eap->cmdidx == CMD_bwipeout
          || eap->cmdidx == CMD_bunload) {
        p = skiptowhite_esc(eap->arg);
      } else {
        p = eap->arg + strlen(eap->arg);
        while (p > eap->arg && ascii_iswhite(p[-1])) {
          p--;
        }
      }
      eap->line2 = buflist_findpat(eap->arg, p, (eap->argt & EX_BUFUNL) != 0,
                                   false, false);
      eap->addr_count = 1;
      eap->arg = skipwhite(p);
    } else {
      // If argument positions are specified, just use the first argument
      eap->line2 = buflist_findpat(eap->args[0],
                                   eap->args[0] + eap->arglens[0],
                                   (eap->argt & EX_BUFUNL) != 0, false, false);
      eap->addr_count = 1;
      shift_cmd_args(eap);
    }
    if (eap->line2 < 0) {  // failed
      return FAIL;
    }
  }

  // The :try command saves the emsg_silent flag, reset it here when
  // ":silent! try" was used, it should only apply to :try itself.
  if (eap->cmdidx == CMD_try && cmdmod.cmod_did_esilent > 0) {
    emsg_silent -= cmdmod.cmod_did_esilent;
    emsg_silent = MAX(emsg_silent, 0);
    cmdmod.cmod_did_esilent = 0;
  }

  // Execute the command
  if (IS_USER_CMDIDX(eap->cmdidx)) {
    // Execute a user-defined command.
    *retv = do_ucmd(eap, preview);
  } else {
    // Call the function to execute the builtin command or the preview callback.
    eap->errmsg = NULL;
    if (preview) {
      *retv = (cmdnames[eap->cmdidx].cmd_preview_func)(eap, cmdpreview_get_ns(),
                                                       cmdpreview_get_bufnr());
    } else {
      (cmdnames[eap->cmdidx].cmd_func)(eap);
    }
    if (eap->errmsg != NULL) {
      *errormsg = eap->errmsg;
    }
  }

  return OK;
}

/// Execute an Ex command using parsed command line information.
/// Does not do any validation of the Ex command arguments.
///
/// @param eap Ex-command arguments
/// @param cmdinfo Command parse information
/// @param preview Execute command preview callback instead of actual command
int execute_cmd(exarg_T *eap, CmdParseInfo *cmdinfo, bool preview)
{
  int retv = 0;
  if (do_cmdline_start() == FAIL) {
    emsg(_(e_command_too_recursive));
    return retv;
  }

  const char *errormsg = NULL;

  cmdmod_T save_cmdmod = cmdmod;
  cmdmod = cmdinfo->cmdmod;

  // Apply command modifiers
  apply_cmdmod(&cmdmod);

  if (!MODIFIABLE(curbuf) && (eap->argt & EX_MODIFY)
      // allow :put in terminals
      && !(curbuf->terminal && (eap->cmdidx == CMD_put || eap->cmdidx == CMD_iput))) {
    errormsg = _(e_modifiable);
    goto end;
  }
  if (!IS_USER_CMDIDX(eap->cmdidx)) {
    if (cmdwin_type != 0 && !(eap->argt & EX_CMDWIN)) {
      // Command not allowed in the command line window
      errormsg = _(e_cmdwin);
      goto end;
    }
    if (text_locked() && !(eap->argt & EX_LOCK_OK)) {
      // Command not allowed when text is locked
      errormsg = _(get_text_locked_msg());
      goto end;
    }
  }
  // Disallow editing another buffer when "curbuf->b_ro_locked" is set.
  // Do allow ":checktime" (it is postponed).
  // Do allow ":edit" (check for an argument later).
  // Do allow ":file" with no arguments
  if (!(eap->argt & EX_CMDWIN)
      && eap->cmdidx != CMD_checktime
      && eap->cmdidx != CMD_edit
      && !(eap->cmdidx == CMD_file && *eap->arg == NUL)
      && !IS_USER_CMDIDX(eap->cmdidx)
      && curbuf_locked()) {
    goto end;
  }

  correct_range(eap);

  if (((eap->argt & EX_WHOLEFOLD) || eap->addr_count >= 2) && !global_busy
      && eap->addr_type == ADDR_POSITIONS) {
    // Put the first line at the start of a closed fold, put the last line
    // at the end of a closed fold.
    hasFolding(curwin, eap->line1, &eap->line1, NULL);
    hasFolding(curwin, eap->line2, NULL, &eap->line2);
  }

  // Use first argument as count when possible
  if (parse_count(eap, &errormsg, true) == FAIL) {
    goto end;
  }

  cstack_T cstack = { .cs_idx = -1 };
  eap->cstack = &cstack;

  // Execute the command
  execute_cmd0(&retv, eap, &errormsg, preview);

end:
  if (errormsg != NULL && *errormsg != NUL) {
    emsg(errormsg);
  }

  // Undo command modifiers
  undo_cmdmod(&cmdmod);
  cmdmod = save_cmdmod;

  do_cmdline_end();
  return retv;
}

static void profile_cmd(const exarg_T *eap, cstack_T *cstack, LineGetter fgetline, void *cookie)
{
  // Count this line for profiling if skip is true.
  if (do_profiling == PROF_YES
      && (!eap->skip || cstack->cs_idx == 0
          || (cstack->cs_idx > 0
              && (cstack->cs_flags[cstack->cs_idx - 1] & CSF_ACTIVE)))) {
    bool skip = did_emsg || got_int || did_throw;

    if (eap->cmdidx == CMD_catch) {
      skip = !skip && !(cstack->cs_idx >= 0
                        && (cstack->cs_flags[cstack->cs_idx] & CSF_THROWN)
                        && !(cstack->cs_flags[cstack->cs_idx] & CSF_CAUGHT));
    } else if (eap->cmdidx == CMD_else || eap->cmdidx == CMD_elseif) {
      skip = skip || !(cstack->cs_idx >= 0
                       && !(cstack->cs_flags[cstack->cs_idx]
                            & (CSF_ACTIVE | CSF_TRUE)));
    } else if (eap->cmdidx == CMD_finally) {
      skip = false;
    } else if (eap->cmdidx != CMD_endif
               && eap->cmdidx != CMD_endfor
               && eap->cmdidx != CMD_endtry
               && eap->cmdidx != CMD_endwhile) {
      skip = eap->skip;
    }

    if (!skip) {
      if (getline_equal(fgetline, cookie, get_func_line)) {
        func_line_exec(getline_cookie(fgetline, cookie));
      } else if (getline_equal(fgetline, cookie, getsourceline)) {
        script_line_exec();
      }
    }
  }
}

static bool skip_cmd(const exarg_T *eap)
{
  // Skip the command when it's not going to be executed.
  // The commands like :if, :endif, etc. always need to be executed.
  // Also make an exception for commands that handle a trailing command
  // themselves.
  if (eap->skip) {
    switch (eap->cmdidx) {
    // commands that need evaluation
    case CMD_while:
    case CMD_endwhile:
    case CMD_for:
    case CMD_endfor:
    case CMD_if:
    case CMD_elseif:
    case CMD_else:
    case CMD_endif:
    case CMD_try:
    case CMD_catch:
    case CMD_finally:
    case CMD_endtry:
    case CMD_function:
      break;

    // Commands that handle '|' themselves.  Check: A command should
    // either have the EX_TRLBAR flag, appear in this list or appear in
    // the list at ":help :bar".
    case CMD_aboveleft:
    case CMD_and:
    case CMD_belowright:
    case CMD_botright:
    case CMD_browse:
    case CMD_call:
    case CMD_confirm:
    case CMD_const:
    case CMD_delfunction:
    case CMD_djump:
    case CMD_dlist:
    case CMD_dsearch:
    case CMD_dsplit:
    case CMD_echo:
    case CMD_echoerr:
    case CMD_echomsg:
    case CMD_echon:
    case CMD_eval:
    case CMD_execute:
    case CMD_filter:
    case CMD_help:
    case CMD_hide:
    case CMD_horizontal:
    case CMD_ijump:
    case CMD_ilist:
    case CMD_isearch:
    case CMD_isplit:
    case CMD_keepalt:
    case CMD_keepjumps:
    case CMD_keepmarks:
    case CMD_keeppatterns:
    case CMD_leftabove:
    case CMD_let:
    case CMD_lockmarks:
    case CMD_lockvar:
    case CMD_lua:
    case CMD_match:
    case CMD_mzscheme:
    case CMD_noautocmd:
    case CMD_noswapfile:
    case CMD_perl:
    case CMD_psearch:
    case CMD_python:
    case CMD_py3:
    case CMD_python3:
    case CMD_pythonx:
    case CMD_pyx:
    case CMD_return:
    case CMD_rightbelow:
    case CMD_ruby:
    case CMD_silent:
    case CMD_smagic:
    case CMD_snomagic:
    case CMD_substitute:
    case CMD_syntax:
    case CMD_tab:
    case CMD_tcl:
    case CMD_throw:
    case CMD_tilde:
    case CMD_topleft:
    case CMD_unlet:
    case CMD_unlockvar:
    case CMD_verbose:
    case CMD_vertical:
    case CMD_wincmd:
      break;

    default:
      return true;
    }
  }
  return false;
}

/// Execute one Ex command.
///
/// If "flags" has DOCMD_VERBOSE, the command will be included in the error
/// message.
///
/// 1. skip comment lines and leading space
/// 2. handle command modifiers
/// 3. skip over the range to find the command
/// 4. parse the range
/// 5. parse the command
/// 6. parse arguments
/// 7. switch on command name
///
/// Note: "fgetline" can be NULL.
///
/// This function may be called recursively!
///
/// @param cookie  argument for fgetline()
static char *do_one_cmd(exarg_T *eap, int flags)
{
  const char *errormsg = NULL;  // error message
  const int save_reg_executing = reg_executing;
  const bool save_pending_end_reg_executing = pending_end_reg_executing;

  exarg_T ea = *eap;

  ex_nesting_level++;

  // When the last file has not been edited :q has to be typed twice.
  if (quitmore
      // avoid that a function call in 'statusline' does this
      && !getline_equal(ea.ea_getline, ea.cookie, get_func_line)
      // avoid that an autocommand, e.g. QuitPre, does this
      && !getline_equal(ea.ea_getline, ea.cookie, getnextac)) {
    quitmore--;
  }

  // Reset browse, confirm, etc..  They are restored when returning, for
  // recursive calls.
  cmdmod_T save_cmdmod = cmdmod;

  // "#!anything" is handled like a comment.
  if ((*(ea.cmdlinep))[0] == '#' && (*(ea.cmdlinep))[1] == '!') {
    goto doend;
  }

  // 1. Skip comment lines and leading white space and colons.
  // 2. Handle command modifiers.

  // The "ea" structure holds the arguments that can be used.
  if (parse_command_modifiers(&ea, &errormsg, &cmdmod, false) == FAIL) {
    goto doend;
  }
  apply_cmdmod(&cmdmod);

  char *after_modifier = ea.cmd;

  ea.skip = (did_emsg
             || got_int
             || did_throw
             || (ea.cstack->cs_idx >= 0
                 && !(ea.cstack->cs_flags[ea.cstack->cs_idx] & CSF_ACTIVE)));

  // 3. Skip over the range to find the command. Let "p" point to after it.
  //
  // We need the command to know what kind of range it uses.
<<<<<<< HEAD
  char *cmd = ea.cmd;
  ea.cmd = skip_range(ea.cmd, NULL);
  if (*ea.cmd == '*') {
    ea.cmd = skipwhite(ea.cmd + 1);
  }
  char *p = find_ex_command(&ea, NULL);

  profile_cmd(&ea, ea.cstack, ea.ea_getline, ea.cookie);
=======
  char *p = find_excmd_after_range(&ea);
  profile_cmd(&ea, cstack, fgetline, cookie);
>>>>>>> b80d3907

  if (!exiting) {
    // May go to debug mode.  If this happens and the ">quit" debug command is
    // used, throw an interrupt exception and skip the next command.
    dbg_check_breakpoint(&ea);
  }
  if (!ea.skip && got_int) {
    ea.skip = true;
    do_intthrow(ea.cstack);
  }

  // 4. Parse a range specifier of the form: addr [,addr] [;addr] ..
  //
  // where 'addr' is:
  //
  // %          (entire file)
  // $  [+-NUM]
  // 'x [+-NUM] (where x denotes a currently defined mark)
  // .  [+-NUM]
  // [+-NUM]..
  // NUM
  //
  // The ea.cmd pointer is updated to point to the first character following the
  // range spec. If an initial address is found, but no second, the upper bound
  // is equal to the lower.
  set_cmd_addr_type(&ea, p);

  if (parse_cmd_address(&ea, &errormsg, false) == FAIL) {
    goto doend;
  }

  // 5. Parse the command.

  // Skip ':' and any white space
  ea.cmd = skip_colon_white(ea.cmd, true);

  // If we got a line, but no command, then go to the line.
  // If we find a '|' or '\n' we set ea.nextcmd.
  if (*ea.cmd == NUL || *ea.cmd == '"'
      || (ea.nextcmd = check_nextcmd(ea.cmd)) != NULL) {
    // strange vi behaviour:
    // ":3"     jumps to line 3
    // ":3|..." prints line 3
    // ":|"     prints current line
    if (ea.skip) {  // skip this if inside :if
      goto doend;
    }
    assert(errormsg == NULL);
    errormsg = ex_range_without_command(&ea);
    goto doend;
  }

  // If this looks like an undefined user command and there are CmdUndefined
  // autocommands defined, trigger the matching autocommands.
  if (p != NULL && ea.cmdidx == CMD_SIZE && !ea.skip
      && ASCII_ISUPPER(*ea.cmd)
      && has_event(EVENT_CMDUNDEFINED)) {
    char *cmdname = ea.cmd;
    while (ASCII_ISALNUM(*cmdname)) {
      cmdname++;
    }
    cmdname = xmemdupz(ea.cmd, (size_t)(cmdname - ea.cmd));
    int ret = apply_autocmds(EVENT_CMDUNDEFINED, cmdname, cmdname, true, NULL);
    xfree(cmdname);
    // If the autocommands did something and didn't cause an error, try
    // finding the command again.
    p = (ret && !aborting()) ? find_ex_command(&ea, NULL) : ea.cmd;
  }

  if (p == NULL) {
    if (!ea.skip) {
      errormsg = _(e_ambiguous_use_of_user_defined_command);
    }
    goto doend;
  }

  // Check for wrong commands.
  if (ea.cmdidx == CMD_SIZE) {
    if (!ea.skip) {
      xstrlcpy(IObuff, _(e_not_an_editor_command), IOSIZE);
      // If the modifier was parsed OK the error must be in the following
      // command
      char *cmdname = after_modifier ? after_modifier : (*ea.cmdlinep);
      if (!(flags & DOCMD_VERBOSE)) {
        append_command(cmdname);
      }
      errormsg = IObuff;
      did_emsg_syntax = true;
      verify_command(cmdname);
    }
    goto doend;
  }

  // set when Not Implemented
  const int ni = is_cmd_ni(ea.cmdidx);

  // Determine if command has forceit flag ('!')
  ea.forceit = parse_bang(&ea, &p);

  // 6. Parse arguments.  Then check for errors.
  if (!IS_USER_CMDIDX(ea.cmdidx)) {
    ea.argt = cmdnames[(int)ea.cmdidx].cmd_argt;
  }

  if (!ea.skip) {
    if (sandbox != 0 && !(ea.argt & EX_SBOXOK)) {
      // Command not allowed in sandbox.
      errormsg = _(e_sandbox);
      goto doend;
    }
    if (!MODIFIABLE(curbuf) && (ea.argt & EX_MODIFY)
        // allow :put in terminals
        && !(curbuf->terminal && (ea.cmdidx == CMD_put || ea.cmdidx == CMD_iput))) {
      // Command not allowed in non-'modifiable' buffer
      errormsg = _(e_modifiable);
      goto doend;
    }

    if (!IS_USER_CMDIDX(ea.cmdidx)) {
      if (cmdwin_type != 0 && !(ea.argt & EX_CMDWIN)) {
        // Command not allowed in the command line window
        errormsg = _(e_cmdwin);
        goto doend;
      }
      if (text_locked() && !(ea.argt & EX_LOCK_OK)) {
        // Command not allowed when text is locked
        errormsg = _(get_text_locked_msg());
        goto doend;
      }
    }

    // Disallow editing another buffer when "curbuf->b_ro_locked" is set.
    // Do allow ":checktime" (it is postponed).
    // Do allow ":edit" (check for an argument later).
    // Do allow ":file" with no arguments (check for an argument later).
    if (!(ea.argt & EX_CMDWIN)
        && ea.cmdidx != CMD_checktime
        && ea.cmdidx != CMD_edit
        && ea.cmdidx != CMD_file
        && !IS_USER_CMDIDX(ea.cmdidx)
        && curbuf_locked()) {
      goto doend;
    }

    if (!ni && !(ea.argt & EX_RANGE) && ea.addr_count > 0) {
      // no range allowed
      errormsg = _(e_norange);
      goto doend;
    }
  }

  if (!ni && !(ea.argt & EX_BANG) && ea.forceit) {  // no <!> allowed
    errormsg = _(e_nobang);
    goto doend;
  }

  // Don't complain about the range if it is not used
  // (could happen if line_count is accidentally set to 0).
  if (!ea.skip && !ni && (ea.argt & EX_RANGE)) {
    // If the range is backwards, ask for confirmation and, if given, swap
    // ea.line1 & ea.line2 so it's forwards again.
    // When global command is busy, don't ask, will fail below.
    if (!global_busy && ea.line1 > ea.line2) {
      if (msg_silent == 0) {
        if ((flags & DOCMD_VERBOSE) || exmode_active) {
          errormsg = _("E493: Backwards range given");
          goto doend;
        }
        if (ask_yesno(_("Backwards range given, OK to swap")) != 'y') {
          goto doend;
        }
      }
      linenr_T lnum = ea.line1;
      ea.line1 = ea.line2;
      ea.line2 = lnum;
    }
    if ((errormsg = invalid_range(&ea)) != NULL) {
      goto doend;
    }
  }

  if ((ea.addr_type == ADDR_OTHER) && ea.addr_count == 0) {
    // default is 1, not cursor
    ea.line2 = 1;
  }

  correct_range(&ea);

  if (((ea.argt & EX_WHOLEFOLD) || ea.addr_count >= 2) && !global_busy
      && ea.addr_type == ADDR_POSITIONS) {
    // Put the first line at the start of a closed fold, put the last line
    // at the end of a closed fold.
    hasFolding(curwin, ea.line1, &ea.line1, NULL);
    hasFolding(curwin, ea.line2, NULL, &ea.line2);
  }

  // For the ":make" and ":grep" commands we insert the 'makeprg'/'grepprg'
  // option here, so things like % get expanded.
  p = replace_makeprg(&ea, p, ea.cmdlinep);
  if (p == NULL) {
    goto doend;
  }

  // Skip to start of argument.
  // Don't do this for the ":!" command, because ":!! -l" needs the space.
  ea.arg = ea.cmdidx == CMD_bang ? p : skipwhite(p);

  // ":file" cannot be run with an argument when "curbuf->b_ro_locked" is set
  if (ea.cmdidx == CMD_file && *ea.arg != NUL && curbuf_locked()) {
    goto doend;
  }

  // Check for "++opt=val" argument.
  // Must be first, allow ":w ++enc=utf8 !cmd"
  if (ea.argt & EX_ARGOPT) {
    while (ea.arg[0] == '+' && ea.arg[1] == '+') {
      if (getargopt(&ea) == FAIL && !ni) {
        errormsg = _(e_invarg);
        goto doend;
      }
    }
  }

  if (ea.cmdidx == CMD_write || ea.cmdidx == CMD_update) {
    if (*ea.arg == '>') {                       // append
      if (*++ea.arg != '>') {                   // typed wrong
        errormsg = _("E494: Use w or w>>");
        goto doend;
      }
      ea.arg = skipwhite(ea.arg + 1);
      ea.append = true;
    } else if (*ea.arg == '!' && ea.cmdidx == CMD_write) {  // :w !filter
      ea.arg++;
      ea.usefilter = true;
    }
  } else if (ea.cmdidx == CMD_read) {
    if (ea.forceit) {
      ea.usefilter = true;                      // :r! filter if ea.forceit
      ea.forceit = false;
    } else if (*ea.arg == '!') {              // :r !filter
      ea.arg++;
      ea.usefilter = true;
    }
  } else if (ea.cmdidx == CMD_lshift || ea.cmdidx == CMD_rshift) {
    ea.amount = 1;
    while (*ea.arg == *ea.cmd) {                // count number of '>' or '<'
      ea.arg++;
      ea.amount++;
    }
    ea.arg = skipwhite(ea.arg);
  }

  // Check for "+command" argument, before checking for next command.
  // Don't do this for ":read !cmd" and ":write !cmd".
  if ((ea.argt & EX_CMDARG) && !ea.usefilter) {
    ea.do_ecmd_cmd = getargcmd(&ea.arg);
  }

  // Check for '|' to separate commands and '"' to start comments.
  // Don't do this for ":read !cmd" and ":write !cmd".
  if ((ea.argt & EX_TRLBAR) && !ea.usefilter) {
    separate_nextcmd(&ea);
  } else if (ea.cmdidx == CMD_bang
             || ea.cmdidx == CMD_terminal
             || ea.cmdidx == CMD_global
             || ea.cmdidx == CMD_vglobal
             || ea.usefilter) {
    // Check for <newline> to end a shell command.
    // Also do this for ":read !cmd", ":write !cmd" and ":global".
    // Any others?
    for (char *s = ea.arg; *s; s++) {
      // Remove one backslash before a newline, so that it's possible to
      // pass a newline to the shell and also a newline that is preceded
      // with a backslash.  This makes it impossible to end a shell
      // command in a backslash, but that doesn't appear useful.
      // Halving the number of backslashes is incompatible with previous
      // versions.
      if (*s == '\\' && s[1] == '\n') {
        STRMOVE(s, s + 1);
      } else if (*s == '\n') {
        ea.nextcmd = s + 1;
        *s = NUL;
        break;
      }
    }
  }

  if ((ea.argt & EX_DFLALL) && ea.addr_count == 0) {
    set_cmd_dflall_range(&ea);
  }

  // Parse register and count
  parse_register(&ea);
  if (parse_count(&ea, &errormsg, true) == FAIL) {
    goto doend;
  }

  // Check for flags: 'l', 'p' and '#'.
  if (ea.argt & EX_FLAGS) {
    get_flags(&ea);
  }
  if (!ni && !(ea.argt & EX_EXTRA) && *ea.arg != NUL
      && *ea.arg != '"' && (*ea.arg != '|' || (ea.argt & EX_TRLBAR) == 0)) {
    // no arguments allowed but there is something
    errormsg = ex_errmsg(e_trailing_arg, ea.arg);
    goto doend;
  }

  if (!ni && (ea.argt & EX_NEEDARG) && *ea.arg == NUL) {
    errormsg = _(e_argreq);
    goto doend;
  }

  if (skip_cmd(&ea)) {
    goto doend;
  }

  // 7. Execute the command.
  int retv = 0;
  if (execute_cmd0(&retv, &ea, &errormsg, false) == FAIL) {
    goto doend;
  }

  // If the command just executed called do_cmdline(), any throw or ":return"
  // or ":finish" encountered there must also check the cstack of the still
  // active do_cmdline() that called this do_one_cmd().  Rethrow an uncaught
  // exception, or reanimate a returned function or finished script file and
  // return or finish it again.
  if (need_rethrow) {
    do_throw(ea.cstack);
  } else if (check_cstack) {
    if (source_finished(ea.ea_getline, ea.cookie)) {
      do_finish(&ea, true);
    } else if (getline_equal(ea.ea_getline, ea.cookie, get_func_line)
               && current_func_returned()) {
      do_return(&ea, true, false, NULL);
    }
  }
  need_rethrow = check_cstack = false;

doend:
  // can happen with zero line number
  if (curwin->w_cursor.lnum == 0) {
    curwin->w_cursor.lnum = 1;
    curwin->w_cursor.col = 0;
  }

  if (errormsg != NULL && *errormsg != NUL && !did_emsg) {
    if (flags & DOCMD_VERBOSE) {
      if (errormsg != IObuff) {
        xstrlcpy(IObuff, errormsg, IOSIZE);
        errormsg = IObuff;
      }
      append_command(*ea.cmdlinep);
    }
    emsg(errormsg);
  }
  do_errthrow(ea.cstack,
              (ea.cmdidx != CMD_SIZE
               && !IS_USER_CMDIDX(ea.cmdidx)) ? cmdnames[(int)ea.cmdidx].cmd_name : NULL);

  undo_cmdmod(&cmdmod);
  cmdmod = save_cmdmod;
  reg_executing = save_reg_executing;
  pending_end_reg_executing = save_pending_end_reg_executing;

  if (ea.nextcmd && *ea.nextcmd == NUL) {       // not really a next command
    ea.nextcmd = NULL;
  }

  ex_nesting_level--;
  xfree(ea.cmdline_tofree);

  return ea.nextcmd;
}

static char ex_error_buf[MSG_BUF_LEN];

/// @return an error message with argument included.
/// Uses a static buffer, only the last error will be kept.
/// "msg" will be translated, caller should use N_().
char *ex_errmsg(const char *const msg, const char *const arg)
  FUNC_ATTR_NONNULL_ALL
{
  vim_snprintf(ex_error_buf, MSG_BUF_LEN, _(msg), arg);
  return ex_error_buf;
}

/// The "+" string used in place of an empty command in Ex mode.
/// This string is used in pointer comparison.
static char exmode_plus[] = "+";

/// Handle a range without a command.
/// Returns an error message on failure.
static char *ex_range_without_command(exarg_T *eap)
{
  char *errormsg = NULL;

  if (*eap->cmd == '|' || (exmode_active && eap->cmd != exmode_plus + 1)) {
    eap->cmdidx = CMD_print;
    eap->argt = EX_RANGE | EX_COUNT | EX_TRLBAR;
    if ((errormsg = invalid_range(eap)) == NULL) {
      correct_range(eap);
      ex_print(eap);
    }
  } else if (eap->addr_count != 0) {
    eap->line2 = MIN(eap->line2, curbuf->b_ml.ml_line_count);

    if (eap->line2 < 0) {
      errormsg = _(e_invrange);
    } else {
      if (eap->line2 == 0) {
        curwin->w_cursor.lnum = 1;
      } else {
        curwin->w_cursor.lnum = eap->line2;
      }
      beginline(BL_SOL | BL_FIX);
    }
  }
  return errormsg;
}

/// Parse and skip over command modifiers:
/// - update eap->cmd
/// - store flags in "cmod".
/// - Set ex_pressedreturn for an empty command line.
///
/// @param skip_only      if false, undo_cmdmod() must be called later to free
///                       any cmod_filter_pat and cmod_filter_regmatch.regprog,
///                       and ex_pressedreturn may be set.
/// @param[out] errormsg  potential error message.
///
/// Call apply_cmdmod() to get the side effects of the modifiers:
/// - Increment "sandbox" for ":sandbox"
/// - set p_verbose for ":verbose"
/// - set msg_silent for ":silent"
/// - set 'eventignore' to "all" for ":noautocmd"
///
/// @return  FAIL when the command is not to be executed.
int parse_command_modifiers(exarg_T *eap, const char **errormsg, cmdmod_T *cmod, bool skip_only)
{
  CLEAR_POINTER(cmod);

  // Repeat until no more command modifiers are found.
  while (true) {
    while (*eap->cmd == ' '
           || *eap->cmd == '\t'
           || *eap->cmd == ':') {
      eap->cmd++;
    }

    // in ex mode, an empty line works like :+
    if (*eap->cmd == NUL && exmode_active
        && getline_equal(eap->ea_getline, eap->cookie, getexline)
        && curwin->w_cursor.lnum < curbuf->b_ml.ml_line_count) {
      eap->cmd = exmode_plus;
      if (!skip_only) {
        ex_pressedreturn = true;
      }
    }

    // ignore comment and empty lines
    if (*eap->cmd == '"') {
      // a comment ends at a NL
      eap->nextcmd = vim_strchr(eap->cmd, '\n');
      if (eap->nextcmd != NULL) {
        eap->nextcmd++;
      }
      return FAIL;
    }
    if (*eap->cmd == '\n') {
      eap->nextcmd = eap->cmd + 1;
      return FAIL;
    }
    if (*eap->cmd == NUL) {
      if (!skip_only) {
        ex_pressedreturn = true;
      }
      return FAIL;
    }

    char *p = skip_range(eap->cmd, NULL);
    switch (*p) {
    // When adding an entry, also modify cmdmods[]
    case 'a':
      if (!checkforcmd(&eap->cmd, "aboveleft", 3)) {
        break;
      }
      cmod->cmod_split |= WSP_ABOVE;
      continue;

    case 'b':
      if (checkforcmd(&eap->cmd, "belowright", 3)) {
        cmod->cmod_split |= WSP_BELOW;
        continue;
      }
      if (checkforcmd(&eap->cmd, "browse", 3)) {
        cmod->cmod_flags |= CMOD_BROWSE;
        continue;
      }
      if (!checkforcmd(&eap->cmd, "botright", 2)) {
        break;
      }
      cmod->cmod_split |= WSP_BOT;
      continue;

    case 'c':
      if (!checkforcmd(&eap->cmd, "confirm", 4)) {
        break;
      }
      cmod->cmod_flags |= CMOD_CONFIRM;
      continue;

    case 'k':
      if (checkforcmd(&eap->cmd, "keepmarks", 3)) {
        cmod->cmod_flags |= CMOD_KEEPMARKS;
        continue;
      }
      if (checkforcmd(&eap->cmd, "keepalt", 5)) {
        cmod->cmod_flags |= CMOD_KEEPALT;
        continue;
      }
      if (checkforcmd(&eap->cmd, "keeppatterns", 5)) {
        cmod->cmod_flags |= CMOD_KEEPPATTERNS;
        continue;
      }
      if (!checkforcmd(&eap->cmd, "keepjumps", 5)) {
        break;
      }
      cmod->cmod_flags |= CMOD_KEEPJUMPS;
      continue;

    case 'f': {  // only accept ":filter {pat} cmd"
      char *reg_pat;

      if (!checkforcmd(&p, "filter", 4) || *p == NUL || ends_excmd(*p)) {
        break;
      }
      if (*p == '!') {
        cmod->cmod_filter_force = true;
        p = skipwhite(p + 1);
        if (*p == NUL || ends_excmd(*p)) {
          break;
        }
      }
      if (skip_only) {
        p = skip_vimgrep_pat(p, NULL, NULL);
      } else {
        // NOTE: This puts a NUL after the pattern.
        p = skip_vimgrep_pat(p, &reg_pat, NULL);
      }
      if (p == NULL || *p == NUL) {
        break;
      }
      if (!skip_only) {
        cmod->cmod_filter_pat = xstrdup(reg_pat);
        cmod->cmod_filter_regmatch.regprog = vim_regcomp(reg_pat, RE_MAGIC);
        if (cmod->cmod_filter_regmatch.regprog == NULL) {
          break;
        }
      }
      eap->cmd = p;
      continue;
    }

    case 'h':
      if (checkforcmd(&eap->cmd, "horizontal", 3)) {
        cmod->cmod_split |= WSP_HOR;
        continue;
      }
      // ":hide" and ":hide | cmd" are not modifiers
      if (p != eap->cmd || !checkforcmd(&p, "hide", 3)
          || *p == NUL || ends_excmd(*p)) {
        break;
      }
      eap->cmd = p;
      cmod->cmod_flags |= CMOD_HIDE;
      continue;

    case 'l':
      if (checkforcmd(&eap->cmd, "lockmarks", 3)) {
        cmod->cmod_flags |= CMOD_LOCKMARKS;
        continue;
      }

      if (!checkforcmd(&eap->cmd, "leftabove", 5)) {
        break;
      }
      cmod->cmod_split |= WSP_ABOVE;
      continue;

    case 'n':
      if (checkforcmd(&eap->cmd, "noautocmd", 3)) {
        cmod->cmod_flags |= CMOD_NOAUTOCMD;
        continue;
      }
      if (!checkforcmd(&eap->cmd, "noswapfile", 3)) {
        break;
      }
      cmod->cmod_flags |= CMOD_NOSWAPFILE;
      continue;

    case 'r':
      if (!checkforcmd(&eap->cmd, "rightbelow", 6)) {
        break;
      }
      cmod->cmod_split |= WSP_BELOW;
      continue;

    case 's':
      if (checkforcmd(&eap->cmd, "sandbox", 3)) {
        cmod->cmod_flags |= CMOD_SANDBOX;
        continue;
      }
      if (!checkforcmd(&eap->cmd, "silent", 3)) {
        break;
      }
      cmod->cmod_flags |= CMOD_SILENT;
      if (*eap->cmd == '!' && !ascii_iswhite(eap->cmd[-1])) {
        // ":silent!", but not "silent !cmd"
        eap->cmd = skipwhite(eap->cmd + 1);
        cmod->cmod_flags |= CMOD_ERRSILENT;
      }
      continue;

    case 't':
      if (checkforcmd(&p, "tab", 3)) {
        if (!skip_only) {
          mpos_T addr = get_address(eap, &eap->cmd, ADDR_TABS, eap->skip, skip_only,
                                    false, 1, errormsg);
          int tabnr = (int)addr.lnum;
          if (eap->cmd == NULL) {
            return false;
          }

          if (tabnr == MAXLNUM) {
            cmod->cmod_tab = tabpage_index(curtab) + 1;
          } else {
            if (tabnr < 0 || tabnr > LAST_TAB_NR) {
              *errormsg = _(e_invrange);
              return false;
            }
            cmod->cmod_tab = tabnr + 1;
          }
        }
        eap->cmd = p;
        continue;
      }
      if (!checkforcmd(&eap->cmd, "topleft", 2)) {
        break;
      }
      cmod->cmod_split |= WSP_TOP;
      continue;

    case 'u':
      if (!checkforcmd(&eap->cmd, "unsilent", 3)) {
        break;
      }
      cmod->cmod_flags |= CMOD_UNSILENT;
      continue;

    case 'v':
      if (checkforcmd(&eap->cmd, "vertical", 4)) {
        cmod->cmod_split |= WSP_VERT;
        continue;
      }
      if (!checkforcmd(&p, "verbose", 4)) {
        break;
      }
      if (ascii_isdigit(*eap->cmd)) {
        // zero means not set, one is verbose == 0, etc.
        cmod->cmod_verbose = atoi(eap->cmd) + 1;
      } else {
        cmod->cmod_verbose = 2;  // default: verbose == 1
      }
      eap->cmd = p;
      continue;
    }
    break;
  }

  return OK;
}

/// Apply the command modifiers.  Saves current state in "cmdmod", call
/// undo_cmdmod() later.
void apply_cmdmod(cmdmod_T *cmod)
{
  if ((cmod->cmod_flags & CMOD_SANDBOX) && !cmod->cmod_did_sandbox) {
    sandbox++;
    cmod->cmod_did_sandbox = true;
  }
  if (cmod->cmod_verbose > 0) {
    if (cmod->cmod_verbose_save == 0) {
      cmod->cmod_verbose_save = p_verbose + 1;
    }
    p_verbose = cmod->cmod_verbose - 1;
  }

  if ((cmod->cmod_flags & (CMOD_SILENT | CMOD_UNSILENT))
      && cmod->cmod_save_msg_silent == 0) {
    cmod->cmod_save_msg_silent = msg_silent + 1;
    cmod->cmod_save_msg_scroll = msg_scroll;
  }
  if (cmod->cmod_flags & CMOD_SILENT) {
    msg_silent++;
  }
  if (cmod->cmod_flags & CMOD_UNSILENT) {
    msg_silent = 0;
  }

  if (cmod->cmod_flags & CMOD_ERRSILENT) {
    emsg_silent++;
    cmod->cmod_did_esilent++;
  }

  if ((cmod->cmod_flags & CMOD_NOAUTOCMD) && cmod->cmod_save_ei == NULL) {
    // Set 'eventignore' to "all".
    // First save the existing option value for restoring it later.
    cmod->cmod_save_ei = xstrdup(p_ei);
    set_option_direct(kOptEventignore, STATIC_CSTR_AS_OPTVAL("all"), 0, SID_NONE);
  }
}

/// Undo and free contents of "cmod".
void undo_cmdmod(cmdmod_T *cmod)
  FUNC_ATTR_NONNULL_ALL
{
  if (cmod->cmod_verbose_save > 0) {
    p_verbose = cmod->cmod_verbose_save - 1;
    cmod->cmod_verbose_save = 0;
  }

  if (cmod->cmod_did_sandbox) {
    sandbox--;
    cmod->cmod_did_sandbox = false;
  }

  if (cmod->cmod_save_ei != NULL) {
    // Restore 'eventignore' to the value before ":noautocmd".
    set_option_direct(kOptEventignore, CSTR_AS_OPTVAL(cmod->cmod_save_ei), 0, SID_NONE);
    free_string_option(cmod->cmod_save_ei);
    cmod->cmod_save_ei = NULL;
  }

  xfree(cmod->cmod_filter_pat);
  vim_regfree(cmod->cmod_filter_regmatch.regprog);

  if (cmod->cmod_save_msg_silent > 0) {
    // messages could be enabled for a serious error, need to check if the
    // counters don't become negative
    if (!did_emsg || msg_silent > cmod->cmod_save_msg_silent - 1) {
      msg_silent = cmod->cmod_save_msg_silent - 1;
    }
    emsg_silent -= cmod->cmod_did_esilent;
    emsg_silent = MAX(emsg_silent, 0);
    // Restore msg_scroll, it's set by file I/O commands, even when no
    // message is actually displayed.
    msg_scroll = cmod->cmod_save_msg_scroll;

    // "silent reg" or "silent echo x" inside "redir" leaves msg_col
    // somewhere in the line.  Put it back in the first column.
    if (redirecting()) {
      msg_col = 0;
    }

    cmod->cmod_save_msg_silent = 0;
    cmod->cmod_did_esilent = 0;
  }
}

/// Parse the address range, if any, in "eap".
/// May set the last search pattern, unless "silent" is true.
///
/// @return  FAIL and set "errormsg" or return OK.
int parse_cmd_address(exarg_T *eap, const char **errormsg, bool silent)
  FUNC_ATTR_NONNULL_ALL
{
  int address_count = 1;
  linenr_T lnum;
  colnr_T cnum;
  mpos_T addr;
  addr_mode_T addr_mode;
  bool need_check_cursor = false;
  int ret = FAIL;

  // if charwise mode is set then we already have
  // a valid address
  if (eap->addr_mode == kOmCharWise) {
    need_check_cursor = true;
    ret = OK;
    goto theend;
  }

  // Repeat for all ',' or ';' separated addresses.
  while (true) {
    eap->line1 = eap->line2;
    eap->line2 = get_cmd_default_range(eap);
    eap->cmd = skipwhite(eap->cmd);
    addr = get_address(eap, &eap->cmd, eap->addr_type, eap->skip, silent,
                       eap->addr_count == 0, address_count++, errormsg);
    lnum = addr.lnum;
    cnum = addr.col;
    addr_mode = addr.mode;

    if (eap->cmd == NULL) {  // error detected
      goto theend;
    }
    if (lnum == MAXLNUM && cnum == MAXCOL) {
      if (*eap->cmd == '%') {  // '%' - all lines
        eap->cmd++;
        switch (eap->addr_type) {
        case ADDR_POSITIONS:
        case ADDR_OTHER:
          eap->line1 = 1;
          eap->line2 = curbuf->b_ml.ml_line_count;
          eap->addr_mode = kOmLineWise;
          break;
        case ADDR_LOADED_BUFFERS: {
          buf_T *buf = firstbuf;

          while (buf->b_next != NULL && buf->b_ml.ml_mfp == NULL) {
            buf = buf->b_next;
          }
          eap->line1 = buf->b_fnum;
          buf = lastbuf;
          while (buf->b_prev != NULL && buf->b_ml.ml_mfp == NULL) {
            buf = buf->b_prev;
          }
          eap->line2 = buf->b_fnum;
          break;
        }
        case ADDR_BUFFERS:
          eap->line1 = firstbuf->b_fnum;
          eap->line2 = lastbuf->b_fnum;
          break;
        case ADDR_WINDOWS:
        case ADDR_TABS:
          if (IS_USER_CMDIDX(eap->cmdidx)) {
            eap->line1 = 1;
            eap->line2 = eap->addr_type == ADDR_WINDOWS
                         ? LAST_WIN_NR : LAST_TAB_NR;
          } else {
            // there is no Vim command which uses '%' and
            // ADDR_WINDOWS or ADDR_TABS
            *errormsg = _(e_invrange);
            goto theend;
          }
          break;
        case ADDR_TABS_RELATIVE:
        case ADDR_UNSIGNED:
        case ADDR_QUICKFIX:
          *errormsg = _(e_invrange);
          goto theend;
        case ADDR_ARGUMENTS:
          if (ARGCOUNT == 0) {
            eap->line1 = eap->line2 = 0;
          } else {
            eap->line1 = 1;
            eap->line2 = ARGCOUNT;
          }
          break;
        case ADDR_QUICKFIX_VALID:
          eap->line1 = 1;
          eap->line2 = (linenr_T)qf_get_valid_size(eap);
          if (eap->line2 == 0) {
            eap->line2 = 1;
          }
          break;
        case ADDR_NONE:
          // Will give an error later if a range is found.
          break;
        }
        eap->addr_count++;
      } else if (*eap->cmd == '*') {
        // '*' - visual area
        if (eap->addr_type != ADDR_POSITIONS) {
          *errormsg = _(e_invrange);
          goto theend;
        }

        eap->cmd++;
        if (!eap->skip) {
          fmark_T *fm = mark_get_visual(curbuf, '<');
          if (!mark_check(fm, errormsg)) {
            goto theend;
          }
          assert(fm != NULL);
          eap->line1 = fm->mark.lnum;
          eap->addr_mode = kOmLineWise;

          // TODO(616b2f): does this make sense to check here for
          // col1 != 0 and col2 != ml_get_buf_len(line2) and set
          // eap->addr_mode = kOmCharWise?

          fm = mark_get_visual(curbuf, '>');
          if (!mark_check(fm, errormsg)) {
            goto theend;
          }
          assert(fm != NULL);
          eap->line2 = fm->mark.lnum;
          eap->addr_count++;
        }
      }
    } else {
      eap->line2 = lnum;
      eap->addr_mode = addr_mode;

      if (cnum != MAXCOL) {
        eap->col1 = eap->col2;
        eap->col2 = cnum;
      }
    }
    eap->addr_count++;

    if (*eap->cmd == ';') {
      if (!eap->skip) {
        curwin->w_cursor.lnum = eap->line2;

        // Don't leave the cursor on an illegal line or column, but do
        // accept zero as address, so 0;/PATTERN/ works correctly
        // (where zero usually means to use the first line).
        // Check the cursor position before returning.
        if (eap->line2 > 0) {
          check_cursor(curwin);
        } else {
          check_cursor_col(curwin);
        }
        need_check_cursor = true;
      }
    } else if (*eap->cmd != ',') {
      break;
    }
    eap->cmd++;
  }

  // One address given: set start and end lines.
  if (eap->addr_count == 1) {
    eap->line1 = eap->line2;
    eap->addr_mode = kOmLineWise;
    // ... but only implicit: really no address given
    if (lnum == MAXLNUM) {
      eap->addr_count = 0;
      eap->addr_mode = kOmUnknown;
    }
  }
  ret = OK;

theend:
  if (need_check_cursor) {
    check_cursor(curwin);
  }
  return ret;
}

/// Check for an Ex command with optional tail.
/// If there is a match advance "pp" to the argument and return true.
///
/// @param pp   start of command
/// @param cmd  name of command
/// @param len  required length
bool checkforcmd(char **pp, const char *cmd, int len)
{
  int i;

  for (i = 0; cmd[i] != NUL; i++) {
    if ((cmd)[i] != (*pp)[i]) {
      break;
    }
  }
  if (i >= len && !ASCII_ISALPHA((*pp)[i])) {
    *pp = skipwhite(*pp + i);
    return true;
  }
  return false;
}

/// Append "cmd" to the error message in IObuff.
/// Takes care of limiting the length and handling 0xa0, which would be
/// invisible otherwise.
static void append_command(const char *cmd)
{
  size_t len = strlen(IObuff);
  const char *s = cmd;
  char *d;

  if (len > IOSIZE - 100) {
    // Not enough space, truncate and put in "...".
    d = IObuff + IOSIZE - 100;
    d -= utf_head_off(IObuff, d);
    STRCPY(d, "...");
  }
  xstrlcat(IObuff, ": ", IOSIZE);
  d = IObuff + strlen(IObuff);
  while (*s != NUL && d - IObuff + 5 < IOSIZE) {
    if ((uint8_t)s[0] == 0xc2 && (uint8_t)s[1] == 0xa0) {
      s += 2;
      STRCPY(d, "<a0>");
      d += 4;
    } else if (d - IObuff + utfc_ptr2len(s) + 1 >= IOSIZE) {
      break;
    } else {
      mb_copy_char(&s, &d);
    }
  }
  *d = NUL;
}

/// Return true and set "*idx" if "p" points to a one letter command.
/// - The 'k' command can directly be followed by any character
///          but :keepa[lt] is another command, as are :keepj[umps],
///          :kee[pmarks] and :keepp[atterns].
/// - The 's' command can be followed directly by 'c', 'g', 'i', 'I' or 'r'
///          but :sre[wind] is another command, as are :scr[iptnames],
///          :scs[cope], :sim[alt], :sig[ns] and :sil[ent].
static int one_letter_cmd(const char *p, cmdidx_T *idx)
{
  if (p[0] == 'k'
      && (p[1] != 'e' || (p[1] == 'e' && p[2] != 'e'))) {
    *idx = CMD_k;
    return true;
  }
  if (p[0] == 's'
      && ((p[1] == 'c'
           && (p[2] == NUL
               || (p[2] != 's' && p[2] != 'r'
                   && (p[3] == NUL
                       || (p[3] != 'i' && p[4] != 'p')))))
          || p[1] == 'g'
          || (p[1] == 'i' && p[2] != 'm' && p[2] != 'l' && p[2] != 'g')
          || p[1] == 'I'
          || (p[1] == 'r' && p[2] != 'e'))) {
    *idx = CMD_substitute;
    return true;
  }
  return false;
}

/// Find an Ex command by its name, either built-in or user.
/// Start of the name can be found at eap->cmd.
/// Sets eap->cmdidx and returns a pointer to char after the command name.
/// "full" is set to true if the whole command name matched.
///
/// @return  NULL for an ambiguous user command.
char *find_ex_command(exarg_T *eap, int *full)
  FUNC_ATTR_NONNULL_ARG(1)
{
  // Isolate the command and search for it in the command table.
  char *p = eap->cmd;
  if (one_letter_cmd(p, &eap->cmdidx)) {
    p++;
    if (full != NULL) {
      *full = true;
    }
  } else {
    while (ASCII_ISALPHA(*p)) {
      p++;
    }
    // for python 3.x support ":py3", ":python3", ":py3file", etc.
    if (eap->cmd[0] == 'p' && eap->cmd[1] == 'y') {
      while (ASCII_ISALNUM(*p)) {
        p++;
      }
    }

    // check for non-alpha command
    if (p == eap->cmd && vim_strchr("@!=><&~#", (uint8_t)(*p)) != NULL) {
      p++;
    }
    int len = (int)(p - eap->cmd);
    // The "d" command can directly be followed by 'l' or 'p' flag.
    if (*eap->cmd == 'd' && (p[-1] == 'l' || p[-1] == 'p')) {
      // Check for ":dl", ":dell", etc. to ":deletel": that's
      // :delete with the 'l' flag.  Same for 'p'.
      int i;
      for (i = 0; i < len; i++) {
        if (eap->cmd[i] != ("delete")[i]) {
          break;
        }
      }
      if (i == len - 1) {
        len--;
        if (p[-1] == 'l') {
          eap->flags |= EXFLAG_LIST;
        } else {
          eap->flags |= EXFLAG_PRINT;
        }
      }
    }

    if (ASCII_ISLOWER(eap->cmd[0])) {
      const int c1 = (uint8_t)eap->cmd[0];
      const int c2 = len == 1 ? NUL : eap->cmd[1];

      if (command_count != CMD_SIZE) {
        iemsg(_("E943: Command table needs to be updated, run 'make'"));
        getout(1);
      }

      // Use a precomputed index for fast look-up in cmdnames[]
      // taking into account the first 2 letters of eap->cmd.
      eap->cmdidx = cmdidxs1[CHAR_ORD_LOW(c1)];
      if (ASCII_ISLOWER(c2)) {
        eap->cmdidx += cmdidxs2[CHAR_ORD_LOW(c1)][CHAR_ORD_LOW(c2)];
      }
    } else if (ASCII_ISUPPER(eap->cmd[0])) {
      eap->cmdidx = CMD_Next;
    } else {
      eap->cmdidx = CMD_bang;
    }
    assert(eap->cmdidx >= 0);

    if (len == 3 && strncmp("def", eap->cmd, 3) == 0) {
      // Make :def an unknown command to avoid confusing behavior. #23149
      eap->cmdidx = CMD_SIZE;
    }

    for (; (int)eap->cmdidx < CMD_SIZE;
         eap->cmdidx = (cmdidx_T)((int)eap->cmdidx + 1)) {
      if (strncmp(cmdnames[(int)eap->cmdidx].cmd_name, eap->cmd,
                  (size_t)len) == 0) {
        if (full != NULL
            && cmdnames[(int)eap->cmdidx].cmd_name[len] == NUL) {
          *full = true;
        }
        break;
      }
    }

    // Look for a user defined command as a last resort.
    if ((eap->cmdidx == CMD_SIZE)
        && *eap->cmd >= 'A' && *eap->cmd <= 'Z') {
      // User defined commands may contain digits.
      while (ASCII_ISALNUM(*p)) {
        p++;
      }
      p = find_ucmd(eap, p, full, NULL, NULL);
    }
    if (p == eap->cmd) {
      eap->cmdidx = CMD_SIZE;
    }
  }

  return p;
}

static struct cmdmod {
  char *name;
  int minlen;
  int has_count;            // :123verbose  :3tab
} cmdmods[] = {
  { "aboveleft", 3, false },
  { "belowright", 3, false },
  { "botright", 2, false },
  { "browse", 3, false },
  { "confirm", 4, false },
  { "filter", 4, false },
  { "hide", 3, false },
  { "horizontal", 3, false },
  { "keepalt", 5, false },
  { "keepjumps", 5, false },
  { "keepmarks", 3, false },
  { "keeppatterns", 5, false },
  { "leftabove", 5, false },
  { "lockmarks", 3, false },
  { "noautocmd", 3, false },
  { "noswapfile", 3, false },
  { "rightbelow", 6, false },
  { "sandbox", 3, false },
  { "silent", 3, false },
  { "tab", 3, true },
  { "topleft", 2, false },
  { "unsilent", 3, false },
  { "verbose", 4, true },
  { "vertical", 4, false },
};

/// @return  length of a command modifier (including optional count) or,
///          zero when it's not a modifier.
int modifier_len(char *cmd)
{
  char *p = cmd;

  if (ascii_isdigit(*cmd)) {
    p = skipwhite(skipdigits(cmd + 1));
  }
  for (int i = 0; i < (int)ARRAY_SIZE(cmdmods); i++) {
    int j;
    for (j = 0; p[j] != NUL; j++) {
      if (p[j] != cmdmods[i].name[j]) {
        break;
      }
    }
    if (j >= cmdmods[i].minlen
        && !ASCII_ISALPHA(p[j])
        && (p == cmd || cmdmods[i].has_count)) {
      return j + (int)(p - cmd);
    }
  }
  return 0;
}

/// @return  > 0 if an Ex command "name" exists or,
///            2 if there is an exact match or,
///            3 if there is an ambiguous match.
int cmd_exists(const char *const name)
{
  // Check command modifiers.
  for (int i = 0; i < (int)ARRAY_SIZE(cmdmods); i++) {
    int j;
    for (j = 0; name[j] != NUL; j++) {
      if (name[j] != cmdmods[i].name[j]) {
        break;
      }
    }
    if (name[j] == NUL && j >= cmdmods[i].minlen) {
      return cmdmods[i].name[j] == NUL ? 2 : 1;
    }
  }

  // Check built-in commands and user defined commands.
  // For ":2match" and ":3match" we need to skip the number.
  exarg_T ea;
  ea.cmd = (char *)((*name == '2' || *name == '3') ? name + 1 : name);
  ea.cmdidx = 0;
  ea.flags = 0;
  int full = false;
  char *p = find_ex_command(&ea, &full);
  if (p == NULL) {
    return 3;
  }
  if (ascii_isdigit(*name) && ea.cmdidx != CMD_match) {
    return 0;
  }
  if (*skipwhite(p) != NUL) {
    return 0;           // trailing garbage
  }
  return ea.cmdidx == CMD_SIZE ? 0 : (full ? 2 : 1);
}

/// "fullcommand" function
void f_fullcommand(typval_T *argvars, typval_T *rettv, EvalFuncData fptr)
{
  char *name = (char *)tv_get_string(&argvars[0]);

  rettv->v_type = VAR_STRING;
  rettv->vval.v_string = NULL;

  while (*name == ':') {
    name++;
  }
  name = skip_range(name, NULL);

  exarg_T ea;
  ea.cmd = (*name == '2' || *name == '3') ? name + 1 : name;
  ea.cmdidx = 0;
  ea.flags = 0;
  char *p = find_ex_command(&ea, NULL);
  if (p == NULL || ea.cmdidx == CMD_SIZE) {
    return;
  }

  rettv->vval.v_string = xstrdup(IS_USER_CMDIDX(ea.cmdidx)
                                 ? get_user_command_name(ea.useridx, ea.cmdidx)
                                 : cmdnames[ea.cmdidx].cmd_name);
}

cmdidx_T excmd_get_cmdidx(const char *cmd, size_t len)
{
  if (len == 3 && strncmp("def", cmd, 3) == 0) {
    // Make :def an unknown command to avoid confusing behavior. #23149
    return CMD_SIZE;
  }

  cmdidx_T idx;

  if (!one_letter_cmd(cmd, &idx)) {
    for (idx = 0; (int)idx < CMD_SIZE; idx = (cmdidx_T)((int)idx + 1)) {
      if (strncmp(cmdnames[(int)idx].cmd_name, cmd, len) == 0) {
        break;
      }
    }
  }

  return idx;
}

uint32_t excmd_get_argt(cmdidx_T idx)
{
  return cmdnames[(int)idx].cmd_argt;
}

/// Skip a range specifier of the form: addr [,addr] [;addr] ..
///
/// Backslashed delimiters after / or ? will be skipped, and commands will
/// not be expanded between /'s and ?'s or after "'" or "`".
///
/// Also skip white space and ":" characters.
///
/// @param ctx  pointer to xp_context or NULL
///
/// @return the "cmd" pointer advanced to beyond the range.
char *skip_range(const char *cmd, int *ctx)
{
  while (vim_strchr(" \t0123456789.$%`'/?-+,;\\", (uint8_t)(*cmd)) != NULL) {
    if (*cmd == '\\') {
      if (cmd[1] == '?' || cmd[1] == '/' || cmd[1] == '&') {
        cmd++;
      } else {
        break;
      }
    } else if (*cmd == '\'' || *cmd == '`') {
      if (*++cmd == NUL && ctx != NULL) {
        *ctx = EXPAND_NOTHING;
      }
    } else if (*cmd == '/' || *cmd == '?') {
      unsigned delim = (unsigned)(*cmd++);
      while (*cmd != NUL && *cmd != (char)delim) {
        if (*cmd++ == '\\' && *cmd != NUL) {
          cmd++;
        }
      }
      if (*cmd == NUL && ctx != NULL) {
        *ctx = EXPAND_NOTHING;
      }
    }
    if (*cmd != NUL) {
      cmd++;
    }
  }

  // Skip ":" and white space.
  cmd = skip_colon_white(cmd, false);

  return (char *)cmd;
}

static const char *addr_error(cmd_addr_T addr_type)
{
  if (addr_type == ADDR_NONE) {
    return _(e_norange);
  } else {
    return _(e_invrange);
  }
}

/// Gets a single EX address.
///
/// Sets ptr to the next character after the part that was interpreted.
/// Sets ptr to NULL when an error is encountered (stored in `errormsg`).
/// May set the last used search pattern.
///
/// @param skip           only skip the address, don't use it
/// @param silent         no errors or side effects
/// @param to_other_file  flag: may jump to other file
/// @param address_count  1 for first, >1 after comma
/// @param errormsg       Error message, if any
///
/// @return               MAXLNUM and MAXCOL when no Ex address was found.
mpos_T get_address(exarg_T *eap, char **ptr, cmd_addr_T addr_type, bool skip, bool silent,
                   int to_other_file, int address_count, const char **errormsg)
  FUNC_ATTR_NONNULL_ARG(2, 8)
{
  int c;
  int i;
  linenr_T n;
  pos_T pos;
  buf_T *buf;

  char *cmd = skipwhite(*ptr);
  linenr_T lnum = MAXLNUM;
  colnr_T cnum = MAXCOL;
  mpos_T addr = { lnum, cnum, 0, kOmUnknown };

  do {
    switch (*cmd) {
    case '.':                               // '.' - Cursor position
      cmd++;
      switch (addr_type) {
      case ADDR_POSITIONS:
      case ADDR_OTHER:
        lnum = curwin->w_cursor.lnum;
        addr.mode = kOmLineWise;
        break;
      case ADDR_WINDOWS:
        lnum = CURRENT_WIN_NR;
        break;
      case ADDR_ARGUMENTS:
        lnum = curwin->w_arg_idx + 1;
        break;
      case ADDR_LOADED_BUFFERS:
      case ADDR_BUFFERS:
        lnum = curbuf->b_fnum;
        break;
      case ADDR_TABS:
        lnum = CURRENT_TAB_NR;
        break;
      case ADDR_NONE:
      case ADDR_TABS_RELATIVE:
      case ADDR_UNSIGNED:
        *errormsg = addr_error(addr_type);
        cmd = NULL;
        goto error;
        break;
      case ADDR_QUICKFIX:
        lnum = (linenr_T)qf_get_cur_idx(eap);
        break;
      case ADDR_QUICKFIX_VALID:
        lnum = qf_get_cur_valid_idx(eap);
        break;
      }
      break;

    case '$':                               // '$' - last line
      cmd++;
      switch (addr_type) {
      case ADDR_POSITIONS:
      case ADDR_OTHER:
        lnum = curbuf->b_ml.ml_line_count;
        addr.mode = kOmLineWise;
        break;
      case ADDR_WINDOWS:
        lnum = LAST_WIN_NR;
        break;
      case ADDR_ARGUMENTS:
        lnum = ARGCOUNT;
        break;
      case ADDR_LOADED_BUFFERS:
        buf = lastbuf;
        while (buf->b_ml.ml_mfp == NULL) {
          if (buf->b_prev == NULL) {
            break;
          }
          buf = buf->b_prev;
        }
        lnum = buf->b_fnum;
        break;
      case ADDR_BUFFERS:
        lnum = lastbuf->b_fnum;
        break;
      case ADDR_TABS:
        lnum = LAST_TAB_NR;
        break;
      case ADDR_NONE:
      case ADDR_TABS_RELATIVE:
      case ADDR_UNSIGNED:
        *errormsg = addr_error(addr_type);
        cmd = NULL;
        goto error;
        break;
      case ADDR_QUICKFIX:
        lnum = (linenr_T)qf_get_size(eap);
        if (lnum == 0) {
          lnum = 1;
        }
        break;
      case ADDR_QUICKFIX_VALID:
        lnum = (linenr_T)qf_get_valid_size(eap);
        if (lnum == 0) {
          lnum = 1;
        }
        break;
      }
      break;

    case '\'':                              // ''' - mark
      if (*++cmd == NUL) {
        cmd = NULL;
        goto error;
      }
      if (addr_type != ADDR_POSITIONS) {
        *errormsg = addr_error(addr_type);
        cmd = NULL;
        goto error;
      }
      if (skip) {
        cmd++;
      } else {
        // Only accept a mark in another file when it is
        // used by itself: ":'M".
        MarkGet flag = to_other_file && cmd[1] == NUL ? kMarkAll : kMarkBufLocal;
        fmark_T *fm = mark_get(curbuf, curwin, NULL, flag, *cmd);
        cmd++;
        if (fm != NULL && fm->fnum != curbuf->handle) {
          mark_move_to(fm, 0);
          // Jumped to another file.
          lnum = curwin->w_cursor.lnum;
          addr.mode = kOmLineWise;
        } else {
          if (!mark_check(fm, errormsg)) {
            cmd = NULL;
            goto error;
          }
          assert(fm != NULL);
          lnum = fm->mark.lnum;
          addr.mode = kOmLineWise;
        }
      }
      break;

    case '`':                              // '`' - mark
      if (*++cmd == NUL) {
        cmd = NULL;
        goto error;
      }
      if (addr_type != ADDR_POSITIONS) {
        *errormsg = addr_error(addr_type);
        cmd = NULL;
        goto error;
      }
      if (skip) {
        cmd++;
      } else {
        // Only accept a mark in another file when it is
        // used by itself: ":`M".
        MarkGet flag = to_other_file && cmd[1] == NUL ? kMarkAll : kMarkBufLocal;
        fmark_T *fm = mark_get(curbuf, curwin, NULL, flag, *cmd);
        cmd++;
        if (fm != NULL && fm->fnum != curbuf->handle) {
          mark_move_to(fm, 0);
          // Jumped to another file.
          lnum = curwin->w_cursor.lnum;
          cnum = curwin->w_cursor.col;
          addr.mode = kOmCharWise;
        } else {
          if (!mark_check(fm, errormsg)) {
            cmd = NULL;
            goto error;
          }
          assert(fm != NULL);
          lnum = fm->mark.lnum;
          cnum = fm->mark.col;
          addr.mode = kOmCharWise;
        }
      }
      break;

    case '/':
    case '?':                           // '/' or '?' - search
      c = (uint8_t)(*cmd++);
      if (addr_type != ADDR_POSITIONS) {
        *errormsg = addr_error(addr_type);
        cmd = NULL;
        goto error;
      }
      if (skip) {                       // skip "/pat/"
        cmd = skip_regexp(cmd, c, magic_isset());
        if (*cmd == c) {
          cmd++;
        }
      } else {
        int flags;

        pos = curwin->w_cursor;  // save curwin->w_cursor

        // When '/' or '?' follows another address, start from
        // there.
        if (lnum > 0 && lnum != MAXLNUM) {
          curwin->w_cursor.lnum
            = lnum > curbuf->b_ml.ml_line_count ? curbuf->b_ml.ml_line_count : lnum;
        }

        // Start a forward search at the end of the line (unless
        // before the first line).
        // Start a backward search at the start of the line.
        // This makes sure we never match in the current
        // line, and can match anywhere in the
        // next/previous line.
        curwin->w_cursor.col = (c == '/' && curwin->w_cursor.lnum > 0) ? MAXCOL : 0;

        searchcmdlen = 0;
        flags = silent ? SEARCH_KEEP : SEARCH_HIS | SEARCH_MSG;
        if (!do_search(NULL, c, c, cmd, strlen(cmd), 1, flags, NULL)) {
          curwin->w_cursor = pos;
          cmd = NULL;
          goto error;
        }
        lnum = curwin->w_cursor.lnum;
        cnum = curwin->w_cursor.col;
        addr.mode = kOmLineWise;
        curwin->w_cursor = pos;
        // adjust command string pointer
        cmd += searchcmdlen;
      }
      break;

    case '\\':                      // "\?", "\/" or "\&", repeat search
      cmd++;
      if (addr_type != ADDR_POSITIONS) {
        *errormsg = addr_error(addr_type);
        cmd = NULL;
        goto error;
      }
      if (*cmd == '&') {
        i = RE_SUBST;
      } else if (*cmd == '?' || *cmd == '/') {
        i = RE_SEARCH;
      } else {
        *errormsg = _(e_backslash);
        cmd = NULL;
        goto error;
      }

      if (!skip) {
        // When search follows another address, start from there.
        pos.lnum = (lnum != MAXLNUM) ? lnum : curwin->w_cursor.lnum;
        // Start the search just like for the above do_search().
        pos.col = (*cmd != '?') ? MAXCOL : 0;
        pos.coladd = 0;
        if (searchit(curwin, curbuf, &pos, NULL,
                     *cmd == '?' ? BACKWARD : FORWARD,
                     "", 0, 1, SEARCH_MSG, i, NULL) != FAIL) {
          lnum = pos.lnum;
          cnum = pos.col;
          addr.mode = kOmLineWise;
        } else {
          cmd = NULL;
          goto error;
        }
      }
      cmd++;
      break;

    default:
      if (ascii_isdigit(*cmd)) {                // absolute line number
        lnum = (linenr_T)getdigits(&cmd, false, 0);
        addr.mode = kOmLineWise;
      }
    }

    while (true) {
      cmd = skipwhite(cmd);
      if (*cmd != '-'
          && *cmd != '+'
          && *cmd != '.'
          && !ascii_isdigit(*cmd)) {
        break;
      }

      if (lnum == MAXLNUM) {
        switch (addr_type) {
        case ADDR_POSITIONS:
        case ADDR_OTHER:
          // "+1" is same as ".+1"
          lnum = curwin->w_cursor.lnum;
          addr.mode = kOmLineWise;
          break;
        case ADDR_WINDOWS:
          lnum = CURRENT_WIN_NR;
          break;
        case ADDR_ARGUMENTS:
          lnum = curwin->w_arg_idx + 1;
          break;
        case ADDR_LOADED_BUFFERS:
        case ADDR_BUFFERS:
          lnum = curbuf->b_fnum;
          break;
        case ADDR_TABS:
          lnum = CURRENT_TAB_NR;
          break;
        case ADDR_TABS_RELATIVE:
          lnum = 1;
          break;
        case ADDR_QUICKFIX:
          lnum = (linenr_T)qf_get_cur_idx(eap);
          break;
        case ADDR_QUICKFIX_VALID:
          lnum = qf_get_cur_valid_idx(eap);
          break;
        case ADDR_NONE:
        case ADDR_UNSIGNED:
          lnum = 0;
          break;
        }
      }

      if (ascii_isdigit(*cmd)) {
        i = '+';                        // "number" is same as "+number"
      } else {
        i = (uint8_t)(*cmd++);          // '+', '-', '.'
      }
      if (!ascii_isdigit(*cmd)) {       // '+' is '+1'
        n = 1;
      } else {
        // "number" or ".number" or "+number" or "-number"
        n = getdigits_int32(&cmd, false, MAXLNUM);
        if (n == MAXLNUM) {
          *errormsg = _(e_line_number_out_of_range);
          cmd = NULL;
          goto error;
        }
      }

      if (addr_type == ADDR_TABS_RELATIVE) {
        *errormsg = _(e_invrange);
        cmd = NULL;
        goto error;
      } else if (addr_type == ADDR_LOADED_BUFFERS || addr_type == ADDR_BUFFERS) {
        lnum = compute_buffer_local_count(addr_type, lnum, (i == '-') ? -1 * n : n);
      } else {
        // Relative line addressing: need to adjust for lines in a
        // closed fold after the first address.
        if (addr_type == ADDR_POSITIONS
            && (i == '-' || i == '+')
            && address_count >= 2) {
          hasFolding(curwin, lnum, NULL, &lnum);
        }
        if (i == '.') {
          cnum = n;
          addr.mode = kOmCharWise;
        } else if (i == '-') {
          lnum -= n;
        } else {
          if (lnum >= 0 && n >= INT32_MAX - lnum) {
            *errormsg = _(e_line_number_out_of_range);
            cmd = NULL;
            goto error;
          }
          lnum += n;
        }
      }
    }
  } while (*cmd == '/' || *cmd == '?');

  addr.lnum = lnum;
  addr.col = cnum;

error:
  *ptr = cmd;
  return addr;
}

/// Get flags from an Ex command argument.
static void get_flags(exarg_T *eap)
{
  while (vim_strchr("lp#", (uint8_t)(*eap->arg)) != NULL) {
    if (*eap->arg == 'l') {
      eap->flags |= EXFLAG_LIST;
    } else if (*eap->arg == 'p') {
      eap->flags |= EXFLAG_PRINT;
    } else {
      eap->flags |= EXFLAG_NR;
    }
    eap->arg = skipwhite(eap->arg + 1);
  }
}

/// Stub function for command which is Not Implemented. NI!
void ex_ni(exarg_T *eap)
{
  if (!eap->skip) {
    eap->errmsg = _("E319: The command is not available in this version");
  }
}

/// Stub function for script command which is Not Implemented. NI!
/// Skips over ":perl <<EOF" constructs.
static void ex_script_ni(exarg_T *eap)
{
  if (!eap->skip) {
    ex_ni(eap);
  } else {
    size_t len;
    xfree(script_get(eap, &len));
  }
}

/// Check range in Ex command for validity.
///
/// @return  NULL when valid, error message when invalid.
char *invalid_range(exarg_T *eap)
{
  buf_T *buf;
  if (eap->line1 < 0 || eap->line2 < 0 || eap->line1 > eap->line2
      || eap->col1 < 0 || eap->col2 < 0
      || (eap->col1 > eap->col2 && eap->line1 == eap->line2)) {
    return _(e_invrange);
  }

  if (eap->argt & EX_RANGE) {
    switch (eap->addr_type) {
    case ADDR_POSITIONS:
      if (eap->line2 > (curbuf->b_ml.ml_line_count + (eap->cmdidx == CMD_diffget
                                                      || eap->cmdidx == CMD_diffput))
          || eap->col2 > (ml_get_buf_len(curbuf,
                                         (eap->line2 - (eap->cmdidx == CMD_diffget
                                                        || eap->cmdidx == CMD_diffput))) + 1)) {
        return _(e_invrange);
      }
      break;
    case ADDR_ARGUMENTS:
      // add 1 if ARGCOUNT is 0
      if (eap->line2 > ARGCOUNT + (!ARGCOUNT)) {
        return _(e_invrange);
      }
      break;
    case ADDR_BUFFERS:
      // Only a boundary check, not whether the buffers actually
      // exist.
      if (eap->line1 < 1 || eap->line2 > get_highest_fnum()) {
        return _(e_invrange);
      }
      break;
    case ADDR_LOADED_BUFFERS:
      buf = firstbuf;
      while (buf->b_ml.ml_mfp == NULL) {
        if (buf->b_next == NULL) {
          return _(e_invrange);
        }
        buf = buf->b_next;
      }
      if (eap->line1 < buf->b_fnum) {
        return _(e_invrange);
      }
      buf = lastbuf;
      while (buf->b_ml.ml_mfp == NULL) {
        if (buf->b_prev == NULL) {
          return _(e_invrange);
        }
        buf = buf->b_prev;
      }
      if (eap->line2 > buf->b_fnum) {
        return _(e_invrange);
      }
      break;
    case ADDR_WINDOWS:
      if (eap->line2 > LAST_WIN_NR) {
        return _(e_invrange);
      }
      break;
    case ADDR_TABS:
      if (eap->line2 > LAST_TAB_NR) {
        return _(e_invrange);
      }
      break;
    case ADDR_TABS_RELATIVE:
    case ADDR_OTHER:
      // Any range is OK.
      break;
    case ADDR_QUICKFIX:
      assert(eap->line2 >= 0);
      // No error for value that is too big, will use the last entry.
      if (eap->line2 <= 0) {
        if (eap->addr_count == 0) {
          return _(e_no_errors);
        }
        return _(e_invrange);
      }
      break;
    case ADDR_QUICKFIX_VALID:
      if ((eap->line2 != 1 && (size_t)eap->line2 > qf_get_valid_size(eap))
          || eap->line2 < 0) {
        return _(e_invrange);
      }
      break;
    case ADDR_UNSIGNED:
    case ADDR_NONE:
      // Will give an error elsewhere.
      break;
    }
  }
  return NULL;
}

/// Correct the range for zero line number, if required.
static void correct_range(exarg_T *eap)
{
  if (!(eap->argt & EX_ZEROR)) {  // zero in range not allowed
    if (eap->line1 == 0) {
      eap->line1 = 1;
    }
    if (eap->line2 == 0) {
      eap->line2 = 1;
    }
  }
}

/// For a ":vimgrep" or ":vimgrepadd" command return a pointer past the
/// pattern.  Otherwise return eap->arg.
static char *skip_grep_pat(exarg_T *eap)
{
  char *p = eap->arg;

  if (*p != NUL && (eap->cmdidx == CMD_vimgrep || eap->cmdidx == CMD_lvimgrep
                    || eap->cmdidx == CMD_vimgrepadd
                    || eap->cmdidx == CMD_lvimgrepadd
                    || grep_internal(eap->cmdidx))) {
    p = skip_vimgrep_pat(p, NULL, NULL);
    if (p == NULL) {
      p = eap->arg;
    }
  }
  return p;
}

/// For the ":make" and ":grep" commands insert the 'makeprg'/'grepprg' option
/// in the command line, so that things like % get expanded.
char *replace_makeprg(exarg_T *eap, char *arg, char **cmdlinep)
{
  bool isgrep = eap->cmdidx == CMD_grep
                || eap->cmdidx == CMD_lgrep
                || eap->cmdidx == CMD_grepadd
                || eap->cmdidx == CMD_lgrepadd;

  // Don't do it when ":vimgrep" is used for ":grep".
  if ((eap->cmdidx == CMD_make || eap->cmdidx == CMD_lmake || isgrep)
      && !grep_internal(eap->cmdidx)) {
    const char *program = isgrep ? (*curbuf->b_p_gp == NUL ? p_gp : curbuf->b_p_gp)
                                 : (*curbuf->b_p_mp == NUL ? p_mp : curbuf->b_p_mp);

    arg = skipwhite(arg);

    char *new_cmdline;
    // Replace $* by given arguments
    if ((new_cmdline = strrep(program, "$*", arg)) == NULL) {
      // No $* in arg, build "<makeprg> <arg>" instead
      new_cmdline = xmalloc(strlen(program) + strlen(arg) + 2);
      STRCPY(new_cmdline, program);
      strcat(new_cmdline, " ");
      strcat(new_cmdline, arg);
    }

    msg_make(arg);

    // 'eap->cmd' is not set here, because it is not used at CMD_make
    xfree(*cmdlinep);
    *cmdlinep = new_cmdline;
    arg = new_cmdline;
  }
  return arg;
}

/// Expand file name in Ex command argument.
/// When an error is detected, "errormsgp" is set to a non-NULL pointer.
///
/// @return  FAIL for failure, OK otherwise.
int expand_filename(exarg_T *eap, char **cmdlinep, const char **errormsgp)
{
  // Skip a regexp pattern for ":vimgrep[add] pat file..."
  char *p = skip_grep_pat(eap);

  // Decide to expand wildcards *before* replacing '%', '#', etc.  If
  // the file name contains a wildcard it should not cause expanding.
  // (it will be expanded anyway if there is a wildcard before replacing).
  bool has_wildcards = path_has_wildcard(p);
  while (*p != NUL) {
    // Skip over `=expr`, wildcards in it are not expanded.
    if (p[0] == '`' && p[1] == '=') {
      p += 2;
      skip_expr(&p, NULL);
      if (*p == '`') {
        p++;
      }
      continue;
    }
    // Quick check if this cannot be the start of a special string.
    // Also removes backslash before '%', '#' and '<'.
    if (vim_strchr("%#<", (uint8_t)(*p)) == NULL) {
      p++;
      continue;
    }

    // Try to find a match at this position.
    size_t srclen;
    int escaped;
    char *repl = eval_vars(p, eap->arg, &srclen, &(eap->do_ecmd_lnum),
                           errormsgp, &escaped, true);
    if (*errormsgp != NULL) {           // error detected
      return FAIL;
    }
    if (repl == NULL) {                 // no match found
      p += srclen;
      continue;
    }

    // Wildcards won't be expanded below, the replacement is taken
    // literally.  But do expand "~/file", "~user/file" and "$HOME/file".
    if (vim_strchr(repl, '$') != NULL || vim_strchr(repl, '~') != NULL) {
      char *l = repl;

      repl = expand_env_save(repl);
      xfree(l);
    }

    // Need to escape white space et al. with a backslash.
    // Don't do this for:
    // - replacement that already has been escaped: "##"
    // - shell commands (may have to use quotes instead).
    if (!eap->usefilter
        && !escaped
        && eap->cmdidx != CMD_bang
        && eap->cmdidx != CMD_grep
        && eap->cmdidx != CMD_grepadd
        && eap->cmdidx != CMD_lgrep
        && eap->cmdidx != CMD_lgrepadd
        && eap->cmdidx != CMD_lmake
        && eap->cmdidx != CMD_make
        && eap->cmdidx != CMD_terminal
        && !(eap->argt & EX_NOSPC)) {
      char *l;
#ifdef BACKSLASH_IN_FILENAME
      // Don't escape a backslash here, because rem_backslash() doesn't
      // remove it later.
      static char *nobslash = " \t\"|";
# define ESCAPE_CHARS nobslash
#else
# define ESCAPE_CHARS escape_chars
#endif

      for (l = repl; *l; l++) {
        if (vim_strchr(ESCAPE_CHARS, (uint8_t)(*l)) != NULL) {
          l = vim_strsave_escaped(repl, ESCAPE_CHARS);
          xfree(repl);
          repl = l;
          break;
        }
      }
    }

    // For a shell command a '!' must be escaped.
    if ((eap->usefilter
         || eap->cmdidx == CMD_bang
         || eap->cmdidx == CMD_terminal)
        && strpbrk(repl, "!") != NULL) {
      char *l = vim_strsave_escaped(repl, "!");
      xfree(repl);
      repl = l;
    }

    p = repl_cmdline(eap, p, srclen, repl, cmdlinep);
    xfree(repl);
  }

  // One file argument: Expand wildcards.
  // Don't do this with ":r !command" or ":w !command".
  if ((eap->argt & EX_NOSPC) && !eap->usefilter) {
    // Replace environment variables.
    if (has_wildcards) {
      // May expand environment variables.  This
      // can be done much faster with expand_env() than with
      // something else (e.g., calling a shell).
      // After expanding environment variables, check again
      // if there are still wildcards present.
      if (vim_strchr(eap->arg, '$') != NULL
          || vim_strchr(eap->arg, '~') != NULL) {
        expand_env_esc(eap->arg, NameBuff, MAXPATHL, true, true, NULL);
        has_wildcards = path_has_wildcard(NameBuff);
        p = NameBuff;
      } else {
        p = NULL;
      }
      if (p != NULL) {
        repl_cmdline(eap, eap->arg, strlen(eap->arg), p, cmdlinep);
      }
    }

    // Halve the number of backslashes (this is Vi compatible).
    // For Unix, when wildcards are expanded, this is
    // done by ExpandOne() below.
#ifdef UNIX
    if (!has_wildcards) {
      backslash_halve(eap->arg);
    }
#else
    backslash_halve(eap->arg);
#endif

    if (has_wildcards) {
      expand_T xpc;
      int options = WILD_LIST_NOTFOUND | WILD_NOERROR | WILD_ADD_SLASH;

      ExpandInit(&xpc);
      xpc.xp_context = EXPAND_FILES;
      if (p_wic) {
        options += WILD_ICASE;
      }
      p = ExpandOne(&xpc, eap->arg, NULL, options, WILD_EXPAND_FREE);
      if (p == NULL) {
        return FAIL;
      }
      repl_cmdline(eap, eap->arg, strlen(eap->arg), p, cmdlinep);
      xfree(p);
    }
  }
  return OK;
}

/// Replace part of the command line, keeping eap->cmd, eap->arg, eap->args and
/// eap->nextcmd correct.
/// "src" points to the part that is to be replaced, of length "srclen".
/// "repl" is the replacement string.
///
/// @return  a pointer to the character after the replaced string.
static char *repl_cmdline(exarg_T *eap, char *src, size_t srclen, char *repl, char **cmdlinep)
{
  // The new command line is build in new_cmdline[].
  // First allocate it.
  // Careful: a "+cmd" argument may have been NUL terminated.
  size_t len = strlen(repl);
  size_t i = (size_t)(src - *cmdlinep) + strlen(src + srclen) + len + 3;
  if (eap->nextcmd != NULL) {
    i += strlen(eap->nextcmd);    // add space for next command
  }
  char *new_cmdline = xmalloc(i);
  size_t offset = (size_t)(src - *cmdlinep);

  // Copy the stuff before the expanded part.
  // Copy the expanded stuff.
  // Copy what came after the expanded part.
  // Copy the next commands, if there are any.
  i = offset;   // length of part before match
  memmove(new_cmdline, *cmdlinep, i);

  memmove(new_cmdline + i, repl, len);
  i += len;                             // remember the end of the string
  STRCPY(new_cmdline + i, src + srclen);
  src = new_cmdline + i;                // remember where to continue

  if (eap->nextcmd != NULL) {           // append next command
    i = strlen(new_cmdline) + 1;
    STRCPY(new_cmdline + i, eap->nextcmd);
    eap->nextcmd = new_cmdline + i;
  }
  eap->cmd = new_cmdline + (eap->cmd - *cmdlinep);
  eap->arg = new_cmdline + (eap->arg - *cmdlinep);

  for (size_t j = 0; j < eap->argc; j++) {
    if (offset >= (size_t)(eap->args[j] - *cmdlinep)) {
      // If replaced text is after or in the same position as the argument,
      // the argument's position relative to the beginning of the cmdline stays the same.
      eap->args[j] = new_cmdline + (eap->args[j] - *cmdlinep);
    } else {
      // Otherwise, argument gets shifted alongside the replaced text.
      // The amount of the shift is equal to the difference of the old and new string length.
      eap->args[j] = new_cmdline + ((eap->args[j] - *cmdlinep) + (ptrdiff_t)(len - srclen));
    }
  }

  if (eap->do_ecmd_cmd != NULL && eap->do_ecmd_cmd != dollar_command) {
    eap->do_ecmd_cmd = new_cmdline + (eap->do_ecmd_cmd - *cmdlinep);
  }
  xfree(*cmdlinep);
  *cmdlinep = new_cmdline;

  return src;
}

/// Check for '|' to separate commands and '"' to start comments.
void separate_nextcmd(exarg_T *eap)
{
  char *p = skip_grep_pat(eap);

  for (; *p; MB_PTR_ADV(p)) {
    if (*p == Ctrl_V) {
      if (eap->argt & (EX_CTRLV | EX_XFILE)) {
        p++;  // skip CTRL-V and next char
      } else {
        // remove CTRL-V and skip next char
        STRMOVE(p, p + 1);
      }
      if (*p == NUL) {  // stop at NUL after CTRL-V
        break;
      }
    } else if (p[0] == '`' && p[1] == '=' && (eap->argt & EX_XFILE)) {
      // Skip over `=expr` when wildcards are expanded.
      p += 2;
      skip_expr(&p, NULL);
      if (*p == NUL) {  // stop at NUL after CTRL-V
        break;
      }
    } else if (
               // Check for '"': start of comment or '|': next command
               // :@" does not start a comment!
               // :redir @" doesn't either.
               (*p == '"'
                && !(eap->argt & EX_NOTRLCOM)
                && (eap->cmdidx != CMD_at || p != eap->arg)
                && (eap->cmdidx != CMD_redir
                    || p != eap->arg + 1 || p[-1] != '@'))
               || (*p == '|'
                   && eap->cmdidx != CMD_append
                   && eap->cmdidx != CMD_change
                   && eap->cmdidx != CMD_insert)
               || *p == '\n') {
      // We remove the '\' before the '|', unless EX_CTRLV is used
      // AND 'b' is present in 'cpoptions'.
      if ((vim_strchr(p_cpo, CPO_BAR) == NULL
           || !(eap->argt & EX_CTRLV)) && *(p - 1) == '\\') {
        STRMOVE(p - 1, p);  // remove the '\'
        p--;
      } else {
        eap->nextcmd = check_nextcmd(p);
        *p = NUL;
        break;
      }
    }
  }

  if (!(eap->argt & EX_NOTRLCOM)) {  // remove trailing spaces
    del_trailing_spaces(eap->arg);
  }
}

/// get + command from ex argument
char *getargcmd(char **argp)
{
  char *arg = *argp;
  char *command = NULL;

  if (*arg == '+') {        // +[command]
    arg++;
    if (ascii_isspace(*arg) || *arg == NUL) {
      command = dollar_command;
    } else {
      command = arg;
      arg = skip_cmd_arg(command, true);
      if (*arg != NUL) {
        *arg++ = NUL;                   // terminate command with NUL
      }
    }

    arg = skipwhite(arg);       // skip over spaces
    *argp = arg;
  }
  return command;
}

/// Find end of "+command" argument.  Skip over "\ " and "\\".
///
/// @param rembs  true to halve the number of backslashes
char *skip_cmd_arg(char *p, bool rembs)
{
  while (*p && !ascii_isspace(*p)) {
    if (*p == '\\' && p[1] != NUL) {
      if (rembs) {
        STRMOVE(p, p + 1);
      } else {
        p++;
      }
    }
    MB_PTR_ADV(p);
  }
  return p;
}

int get_bad_opt(const char *p, exarg_T *eap)
  FUNC_ATTR_NONNULL_ALL
{
  if (STRICMP(p, "keep") == 0) {
    eap->bad_char = BAD_KEEP;
  } else if (STRICMP(p, "drop") == 0) {
    eap->bad_char = BAD_DROP;
  } else if (MB_BYTE2LEN((uint8_t)(*p)) == 1 && p[1] == NUL) {
    eap->bad_char = (uint8_t)(*p);
  } else {
    return FAIL;
  }
  return OK;
}

/// Function given to ExpandGeneric() to obtain the list of bad= names.
static char *get_bad_name(expand_T *xp FUNC_ATTR_UNUSED, int idx)
{
  // Note: Keep this in sync with get_bad_opt().
  static char *(p_bad_values[]) = {
    "?",
    "keep",
    "drop",
  };

  if (idx < (int)ARRAY_SIZE(p_bad_values)) {
    return p_bad_values[idx];
  }
  return NULL;
}

/// Get "++opt=arg" argument.
///
/// @return  FAIL or OK.
int getargopt(exarg_T *eap)
{
  char *arg = eap->arg + 2;
  int *pp = NULL;
  int bad_char_idx;

  // Note: Keep this in sync with get_argopt_name.

  // ":edit ++[no]bin[ary] file"
  if (strncmp(arg, "bin", 3) == 0 || strncmp(arg, "nobin", 5) == 0) {
    if (*arg == 'n') {
      arg += 2;
      eap->force_bin = FORCE_NOBIN;
    } else {
      eap->force_bin = FORCE_BIN;
    }
    if (!checkforcmd(&arg, "binary", 3)) {
      return FAIL;
    }
    eap->arg = skipwhite(arg);
    return OK;
  }

  // ":read ++edit file"
  if (strncmp(arg, "edit", 4) == 0) {
    eap->read_edit = true;
    eap->arg = skipwhite(arg + 4);
    return OK;
  }

  // ":write ++p foo/bar/file
  if (strncmp(arg, "p", 1) == 0) {
    eap->mkdir_p = true;
    eap->arg = skipwhite(arg + 1);
    return OK;
  }

  if (strncmp(arg, "ff", 2) == 0) {
    arg += 2;
    pp = &eap->force_ff;
  } else if (strncmp(arg, "fileformat", 10) == 0) {
    arg += 10;
    pp = &eap->force_ff;
  } else if (strncmp(arg, "enc", 3) == 0) {
    if (strncmp(arg, "encoding", 8) == 0) {
      arg += 8;
    } else {
      arg += 3;
    }
    pp = &eap->force_enc;
  } else if (strncmp(arg, "bad", 3) == 0) {
    arg += 3;
    pp = &bad_char_idx;
  }

  if (pp == NULL || *arg != '=') {
    return FAIL;
  }

  arg++;
  *pp = (int)(arg - eap->cmd);
  arg = skip_cmd_arg(arg, false);
  eap->arg = skipwhite(arg);
  *arg = NUL;

  if (pp == &eap->force_ff) {
    if (check_ff_value(eap->cmd + eap->force_ff) == FAIL) {
      return FAIL;
    }
    eap->force_ff = (uint8_t)eap->cmd[eap->force_ff];
  } else if (pp == &eap->force_enc) {
    // Make 'fileencoding' lower case.
    for (char *p = eap->cmd + eap->force_enc; *p != NUL; p++) {
      *p = (char)TOLOWER_ASC(*p);
    }
  } else {
    // Check ++bad= argument.  Must be a single-byte character, "keep" or
    // "drop".
    if (get_bad_opt(eap->cmd + bad_char_idx, eap) == FAIL) {
      return FAIL;
    }
  }

  return OK;
}

/// Function given to ExpandGeneric() to obtain the list of ++opt names.
static char *get_argopt_name(expand_T *xp FUNC_ATTR_UNUSED, int idx)
{
  // Note: Keep this in sync with getargopt().
  static char *(p_opt_values[]) = {
    "fileformat=",
    "encoding=",
    "binary",
    "nobinary",
    "bad=",
    "edit",
    "p",
  };

  if (idx < (int)ARRAY_SIZE(p_opt_values)) {
    return p_opt_values[idx];
  }
  return NULL;
}

/// Command-line expansion for ++opt=name.
int expand_argopt(char *pat, expand_T *xp, regmatch_T *rmp, char ***matches, int *numMatches)
{
  if (xp->xp_pattern > xp->xp_line && *(xp->xp_pattern - 1) == '=') {
    CompleteListItemGetter cb = NULL;

    char *name_end = xp->xp_pattern - 1;
    if (name_end - xp->xp_line >= 2
        && strncmp(name_end - 2, "ff", 2) == 0) {
      cb = get_fileformat_name;
    } else if (name_end - xp->xp_line >= 10
               && strncmp(name_end - 10, "fileformat", 10) == 0) {
      cb = get_fileformat_name;
    } else if (name_end - xp->xp_line >= 3
               && strncmp(name_end - 3, "enc", 3) == 0) {
      cb = get_encoding_name;
    } else if (name_end - xp->xp_line >= 8
               && strncmp(name_end - 8, "encoding", 8) == 0) {
      cb = get_encoding_name;
    } else if (name_end - xp->xp_line >= 3
               && strncmp(name_end - 3, "bad", 3) == 0) {
      cb = get_bad_name;
    }

    if (cb != NULL) {
      ExpandGeneric(pat, xp, rmp, matches, numMatches, cb, false);
      return OK;
    }
    return FAIL;
  }

  // Special handling of "ff" which acts as a short form of
  // "fileformat", as "ff" is not a substring of it.
  if (xp->xp_pattern_len == 2
      && strncmp(xp->xp_pattern, "ff", xp->xp_pattern_len) == 0) {
    *matches = xmalloc(sizeof(char *));
    *numMatches = 1;
    (*matches)[0] = xstrdup("fileformat=");
    return OK;
  }

  ExpandGeneric(pat, xp, rmp, matches, numMatches, get_argopt_name, false);
  return OK;
}

/// Handle the argument for a tabpage related ex command.
/// When an error is encountered then eap->errmsg is set.
///
/// @return  a tabpage number.
static int get_tabpage_arg(exarg_T *eap)
{
  int tab_number = 0;
  int unaccept_arg0 = (eap->cmdidx == CMD_tabmove) ? 0 : 1;

  if (eap->arg && *eap->arg != NUL) {
    char *p = eap->arg;
    int relative = 0;  // argument +N/-N means: go to N places to the
                       // right/left relative to the current position.

    if (*p == '-') {
      relative = -1;
      p++;
    } else if (*p == '+') {
      relative = 1;
      p++;
    }

    char *p_save = p;
    tab_number = (int)getdigits(&p, false, tab_number);

    if (relative == 0) {
      if (strcmp(p, "$") == 0) {
        tab_number = LAST_TAB_NR;
      } else if (strcmp(p, "#") == 0) {
        if (valid_tabpage(lastused_tabpage)) {
          tab_number = tabpage_index(lastused_tabpage);
        } else {
          eap->errmsg = ex_errmsg(e_invargval, eap->arg);
          tab_number = 0;
          goto theend;
        }
      } else if (p == p_save || *p_save == '-' || *p != NUL
                 || tab_number > LAST_TAB_NR) {
        // No numbers as argument.
        eap->errmsg = ex_errmsg(e_invarg2, eap->arg);
        goto theend;
      }
    } else {
      if (*p_save == NUL) {
        tab_number = 1;
      } else if (p == p_save || *p_save == '-' || *p != NUL || tab_number == 0) {
        // No numbers as argument.
        eap->errmsg = ex_errmsg(e_invarg2, eap->arg);
        goto theend;
      }
      tab_number = tab_number * relative + tabpage_index(curtab);
      if (!unaccept_arg0 && relative == -1) {
        tab_number--;
      }
    }
    if (tab_number < unaccept_arg0 || tab_number > LAST_TAB_NR) {
      eap->errmsg = ex_errmsg(e_invarg2, eap->arg);
    }
  } else if (eap->addr_count > 0) {
    if (unaccept_arg0 && eap->line2 == 0) {
      eap->errmsg = _(e_invrange);
      tab_number = 0;
    } else {
      tab_number = (int)eap->line2;
      if (!unaccept_arg0) {
        char *cmdp = eap->cmd;
        while (--cmdp > *eap->cmdlinep
               && (ascii_iswhite(*cmdp) || ascii_isdigit(*cmdp))) {}
        if (*cmdp == '-') {
          tab_number--;
          if (tab_number < unaccept_arg0) {
            eap->errmsg = _(e_invrange);
          }
        }
      }
    }
  } else {
    switch (eap->cmdidx) {
    case CMD_tabnext:
      tab_number = tabpage_index(curtab) + 1;
      if (tab_number > LAST_TAB_NR) {
        tab_number = 1;
      }
      break;
    case CMD_tabmove:
      tab_number = LAST_TAB_NR;
      break;
    default:
      tab_number = tabpage_index(curtab);
    }
  }

theend:
  return tab_number;
}

static void ex_autocmd(exarg_T *eap)
{
  // Disallow autocommands in secure mode.
  if (secure) {
    secure = 2;
    eap->errmsg = _(e_curdir);
  } else if (eap->cmdidx == CMD_autocmd) {
    do_autocmd(eap, eap->arg, eap->forceit);
  } else {
    do_augroup(eap->arg, eap->forceit);
  }
}

/// ":doautocmd": Apply the automatic commands to the current buffer.
static void ex_doautocmd(exarg_T *eap)
{
  char *arg = eap->arg;
  int call_do_modelines = check_nomodeline(&arg);
  bool did_aucmd;

  do_doautocmd(arg, false, &did_aucmd);
  // Only when there is no <nomodeline>.
  if (call_do_modelines && did_aucmd) {
    do_modelines(0);
  }
}

/// :[N]bunload[!] [N] [bufname] unload buffer
/// :[N]bdelete[!] [N] [bufname] delete buffer from buffer list
/// :[N]bwipeout[!] [N] [bufname] delete buffer really
static void ex_bunload(exarg_T *eap)
{
  eap->errmsg = do_bufdel(eap->cmdidx == CMD_bdelete
                          ? DOBUF_DEL
                          : eap->cmdidx == CMD_bwipeout
                          ? DOBUF_WIPE
                          : DOBUF_UNLOAD,
                          eap->arg, eap->addr_count, (int)eap->line1, (int)eap->line2,
                          eap->forceit);
}

/// :[N]buffer [N]       to buffer N
/// :[N]sbuffer [N]      to buffer N
static void ex_buffer(exarg_T *eap)
{
  do_exbuffer(eap);
}

/// ":buffer" command and alike.
static void do_exbuffer(exarg_T *eap)
{
  if (*eap->arg) {
    eap->errmsg = ex_errmsg(e_trailing_arg, eap->arg);
  } else {
    if (eap->addr_count == 0) {  // default is current buffer
      goto_buffer(eap, DOBUF_CURRENT, FORWARD, 0);
    } else {
      goto_buffer(eap, DOBUF_FIRST, FORWARD, (int)eap->line2);
    }
    if (eap->do_ecmd_cmd != NULL) {
      do_cmdline_cmd(eap->do_ecmd_cmd);
    }
  }
}

/// :[N]bmodified [N]    to next mod. buffer
/// :[N]sbmodified [N]   to next mod. buffer
static void ex_bmodified(exarg_T *eap)
{
  goto_buffer(eap, DOBUF_MOD, FORWARD, (int)eap->line2);
  if (eap->do_ecmd_cmd != NULL) {
    do_cmdline_cmd(eap->do_ecmd_cmd);
  }
}

/// :[N]bnext [N]        to next buffer
/// :[N]sbnext [N]       split and to next buffer
static void ex_bnext(exarg_T *eap)
{
  goto_buffer(eap, DOBUF_CURRENT, FORWARD, (int)eap->line2);
  if (eap->do_ecmd_cmd != NULL) {
    do_cmdline_cmd(eap->do_ecmd_cmd);
  }
}

/// :[N]bNext [N]        to previous buffer
/// :[N]bprevious [N]    to previous buffer
/// :[N]sbNext [N]       split and to previous buffer
/// :[N]sbprevious [N]   split and to previous buffer
static void ex_bprevious(exarg_T *eap)
{
  goto_buffer(eap, DOBUF_CURRENT, BACKWARD, (int)eap->line2);
  if (eap->do_ecmd_cmd != NULL) {
    do_cmdline_cmd(eap->do_ecmd_cmd);
  }
}

/// :brewind             to first buffer
/// :bfirst              to first buffer
/// :sbrewind            split and to first buffer
/// :sbfirst             split and to first buffer
static void ex_brewind(exarg_T *eap)
{
  goto_buffer(eap, DOBUF_FIRST, FORWARD, 0);
  if (eap->do_ecmd_cmd != NULL) {
    do_cmdline_cmd(eap->do_ecmd_cmd);
  }
}

/// :blast               to last buffer
/// :sblast              split and to last buffer
static void ex_blast(exarg_T *eap)
{
  goto_buffer(eap, DOBUF_LAST, BACKWARD, 0);
  if (eap->do_ecmd_cmd != NULL) {
    do_cmdline_cmd(eap->do_ecmd_cmd);
  }
}

int ends_excmd(int c) FUNC_ATTR_CONST
{
  return c == NUL || c == '|' || c == '"' || c == '\n';
}

/// @return  the next command, after the first '|' or '\n' or,
///          NULL if not found.
char *find_nextcmd(const char *p)
{
  while (*p != '|' && *p != '\n') {
    if (*p == NUL) {
      return NULL;
    }
    p++;
  }
  return (char *)p + 1;
}

/// Check if *p is a separator between Ex commands, skipping over white space.
///
/// @return  NULL if it isn't, the following character if it is.
char *check_nextcmd(char *p)
{
  char *s = skipwhite(p);

  if (*s == '|' || *s == '\n') {
    return s + 1;
  }
  return NULL;
}

/// - if there are more files to edit
/// - and this is the last window
/// - and forceit not used
/// - and not repeated twice on a row
///
/// @param   message  when false check only, no messages
///
/// @return  FAIL and give error message if 'message' true, return OK otherwise
static int check_more(bool message, bool forceit)
{
  int n = ARGCOUNT - curwin->w_arg_idx - 1;

  if (!forceit && only_one_window()
      && ARGCOUNT > 1 && !arg_had_last && n > 0 && quitmore == 0) {
    if (message) {
      if ((p_confirm || (cmdmod.cmod_flags & CMOD_CONFIRM)) && curbuf->b_fname != NULL) {
        char buff[DIALOG_MSG_SIZE];

        vim_snprintf(buff, DIALOG_MSG_SIZE,
                     NGETTEXT("%d more file to edit.  Quit anyway?",
                              "%d more files to edit.  Quit anyway?", n), n);
        if (vim_dialog_yesno(VIM_QUESTION, NULL, buff, 1) == VIM_YES) {
          return OK;
        }
        return FAIL;
      }
      semsg(NGETTEXT("E173: %" PRId64 " more file to edit",
                     "E173: %" PRId64 " more files to edit", n), (int64_t)n);
      quitmore = 2;                 // next try to quit is allowed
    }
    return FAIL;
  }
  return OK;
}

/// Function given to ExpandGeneric() to obtain the list of command names.
char *get_command_name(expand_T *xp, int idx)
{
  if (idx >= CMD_SIZE) {
    return expand_user_command_name(idx);
  }
  return cmdnames[idx].cmd_name;
}

static void ex_colorscheme(exarg_T *eap)
{
  if (*eap->arg == NUL) {
    char *expr = xstrdup("g:colors_name");

    emsg_off++;
    char *p = eval_to_string(expr, false, false);
    emsg_off--;
    xfree(expr);

    if (p != NULL) {
      msg(p, 0);
      xfree(p);
    } else {
      msg("default", 0);
    }
  } else if (load_colors(eap->arg) == FAIL) {
    semsg(_("E185: Cannot find color scheme '%s'"), eap->arg);
  }
}

static void ex_highlight(exarg_T *eap)
{
  if (*eap->arg == NUL && eap->cmd[2] == '!') {
    msg(_("Greetings, Vim user!"), 0);
  }
  do_highlight(eap->arg, eap->forceit, false);
}

/// Call this function if we thought we were going to exit, but we won't
/// (because of an error).  May need to restore the terminal mode.
void not_exiting(void)
{
  exiting = false;
}

/// Call this function if we thought we were going to restart, but we won't
/// (because of an error).
void not_restarting(void)
{
  restarting = false;
}

bool before_quit_autocmds(win_T *wp, bool quit_all, bool forceit)
{
  apply_autocmds(EVENT_QUITPRE, NULL, NULL, false, wp->w_buffer);

  // Bail out when autocommands closed the window.
  // Refuse to quit when the buffer in the last window is being closed (can
  // only happen in autocommands).
  if (!win_valid(wp)
      || curbuf_locked()
      || (wp->w_buffer->b_nwindows == 1 && wp->w_buffer->b_locked > 0)) {
    return true;
  }

  if (quit_all
      || (check_more(false, forceit) == OK && only_one_window())) {
    apply_autocmds(EVENT_EXITPRE, NULL, NULL, false, curbuf);
    // Refuse to quit when locked or when the window was closed or the
    // buffer in the last window is being closed (can only happen in
    // autocommands).
    if (!win_valid(wp)
        || curbuf_locked()
        || (curbuf->b_nwindows == 1 && curbuf->b_locked > 0)) {
      return true;
    }
  }

  return false;
}

/// ":quit": quit current window, quit Vim if the last window is closed.
/// ":{nr}quit": quit window {nr}
static void ex_quit(exarg_T *eap)
{
  if (cmdwin_type != 0) {
    cmdwin_result = Ctrl_C;
    return;
  }
  // Don't quit while editing the command line.
  if (text_locked()) {
    text_locked_msg();
    return;
  }

  win_T *wp;

  if (eap->addr_count > 0) {
    linenr_T wnr = eap->line2;

    for (wp = firstwin; wp->w_next != NULL; wp = wp->w_next) {
      if (--wnr <= 0) {
        break;
      }
    }
  } else {
    wp = curwin;
  }

  // Refuse to quit when locked.
  if (curbuf_locked()) {
    return;
  }

  // Trigger QuitPre and maybe ExitPre
  if (before_quit_autocmds(wp, false, eap->forceit)) {
    return;
  }

  // If there is only one relevant window we will exit.
  if (check_more(false, eap->forceit) == OK && only_one_window()) {
    exiting = true;
  }
  if ((!buf_hide(wp->w_buffer)
       && check_changed(wp->w_buffer, (p_awa ? CCGD_AW : 0)
                        | (eap->forceit ? CCGD_FORCEIT : 0)
                        | CCGD_EXCMD))
      || check_more(true, eap->forceit) == FAIL
      || (only_one_window() && check_changed_any(eap->forceit, true))) {
    not_exiting();
  } else {
    // quit last window
    // Note: only_one_window() returns true, even so a help window is
    // still open. In that case only quit, if no address has been
    // specified. Example:
    // :h|wincmd w|1q     - don't quit
    // :h|wincmd w|q      - quit
    if (only_one_window() && (ONE_WINDOW || eap->addr_count == 0)) {
      getout(0);
    }
    not_exiting();
    // close window; may free buffer
    win_close(wp, !buf_hide(wp->w_buffer) || eap->forceit, eap->forceit);
  }
}

/// ":cquit".
static void ex_cquit(exarg_T *eap)
  FUNC_ATTR_NORETURN
{
  // this does not always pass on the exit code to the Manx compiler. why?
  int status = eap->addr_count > 0 ? (int)eap->line2 : EXIT_FAILURE;
  ui_call_error_exit(status);
  getout(status);
}

/// Do preparations for "qall" and "wqall".
/// Returns FAIL when quitting should be aborted.
int before_quit_all(exarg_T *eap)
{
  if (cmdwin_type != 0) {
    cmdwin_result = eap->forceit
                    ? K_XF1  // open_cmdwin() takes care of this
                    : K_XF2;
    return FAIL;
  }

  // Don't quit while editing the command line.
  if (text_locked()) {
    text_locked_msg();
    return FAIL;
  }

  if (before_quit_autocmds(curwin, true, eap->forceit)) {
    return FAIL;
  }

  return OK;
}

/// ":qall": try to quit all windows
static void ex_quitall(exarg_T *eap)
{
  if (before_quit_all(eap) == FAIL) {
    return;
  }
  exiting = true;
  if (!eap->forceit && check_changed_any(false, false)) {
    not_exiting();
    return;
  }
  getout(0);
}

/// ":restart": restart the Nvim server (using ":qall!").
/// ":restart +cmd": restart the Nvim server using ":cmd".
/// ":restart +cmd <command>": restart the Nvim server using ":cmd" and add -c <command> to the new server.
static void ex_restart(exarg_T *eap)
{
  // Patch v:argv to include "-c <arg>" when it restarts.
  if (eap->arg != NULL) {
    const list_T *l = get_vim_var_list(VV_ARGV);
    int argc = tv_list_len(l);
    list_T *argv_cpy = tv_list_alloc(argc + 2);
    bool added_startup_arg = false;
    TV_LIST_ITER_CONST(l, li, {
      const char *arg = tv_get_string(TV_LIST_ITEM_TV(li));
      size_t arg_size = strlen(arg);
      assert(arg_size <= (size_t)SSIZE_MAX);
      tv_list_append_string(argv_cpy, arg, (ssize_t)arg_size);
      if (!added_startup_arg) {
        tv_list_append_string(argv_cpy, "-c", 2);
        size_t cmd_size = strlen(eap->arg);
        assert(cmd_size <= (size_t)SSIZE_MAX);
        tv_list_append_string(argv_cpy, eap->arg, (ssize_t)cmd_size);
        added_startup_arg = true;
      }
    });
    set_vim_var_list(VV_ARGV, argv_cpy);
  }
  char *quit_cmd = (eap->do_ecmd_cmd) ? eap->do_ecmd_cmd : "qall!";
  Error err = ERROR_INIT;
  if ((cmdmod.cmod_flags & CMOD_CONFIRM) && check_changed_any(false, false)) {
    return;
  }
  restarting = true;
  nvim_command(cstr_as_string(quit_cmd), &err);
  if (ERROR_SET(&err)) {
    emsg(err.msg);  // Could not exit
    api_clear_error(&err);
    not_restarting();
    return;
  }
  if (!exiting) {
    emsg("restart failed: +cmd did not quit the server");
    not_restarting();
  }
}

/// ":close": close current window, unless it is the last one
static void ex_close(exarg_T *eap)
{
  win_T *win = NULL;
  int winnr = 0;
  if (cmdwin_type != 0) {
    cmdwin_result = Ctrl_C;
  } else if (!text_locked() && !curbuf_locked()) {
    if (eap->addr_count == 0) {
      ex_win_close(eap->forceit, curwin, NULL);
    } else {
      FOR_ALL_WINDOWS_IN_TAB(wp, curtab) {
        winnr++;
        if (winnr == eap->line2) {
          win = wp;
          break;
        }
      }
      if (win == NULL) {
        win = lastwin;
      }
      ex_win_close(eap->forceit, win, NULL);
    }
  }
}

/// ":pclose": Close any preview window.
static void ex_pclose(exarg_T *eap)
{
  FOR_ALL_WINDOWS_IN_TAB(win, curtab) {
    if (win->w_p_pvw) {
      ex_win_close(eap->forceit, win, NULL);
      break;
    }
  }
}

/// Close window "win" and take care of handling closing the last window for a
/// modified buffer.
///
/// @param tp  NULL or the tab page "win" is in
void ex_win_close(int forceit, win_T *win, tabpage_T *tp)
{
  // Never close the autocommand window.
  if (is_aucmd_win(win)) {
    emsg(_(e_autocmd_close));
    return;
  }

  buf_T *buf = win->w_buffer;

  bool need_hide = (bufIsChanged(buf) && buf->b_nwindows <= 1);
  if (need_hide && !buf_hide(buf) && !forceit) {
    if ((p_confirm || (cmdmod.cmod_flags & CMOD_CONFIRM)) && p_write) {
      bufref_T bufref;
      set_bufref(&bufref, buf);
      dialog_changed(buf, false);
      if (bufref_valid(&bufref) && bufIsChanged(buf)) {
        return;
      }
      need_hide = false;
    } else {
      no_write_message();
      return;
    }
  }

  // free buffer when not hiding it or when it's a scratch buffer
  if (tp == NULL) {
    win_close(win, !need_hide && !buf_hide(buf), forceit);
  } else {
    win_close_othertab(win, !need_hide && !buf_hide(buf), tp, forceit);
  }
}

/// ":tabclose": close current tab page, unless it is the last one.
/// ":tabclose N": close tab page N.
static void ex_tabclose(exarg_T *eap)
{
  if (cmdwin_type != 0) {
    cmdwin_result = K_IGNORE;
    return;
  }

  if (first_tabpage->tp_next == NULL) {
    emsg(_("E784: Cannot close last tab page"));
    return;
  }

  int tab_number = get_tabpage_arg(eap);
  if (eap->errmsg != NULL) {
    return;
  }

  tabpage_T *tp = find_tabpage(tab_number);
  if (tp == NULL) {
    beep_flush();
    return;
  }
  if (tp != curtab) {
    tabpage_close_other(tp, eap->forceit);
    return;
  } else if (!text_locked() && !curbuf_locked()) {
    tabpage_close(eap->forceit);
  }
}

/// ":tabonly": close all tab pages except the current one
static void ex_tabonly(exarg_T *eap)
{
  if (cmdwin_type != 0) {
    cmdwin_result = K_IGNORE;
    return;
  }

  if (first_tabpage->tp_next == NULL) {
    msg(_("Already only one tab page"), 0);
    return;
  }

  int tab_number = get_tabpage_arg(eap);
  if (eap->errmsg != NULL) {
    return;
  }

  goto_tabpage(tab_number);
  // Repeat this up to a 1000 times, because autocommands may
  // mess up the lists.
  for (int done = 0; done < 1000; done++) {
    FOR_ALL_TABS(tp) {
      if (tp->tp_topframe != topframe) {
        tabpage_close_other(tp, eap->forceit);
        // if we failed to close it quit
        if (valid_tabpage(tp)) {
          done = 1000;
        }
        // start over, "tp" is now invalid
        break;
      }
    }
    assert(first_tabpage);
    if (first_tabpage->tp_next == NULL) {
      break;
    }
  }
}

/// Close the current tab page.
void tabpage_close(int forceit)
{
  // First close all the windows but the current one.  If that worked then
  // close the last window in this tab, that will close it.
  while (curwin->w_floating) {
    ex_win_close(forceit, curwin, NULL);
  }
  if (!ONE_WINDOW) {
    close_others(true, forceit);
  }
  if (ONE_WINDOW) {
    ex_win_close(forceit, curwin, NULL);
  }
}

/// Close tab page "tp", which is not the current tab page.
/// Note that autocommands may make "tp" invalid.
/// Also takes care of the tab pages line disappearing when closing the
/// last-but-one tab page.
void tabpage_close_other(tabpage_T *tp, int forceit)
{
  int done = 0;
  char prev_idx[NUMBUFLEN];

  // Limit to 1000 windows, autocommands may add a window while we close
  // one.  OK, so I'm paranoid...
  while (++done < 1000) {
    snprintf(prev_idx, sizeof(prev_idx), "%i", tabpage_index(tp));
    win_T *wp = tp->tp_lastwin;
    ex_win_close(forceit, wp, tp);

    // Autocommands may delete the tab page under our fingers and we may
    // fail to close a window with a modified buffer.
    if (!valid_tabpage(tp) || tp->tp_lastwin == wp) {
      break;
    }
  }
}

/// ":only".
static void ex_only(exarg_T *eap)
{
  win_T *wp;

  if (eap->addr_count > 0) {
    linenr_T wnr = eap->line2;
    for (wp = firstwin; --wnr > 0;) {
      if (wp->w_next == NULL) {
        break;
      }
      wp = wp->w_next;
    }
  } else {
    wp = curwin;
  }
  if (wp != curwin) {
    win_goto(wp);
  }
  close_others(true, eap->forceit);
}

static void ex_hide(exarg_T *eap)
{
  // ":hide" or ":hide | cmd": hide current window
  if (eap->skip) {
    return;
  }

  if (eap->addr_count == 0) {
    win_close(curwin, false, eap->forceit);  // don't free buffer
  } else {
    int winnr = 0;
    win_T *win = NULL;

    FOR_ALL_WINDOWS_IN_TAB(wp, curtab) {
      winnr++;
      if (winnr == eap->line2) {
        win = wp;
        break;
      }
    }
    if (win == NULL) {
      win = lastwin;
    }
    win_close(win, false, eap->forceit);
  }
}

/// ":stop" and ":suspend": Suspend Vim.
static void ex_stop(exarg_T *eap)
{
  if (!eap->forceit) {
    autowrite_all();
  }
  may_trigger_vim_suspend_resume(true);
  ui_call_suspend();
  ui_flush();
}

/// ":exit", ":xit" and ":wq": Write file and quit the current window.
static void ex_exit(exarg_T *eap)
{
  if (cmdwin_type != 0) {
    cmdwin_result = Ctrl_C;
    return;
  }
  // Don't quit while editing the command line.
  if (text_locked()) {
    text_locked_msg();
    return;
  }

  // we plan to exit if there is only one relevant window
  if (check_more(false, eap->forceit) == OK && only_one_window()) {
    exiting = true;
  }
  // Write the buffer for ":wq" or when it was changed.
  // Trigger QuitPre and ExitPre.
  // Check if we can exit now, after autocommands have changed things.
  if (((eap->cmdidx == CMD_wq || curbufIsChanged()) && do_write(eap) == FAIL)
      || before_quit_autocmds(curwin, false, eap->forceit)
      || check_more(true, eap->forceit) == FAIL
      || (only_one_window() && check_changed_any(eap->forceit, false))) {
    not_exiting();
  } else {
    if (only_one_window()) {
      // quit last window, exit Vim
      getout(0);
    }
    not_exiting();
    // Quit current window, may free the buffer.
    win_close(curwin, !buf_hide(curwin->w_buffer), eap->forceit);
  }
}

/// ":print", ":list", ":number".
static void ex_print(exarg_T *eap)
{
  if (curbuf->b_ml.ml_flags & ML_EMPTY) {
    emsg(_(e_empty_buffer));
  } else {
    for (linenr_T line = eap->line1; line <= eap->line2 && !got_int; os_breakcheck()) {
      print_line(line,
                 (eap->cmdidx == CMD_number || eap->cmdidx == CMD_pound
                  || (eap->flags & EXFLAG_NR)),
                 eap->cmdidx == CMD_list || (eap->flags & EXFLAG_LIST),
                 line == eap->line1);
      line++;
    }
    setpcmark();
    // put cursor at last line
    curwin->w_cursor.lnum = eap->line2;
    beginline(BL_SOL | BL_FIX);
  }

  ex_no_reprint = true;
}

static void ex_goto(exarg_T *eap)
{
  goto_byte(eap->line2);
}

/// ":preserve".
static void ex_preserve(exarg_T *eap)
{
  ml_preserve(curbuf, true, true);
}

/// ":recover".
static void ex_recover(exarg_T *eap)
{
  // Set recoverymode right away to avoid the ATTENTION prompt.
  recoverymode = true;
  if (!check_changed(curbuf, (p_awa ? CCGD_AW : 0)
                     | CCGD_MULTWIN
                     | (eap->forceit ? CCGD_FORCEIT : 0)
                     | CCGD_EXCMD)

      && (*eap->arg == NUL
          || setfname(curbuf, eap->arg, NULL, true) == OK)) {
    ml_recover(true);
  }
  recoverymode = false;
}

/// Command modifier used in a wrong way.
static void ex_wrongmodifier(exarg_T *eap)
{
  eap->errmsg = _(e_invcmd);
}

/// callback function for 'findfunc'
static Callback ffu_cb;

static Callback *get_findfunc_callback(void)
{
  return *curbuf->b_p_ffu != NUL ? &curbuf->b_ffu_cb : &ffu_cb;
}

/// Call 'findfunc' to obtain a list of file names.
static list_T *call_findfunc(char *pat, BoolVarValue cmdcomplete)
{
  const sctx_T saved_sctx = current_sctx;

  typval_T args[3];
  args[0].v_type = VAR_STRING;
  args[0].vval.v_string = pat;
  args[1].v_type = VAR_BOOL;
  args[1].vval.v_bool = cmdcomplete;
  args[2].v_type = VAR_UNKNOWN;

  // Lock the text to prevent weird things from happening.  Also disallow
  // switching to another window, it should not be needed and may end up in
  // Insert mode in another buffer.
  textlock++;

  sctx_T *ctx = get_option_sctx(kOptFindfunc);
  if (ctx != NULL) {
    current_sctx = *ctx;
  }

  Callback *cb = get_findfunc_callback();
  typval_T rettv;
  int retval = callback_call(cb, 2, args, &rettv);

  current_sctx = saved_sctx;

  textlock--;

  list_T *retlist = NULL;

  if (retval == OK) {
    if (rettv.v_type == VAR_LIST) {
      retlist = tv_list_copy(NULL, rettv.vval.v_list, false, get_copyID());
    } else {
      emsg(_(e_invalid_return_type_from_findfunc));
    }

    tv_clear(&rettv);
  }

  return retlist;
}

/// Find file names matching "pat" using 'findfunc' and return it in "files".
/// Used for expanding the :find, :sfind and :tabfind command argument.
/// Returns OK on success and FAIL otherwise.
int expand_findfunc(char *pat, char ***files, int *numMatches)
{
  *numMatches = 0;
  *files = NULL;

  list_T *l = call_findfunc(pat, kBoolVarTrue);
  if (l == NULL) {
    return FAIL;
  }

  int len = tv_list_len(l);
  if (len == 0) {  // empty List
    return FAIL;
  }

  *files = xmalloc(sizeof(char *) * (size_t)len);

  // Copy all the List items
  int idx = 0;
  TV_LIST_ITER_CONST(l, li, {
    if (TV_LIST_ITEM_TV(li)->v_type == VAR_STRING) {
      (*files)[idx] = xstrdup(TV_LIST_ITEM_TV(li)->vval.v_string);
      idx++;
    }
  });

  *numMatches = idx;
  tv_list_free(l);

  return OK;
}

/// Use 'findfunc' to find file 'findarg'.  The 'count' argument is used to find
/// the n'th matching file.
static char *findfunc_find_file(char *findarg, size_t findarg_len, int count)
{
  char *ret_fname = NULL;

  const char cc = findarg[findarg_len];
  findarg[findarg_len] = NUL;

  list_T *fname_list = call_findfunc(findarg, kBoolVarFalse);
  int fname_count = tv_list_len(fname_list);

  if (fname_count == 0) {
    semsg(_(e_cant_find_file_str_in_path), findarg);
  } else {
    if (count > fname_count) {
      semsg(_(e_no_more_file_str_found_in_path), findarg);
    } else {
      listitem_T *li = tv_list_find(fname_list, count - 1);
      if (li != NULL && TV_LIST_ITEM_TV(li)->v_type == VAR_STRING) {
        ret_fname = xstrdup(TV_LIST_ITEM_TV(li)->vval.v_string);
      }
    }
  }

  if (fname_list != NULL) {
    tv_list_free(fname_list);
  }

  findarg[findarg_len] = cc;

  return ret_fname;
}

/// Process the 'findfunc' option value.
/// Returns NULL on success and an error message on failure.
const char *did_set_findfunc(optset_T *args)
{
  buf_T *buf = (buf_T *)args->os_buf;
  int retval;

  if (args->os_flags & OPT_LOCAL) {
    // buffer-local option set
    retval = option_set_callback_func(buf->b_p_ffu, &buf->b_ffu_cb);
  } else {
    // global option set
    retval = option_set_callback_func(p_ffu, &ffu_cb);
    // when using :set, free the local callback
    if (!(args->os_flags & OPT_GLOBAL)) {
      callback_free(&buf->b_ffu_cb);
    }
  }

  if (retval == FAIL) {
    return e_invarg;
  }

  // If the option value starts with <SID> or s:, then replace that with
  // the script identifier.
  char **varp = (char **)args->os_varp;
  char *name = get_scriptlocal_funcname(*varp);
  if (name != NULL) {
    free_string_option(*varp);
    *varp = name;
  }

  return NULL;
}

void free_findfunc_option(void)
{
  callback_free(&ffu_cb);
}

/// Mark the global 'findfunc' callback with "copyID" so that it is not
/// garbage collected.
bool set_ref_in_findfunc(int copyID)
{
  bool abort = false;
  abort = set_ref_in_callback(&ffu_cb, copyID, NULL, NULL);
  return abort;
}

/// :sview [+command] file       split window with new file, read-only
/// :split [[+command] file]     split window with current or new file
/// :vsplit [[+command] file]    split window vertically with current or new file
/// :new [[+command] file]       split window with no or new file
/// :vnew [[+command] file]      split vertically window with no or new file
/// :sfind [+command] file       split window with file in 'path'
///
/// :tabedit                     open new Tab page with empty window
/// :tabedit [+command] file     open new Tab page and edit "file"
/// :tabnew [[+command] file]    just like :tabedit
/// :tabfind [+command] file     open new Tab page and find "file"
void ex_splitview(exarg_T *eap)
{
  win_T *old_curwin = curwin;
  char *fname = NULL;
  const bool use_tab = eap->cmdidx == CMD_tabedit
                       || eap->cmdidx == CMD_tabfind
                       || eap->cmdidx == CMD_tabnew;

  // A ":split" in the quickfix window works like ":new".  Don't want two
  // quickfix windows.  But it's OK when doing ":tab split".
  if (bt_quickfix(curbuf) && cmdmod.cmod_tab == 0) {
    if (eap->cmdidx == CMD_split) {
      eap->cmdidx = CMD_new;
    }
    if (eap->cmdidx == CMD_vsplit) {
      eap->cmdidx = CMD_vnew;
    }
  }

  if (eap->cmdidx == CMD_sfind || eap->cmdidx == CMD_tabfind) {
    if (*get_findfunc() != NUL) {
      fname = findfunc_find_file(eap->arg, strlen(eap->arg),
                                 eap->addr_count > 0 ? eap->line2 : 1);
    } else {
      char *file_to_find = NULL;
      char *search_ctx = NULL;
      fname = find_file_in_path(eap->arg, strlen(eap->arg), FNAME_MESS, true,
                                curbuf->b_ffname, &file_to_find, &search_ctx);
      xfree(file_to_find);
      vim_findfile_cleanup(search_ctx);
    }
    if (fname == NULL) {
      goto theend;
    }
    eap->arg = fname;
  }

  // Either open new tab page or split the window.
  if (use_tab) {
    if (win_new_tabpage(cmdmod.cmod_tab != 0 ? cmdmod.cmod_tab : eap->addr_count == 0
                        ? 0 : (int)eap->line2 + 1, eap->arg) != FAIL) {
      do_exedit(eap, old_curwin);
      apply_autocmds(EVENT_TABNEWENTERED, NULL, NULL, false, curbuf);

      // set the alternate buffer for the window we came from
      if (curwin != old_curwin
          && win_valid(old_curwin)
          && old_curwin->w_buffer != curbuf
          && (cmdmod.cmod_flags & CMOD_KEEPALT) == 0) {
        old_curwin->w_alt_fnum = curbuf->b_fnum;
      }
    }
  } else if (win_split(eap->addr_count > 0 ? (int)eap->line2 : 0,
                       *eap->cmd == 'v' ? WSP_VERT : 0) != FAIL) {
    // Reset 'scrollbind' when editing another file, but keep it when
    // doing ":split" without arguments.
    if (*eap->arg != NUL) {
      RESET_BINDING(curwin);
    } else {
      do_check_scrollbind(false);
    }
    do_exedit(eap, old_curwin);
  }

theend:
  xfree(fname);
}

/// Open a new tab page.
void tabpage_new(void)
{
  exarg_T ea = {
    .cmdidx = CMD_tabnew,
    .cmd = "tabn",
    .arg = "",
  };
  ex_splitview(&ea);
}

/// :tabnext command
static void ex_tabnext(exarg_T *eap)
{
  int tab_number;

  switch (eap->cmdidx) {
  case CMD_tabfirst:
  case CMD_tabrewind:
    goto_tabpage(1);
    break;
  case CMD_tablast:
    goto_tabpage(9999);
    break;
  case CMD_tabprevious:
  case CMD_tabNext:
    if (eap->arg && *eap->arg != NUL) {
      char *p = eap->arg;
      char *p_save = p;
      tab_number = (int)getdigits(&p, false, 0);
      if (p == p_save || *p_save == '-' || *p_save == '+' || *p != NUL
          || tab_number == 0) {
        // No numbers as argument.
        eap->errmsg = ex_errmsg(e_invarg2, eap->arg);
        return;
      }
    } else {
      if (eap->addr_count == 0) {
        tab_number = 1;
      } else {
        tab_number = (int)eap->line2;
        if (tab_number < 1) {
          eap->errmsg = _(e_invrange);
          return;
        }
      }
    }
    goto_tabpage(-tab_number);
    break;
  default:       // CMD_tabnext
    tab_number = get_tabpage_arg(eap);
    if (eap->errmsg == NULL) {
      goto_tabpage(tab_number);
    }
    break;
  }
}

/// :tabmove command
static void ex_tabmove(exarg_T *eap)
{
  int tab_number = get_tabpage_arg(eap);
  if (eap->errmsg == NULL) {
    tabpage_move(tab_number);
  }
}

/// :tabs command: List tabs and their contents.
static void ex_tabs(exarg_T *eap)
{
  int tabcount = 1;

  msg_start();
  msg_scroll = true;

  win_T *lastused_win = valid_tabpage(lastused_tabpage)
                        ? lastused_tabpage->tp_curwin
                        : NULL;

  FOR_ALL_TABS(tp) {
    if (got_int) {
      break;
    }

    msg_putchar('\n');
    vim_snprintf(IObuff, IOSIZE, _("Tab page %d"), tabcount++);
    msg_outtrans(IObuff, HLF_T, false);
    os_breakcheck();

    FOR_ALL_WINDOWS_IN_TAB(wp, tp) {
      if (got_int) {
        break;
      } else if (!wp->w_config.focusable) {
        continue;
      }

      msg_putchar('\n');
      msg_putchar(wp == curwin ? '>' : wp == lastused_win ? '#' : ' ');
      msg_putchar(' ');
      msg_putchar(bufIsChanged(wp->w_buffer) ? '+' : ' ');
      msg_putchar(' ');
      if (buf_spname(wp->w_buffer) != NULL) {
        xstrlcpy(IObuff, buf_spname(wp->w_buffer), IOSIZE);
      } else {
        home_replace(wp->w_buffer, wp->w_buffer->b_fname, IObuff, IOSIZE, true);
      }
      msg_outtrans(IObuff, 0, false);
      os_breakcheck();
    }
  }
}

/// ":detach"
///
/// Detaches the current UI.
///
/// ":detach!" with bang (!) detaches all UIs _except_ the current UI.
static void ex_detach(exarg_T *eap)
{
  // come on pooky let's burn this mf down
  if (eap && eap->forceit) {
    emsg("bang (!) not supported yet");
  } else {
    // 1. Send "error_exit" UI-event (notification only).
    // 2. Perform server-side UI detach.
    // 3. Close server-side channel without self-exit.

    if (!current_ui) {
      emsg("UI not attached");
      return;
    }

    Channel *chan = find_channel(current_ui);
    if (!chan) {
      emsg(e_invchan);
      return;
    }
    chan->detach = true;  // Prevent self-exit on channel-close.

    // Server-side UI detach. Doesn't close the channel.
    Error err2 = ERROR_INIT;
    remote_ui_disconnect(chan->id, &err2, true);
    if (ERROR_SET(&err2)) {
      emsg(err2.msg);  // UI disappeared already?
      api_clear_error(&err2);
      return;
    }

    // Server-side channel close.
    const char *err = NULL;
    bool rv = channel_close(chan->id, kChannelPartAll, &err);
    if (!rv && err) {
      emsg(err);  // UI disappeared already?
      return;
    }
    // XXX: Can't do this, channel_decref() is async...
    // assert(!find_channel(chan->id));

    ILOG("detach current_ui=%" PRId64, chan->id);
  }
}

/// ":connect"
///
/// Connects the current UI to a different server
///
/// ":connect <address>" detaches the current UI and connects to the given server.
/// ":connect! <address>" stops the current server if no other UIs are attached, then connects to the given server.
static void ex_connect(exarg_T *eap)
{
  bool stop_server = eap->forceit ? (ui_active() == 1) : false;

  Error err = ERROR_INIT;
  remote_ui_connect(current_ui, eap->arg, &err);

  if (ERROR_SET(&err)) {
    emsg(err.msg);
    api_clear_error(&err);
    return;
  }

  ex_detach(NULL);
  if (stop_server) {
    exiting = true;
    getout(0);
  }
}

/// ":mode":
/// If no argument given, get the screen size and redraw.
static void ex_mode(exarg_T *eap)
{
  if (*eap->arg == NUL) {
    must_redraw = UPD_CLEAR;
    ex_redraw(eap);
  } else {
    emsg(_(e_screenmode));
  }
}

/// ":resize".
/// set, increment or decrement current window height
static void ex_resize(exarg_T *eap)
{
  win_T *wp = curwin;

  if (eap->addr_count > 0) {
    int n = (int)eap->line2;
    for (wp = firstwin; wp->w_next != NULL && --n > 0; wp = wp->w_next) {}
  }

  int n = (int)atol(eap->arg);
  if (cmdmod.cmod_split & WSP_VERT) {
    if (*eap->arg == '-' || *eap->arg == '+') {
      n += wp->w_width;
    } else if (n == 0 && eap->arg[0] == NUL) {  // default is very wide
      n = Columns;
    }
    win_setwidth_win(n, wp);
  } else {
    if (*eap->arg == '-' || *eap->arg == '+') {
      n += wp->w_height;
    } else if (n == 0 && eap->arg[0] == NUL) {  // default is very high
      n = Rows - 1;
    }
    win_setheight_win(n, wp);
  }
}

/// ":find [+command] <file>" command.
static void ex_find(exarg_T *eap)
{
  if (!check_can_set_curbuf_forceit(eap->forceit)) {
    return;
  }

  char *fname = NULL;
  if (*get_findfunc() != NUL) {
    fname = findfunc_find_file(eap->arg, strlen(eap->arg),
                               eap->addr_count > 0 ? eap->line2 : 1);
  } else {
    char *file_to_find = NULL;
    char *search_ctx = NULL;
    fname = find_file_in_path(eap->arg, strlen(eap->arg), FNAME_MESS, true,
                              curbuf->b_ffname, &file_to_find, &search_ctx);
    if (eap->addr_count > 0) {
      // Repeat finding the file "count" times.  This matters when it appears
      // several times in the path.
      linenr_T count = eap->line2;
      while (fname != NULL && --count > 0) {
        xfree(fname);
        fname = find_file_in_path(NULL, 0, FNAME_MESS, false,
                                  curbuf->b_ffname, &file_to_find, &search_ctx);
      }
    }
    xfree(file_to_find);
    vim_findfile_cleanup(search_ctx);
  }

  if (fname == NULL) {
    return;
  }

  eap->arg = fname;
  do_exedit(eap, NULL);
  xfree(fname);
}

/// ":edit", ":badd", ":balt", ":visual".
static void ex_edit(exarg_T *eap)
{
  char *ffname = eap->cmdidx == CMD_enew ? NULL : eap->arg;

  // Exclude commands which keep the window's current buffer
  if (eap->cmdidx != CMD_badd
      && eap->cmdidx != CMD_balt
      // All other commands must obey 'winfixbuf' / ! rules
      && (is_other_file(0, ffname) && !check_can_set_curbuf_forceit(eap->forceit))) {
    return;
  }

  // prevent use of :edit on prompt-buffers
  if (bt_prompt(curbuf) && eap->cmdidx == CMD_edit && *eap->arg == NUL) {
    emsg("cannot :edit a prompt buffer");
    return;
  }

  do_exedit(eap, NULL);
}

/// ":edit <file>" command and alike.
///
/// @param old_curwin  curwin before doing a split or NULL
void do_exedit(exarg_T *eap, win_T *old_curwin)
{
  // ":vi" command ends Ex mode.
  if (exmode_active && (eap->cmdidx == CMD_visual
                        || eap->cmdidx == CMD_view)) {
    exmode_active = false;
    ex_pressedreturn = false;
    if (*eap->arg == NUL) {
      // Special case:  ":global/pat/visual\NLvi-commands"
      if (global_busy) {
        if (eap->nextcmd != NULL) {
          stuffReadbuff(eap->nextcmd);
          eap->nextcmd = NULL;
        }

        const int save_rd = RedrawingDisabled;
        RedrawingDisabled = 0;
        const int save_nwr = no_wait_return;
        no_wait_return = 0;
        need_wait_return = false;
        const int save_ms = msg_scroll;
        msg_scroll = 0;
        redraw_all_later(UPD_NOT_VALID);
        pending_exmode_active = true;

        normal_enter(false, true);

        pending_exmode_active = false;
        RedrawingDisabled = save_rd;
        no_wait_return = save_nwr;
        msg_scroll = save_ms;
      }
      return;
    }
  }

  if ((eap->cmdidx == CMD_new
       || eap->cmdidx == CMD_tabnew
       || eap->cmdidx == CMD_tabedit
       || eap->cmdidx == CMD_vnew) && *eap->arg == NUL) {
    // ":new" or ":tabnew" without argument: edit a new empty buffer
    setpcmark();
    do_ecmd(0, NULL, NULL, eap, ECMD_ONE,
            ECMD_HIDE + (eap->forceit ? ECMD_FORCEIT : 0),
            old_curwin == NULL ? curwin : NULL);
  } else if ((eap->cmdidx != CMD_split && eap->cmdidx != CMD_vsplit)
             || *eap->arg != NUL) {
    // Can't edit another file when "textlock" or "curbuf->b_ro_locked" is set.
    // Only ":edit" or ":script" can bring us here, others are stopped earlier.
    if (*eap->arg != NUL && text_or_buf_locked()) {
      return;
    }
    int n = readonlymode;
    if (eap->cmdidx == CMD_view || eap->cmdidx == CMD_sview) {
      readonlymode = true;
    } else if (eap->cmdidx == CMD_enew) {
      readonlymode = false;  // 'readonly' doesn't make sense
                             // in an empty buffer
    }
    if (eap->cmdidx != CMD_balt && eap->cmdidx != CMD_badd) {
      setpcmark();
    }
    if (do_ecmd(0, eap->cmdidx == CMD_enew ? NULL : eap->arg,
                NULL, eap, eap->do_ecmd_lnum,
                (buf_hide(curbuf) ? ECMD_HIDE : 0)
                + (eap->forceit ? ECMD_FORCEIT : 0)
                // After a split we can use an existing buffer.
                + (old_curwin != NULL ? ECMD_OLDBUF : 0)
                + (eap->cmdidx == CMD_badd ? ECMD_ADDBUF : 0)
                + (eap->cmdidx == CMD_balt ? ECMD_ALTBUF : 0),
                old_curwin == NULL ? curwin : NULL) == FAIL) {
      // Editing the file failed.  If the window was split, close it.
      if (old_curwin != NULL) {
        bool need_hide = (curbufIsChanged() && curbuf->b_nwindows <= 1);
        if (!need_hide || buf_hide(curbuf)) {
          cleanup_T cs;

          // Reset the error/interrupt/exception state here so that
          // aborting() returns false when closing a window.
          enter_cleanup(&cs);
          win_close(curwin, !need_hide && !buf_hide(curbuf), false);

          // Restore the error/interrupt/exception state if not
          // discarded by a new aborting error, interrupt, or
          // uncaught exception.
          leave_cleanup(&cs);
        }
      }
    } else if (readonlymode && curbuf->b_nwindows == 1) {
      // When editing an already visited buffer, 'readonly' won't be set
      // but the previous value is kept.  With ":view" and ":sview" we
      // want the  file to be readonly, except when another window is
      // editing the same buffer.
      curbuf->b_p_ro = true;
    }
    readonlymode = n;
  } else {
    if (eap->do_ecmd_cmd != NULL) {
      do_cmdline_cmd(eap->do_ecmd_cmd);
    }
    int n = curwin->w_arg_idx_invalid;
    check_arg_idx(curwin);
    if (n != curwin->w_arg_idx_invalid) {
      maketitle();
    }
  }

  // if ":split file" worked, set alternate file name in old window to new
  // file
  if (old_curwin != NULL
      && *eap->arg != NUL
      && curwin != old_curwin
      && win_valid(old_curwin)
      && old_curwin->w_buffer != curbuf
      && (cmdmod.cmod_flags & CMOD_KEEPALT) == 0) {
    old_curwin->w_alt_fnum = curbuf->b_fnum;
  }

  ex_no_reprint = true;
}

/// ":gui" and ":gvim" when there is no GUI.
static void ex_nogui(exarg_T *eap)
{
  eap->errmsg = _("E25: Nvim does not have a built-in GUI");
}

static void ex_popup(exarg_T *eap)
{
  pum_make_popup(eap->arg, eap->forceit);
}

static void ex_swapname(exarg_T *eap)
{
  if (curbuf->b_ml.ml_mfp == NULL || curbuf->b_ml.ml_mfp->mf_fname == NULL) {
    msg(_("No swap file"), 0);
  } else {
    msg(curbuf->b_ml.ml_mfp->mf_fname, 0);
  }
}

/// ":syncbind" forces all 'scrollbind' windows to have the same relative
/// offset.
/// (1998-11-02 16:21:01  R. Edward Ralston <eralston@computer.org>)
static void ex_syncbind(exarg_T *eap)
{
  linenr_T vtopline;  // Target topline (including fill)

  linenr_T old_linenr = curwin->w_cursor.lnum;

  setpcmark();

  // determine max (virtual) topline
  if (curwin->w_p_scb) {
    vtopline = get_vtopline(curwin);
    FOR_ALL_WINDOWS_IN_TAB(wp, curtab) {
      if (wp->w_p_scb && wp->w_buffer) {
        linenr_T y = plines_m_win_fill(wp, 1, wp->w_buffer->b_ml.ml_line_count)
                     - get_scrolloff_value(curwin);
        vtopline = MIN(vtopline, y);
      }
    }
    vtopline = MAX(vtopline, 1);
  } else {
    vtopline = 1;
  }

  // Set all scrollbind windows to the same topline.
  FOR_ALL_WINDOWS_IN_TAB(wp, curtab) {
    if (wp->w_p_scb) {
      int y = vtopline - get_vtopline(wp);
      if (y > 0) {
        scrollup(wp, y, true);
      } else {
        scrolldown(wp, -y, true);
      }
      wp->w_scbind_pos = vtopline;
      redraw_later(wp, UPD_VALID);
      cursor_correct(wp);
      wp->w_redr_status = true;
    }
  }

  if (curwin->w_p_scb) {
    did_syncbind = true;
    checkpcmark();
    if (old_linenr != curwin->w_cursor.lnum) {
      char ctrl_o[2];

      ctrl_o[0] = Ctrl_O;
      ctrl_o[1] = 0;
      ins_typebuf(ctrl_o, REMAP_NONE, 0, true, false);
    }
  }
}

static void ex_read(exarg_T *eap)
{
  int empty = (curbuf->b_ml.ml_flags & ML_EMPTY);

  if (eap->usefilter) {  // :r!cmd
    do_bang(1, eap, false, false, true);
    return;
  }

  if (u_save(eap->line2, (linenr_T)(eap->line2 + 1)) == FAIL) {
    return;
  }

  int i;
  if (*eap->arg == NUL) {
    if (check_fname() == FAIL) {       // check for no file name
      return;
    }
    i = readfile(curbuf->b_ffname, curbuf->b_fname,
                 eap->line2, 0, (linenr_T)MAXLNUM, eap, 0, false);
  } else {
    if (vim_strchr(p_cpo, CPO_ALTREAD) != NULL) {
      setaltfname(eap->arg, eap->arg, 1);
    }
    i = readfile(eap->arg, NULL,
                 eap->line2, 0, (linenr_T)MAXLNUM, eap, 0, false);
  }
  if (i != OK) {
    if (!aborting()) {
      semsg(_(e_notopen), eap->arg);
    }
  } else {
    if (empty && exmode_active) {
      // Delete the empty line that remains.  Historically ex does
      // this but vi doesn't.
      linenr_T lnum;
      if (eap->line2 == 0) {
        lnum = curbuf->b_ml.ml_line_count;
      } else {
        lnum = 1;
      }
      if (*ml_get(lnum) == NUL && u_savedel(lnum, 1) == OK) {
        ml_delete(lnum);
        if (curwin->w_cursor.lnum > 1
            && curwin->w_cursor.lnum >= lnum) {
          curwin->w_cursor.lnum--;
        }
        deleted_lines_mark(lnum, 1);
      }
    }
    redraw_curbuf_later(UPD_VALID);
  }
}

static char *prev_dir = NULL;

#if defined(EXITFREE)
void free_cd_dir(void)
{
  XFREE_CLEAR(prev_dir);
  XFREE_CLEAR(globaldir);
}

#endif

/// Get the previous directory for the given chdir scope.
static char *get_prevdir(CdScope scope)
{
  switch (scope) {
  case kCdScopeTabpage:
    return curtab->tp_prevdir;
    break;
  case kCdScopeWindow:
    return curwin->w_prevdir;
    break;
  default:
    return prev_dir;
  }
}

/// Deal with the side effects of changing the current directory.
///
/// @param scope  Scope of the function call (global, tab or window).
static void post_chdir(CdScope scope, bool trigger_dirchanged)
{
  // Always overwrite the window-local CWD.
  XFREE_CLEAR(curwin->w_localdir);

  // Overwrite the tab-local CWD for :cd, :tcd.
  if (scope >= kCdScopeTabpage) {
    XFREE_CLEAR(curtab->tp_localdir);
  }

  if (scope < kCdScopeGlobal) {
    char *pdir = get_prevdir(scope);
    // If still in global directory, set CWD as the global directory.
    if (globaldir == NULL && pdir != NULL) {
      globaldir = xstrdup(pdir);
    }
  }

  char cwd[MAXPATHL];
  if (os_dirname(cwd, MAXPATHL) != OK) {
    return;
  }
  switch (scope) {
  case kCdScopeGlobal:
    // We are now in the global directory, no need to remember its name.
    XFREE_CLEAR(globaldir);
    break;
  case kCdScopeTabpage:
    curtab->tp_localdir = xstrdup(cwd);
    break;
  case kCdScopeWindow:
    curwin->w_localdir = xstrdup(cwd);
    break;
  case kCdScopeInvalid:
    abort();
  }

  last_chdir_reason = NULL;
  shorten_fnames(vim_strchr(p_cpo, CPO_NOSYMLINKS) == NULL);

  if (trigger_dirchanged) {
    do_autocmd_dirchanged(cwd, scope, kCdCauseManual, false);
  }
}

/// Change directory function used by :cd/:tcd/:lcd Ex commands and the chdir() function.
/// @param new_dir  The directory to change to.
/// @param scope    Scope of the function call (global, tab or window).
/// @return true if the directory is successfully changed.
bool changedir_func(char *new_dir, CdScope scope)
{
  if (new_dir == NULL || allbuf_locked()) {
    return false;
  }

  char *pdir = NULL;
  // ":cd -": Change to previous directory
  if (strcmp(new_dir, "-") == 0) {
    pdir = get_prevdir(scope);
    if (pdir == NULL) {
      emsg(_("E186: No previous directory"));
      return false;
    }
    new_dir = pdir;
  }

  if (os_dirname(NameBuff, MAXPATHL) == OK) {
    pdir = xstrdup(NameBuff);
  } else {
    pdir = NULL;
  }

  // For UNIX ":cd" means: go to home directory.
  // On other systems too if 'cdhome' is set.
  if (*new_dir == NUL && p_cdh) {
    // Use NameBuff for home directory name.
    expand_env("$HOME", NameBuff, MAXPATHL);
    new_dir = NameBuff;
  }

  bool dir_differs = pdir == NULL || pathcmp(pdir, new_dir, -1) != 0;
  if (dir_differs) {
    do_autocmd_dirchanged(new_dir, scope, kCdCauseManual, true);
    if (vim_chdir(new_dir) != 0) {
      emsg(_(e_failed));
      xfree(pdir);
      return false;
    }
  }

  char **pp;
  switch (scope) {
  case kCdScopeTabpage:
    pp = &curtab->tp_prevdir;
    break;
  case kCdScopeWindow:
    pp = &curwin->w_prevdir;
    break;
  default:
    pp = &prev_dir;
  }
  xfree(*pp);
  *pp = pdir;

  post_chdir(scope, dir_differs);

  return true;
}

/// ":cd", ":tcd", ":lcd", ":chdir", "tchdir" and ":lchdir".
void ex_cd(exarg_T *eap)
{
  char *new_dir = eap->arg;
  // for non-UNIX ":cd" means: print current directory unless 'cdhome' is set
  if (*new_dir == NUL && !p_cdh) {
    ex_pwd(NULL);
    return;
  }

  CdScope scope = kCdScopeGlobal;
  switch (eap->cmdidx) {
  case CMD_tcd:
  case CMD_tchdir:
    scope = kCdScopeTabpage;
    break;
  case CMD_lcd:
  case CMD_lchdir:
    scope = kCdScopeWindow;
    break;
  default:
    break;
  }
  if (changedir_func(new_dir, scope)) {
    // Echo the new current directory if the command was typed.
    if (KeyTyped || p_verbose >= 5) {
      ex_pwd(eap);
    }
  }
}

/// ":pwd".
static void ex_pwd(exarg_T *eap)
{
  if (os_dirname(NameBuff, MAXPATHL) == OK) {
#ifdef BACKSLASH_IN_FILENAME
    slash_adjust(NameBuff);
#endif
    if (p_verbose > 0) {
      char *context = "global";
      if (last_chdir_reason != NULL) {
        context = last_chdir_reason;
      } else if (curwin->w_localdir != NULL) {
        context = "window";
      } else if (curtab->tp_localdir != NULL) {
        context = "tabpage";
      }
      smsg(0, "[%s] %s", context, NameBuff);
    } else {
      msg(NameBuff, 0);
    }
  } else {
    emsg(_("E187: Unknown"));
  }
}

/// ":=".
static void ex_equal(exarg_T *eap)
{
  if (*eap->arg != NUL && *eap->arg != '|') {
    // equivalent to :lua= expr
    ex_lua(eap);
  } else {
    eap->nextcmd = find_nextcmd(eap->arg);
    smsg(0, "%" PRId64, (int64_t)eap->line2);
  }
}

static void ex_sleep(exarg_T *eap)
{
  if (cursor_valid(curwin)) {
    setcursor_mayforce(curwin, true);
  }

  int64_t len = eap->line2;
  switch (*eap->arg) {
  case 'm':
    break;
  case NUL:
    len *= 1000; break;
  default:
    semsg(_(e_invarg2), eap->arg); return;
  }

  // Hide the cursor if invoked with !
  do_sleep(len, eap->forceit);
}

/// Sleep for "msec" milliseconds, but return early on CTRL-C.
///
/// @param hide_cursor  hide the cursor if true
void do_sleep(int64_t msec, bool hide_cursor)
{
  if (hide_cursor) {
    ui_busy_start();
  }

  ui_flush();  // flush before waiting
  LOOP_PROCESS_EVENTS_UNTIL(&main_loop, main_loop.events, msec, got_int);

  // If CTRL-C was typed to interrupt the sleep, drop the CTRL-C from the
  // input buffer, otherwise a following call to input() fails.
  if (got_int) {
    vpeekc();
  }

  if (hide_cursor) {
    ui_busy_stop();
  }
}

/// ":winsize" command (obsolete).
static void ex_winsize(exarg_T *eap)
{
  char *arg = eap->arg;

  if (!ascii_isdigit(*arg)) {
    semsg(_(e_invarg2), arg);
    return;
  }
  int w = getdigits_int(&arg, false, 10);
  arg = skipwhite(arg);
  char *p = arg;
  int h = getdigits_int(&arg, false, 10);
  if (*p != NUL && *arg == NUL) {
    screen_resize(w, h);
  } else {
    emsg(_("E465: :winsize requires two number arguments"));
  }
}

static void ex_wincmd(exarg_T *eap)
{
  int xchar = NUL;
  char *p;

  if (*eap->arg == 'g' || *eap->arg == Ctrl_G) {
    // CTRL-W g and CTRL-W CTRL-G  have an extra command character
    if (eap->arg[1] == NUL) {
      emsg(_(e_invarg));
      return;
    }
    xchar = (uint8_t)eap->arg[1];
    p = eap->arg + 2;
  } else {
    p = eap->arg + 1;
  }

  eap->nextcmd = check_nextcmd(p);
  p = skipwhite(p);
  if (*p != NUL && *p != '"' && eap->nextcmd == NULL) {
    emsg(_(e_invarg));
  } else if (!eap->skip) {
    // Pass flags on for ":vertical wincmd ]".
    postponed_split_flags = cmdmod.cmod_split;
    postponed_split_tab = cmdmod.cmod_tab;
    do_window(*eap->arg, eap->addr_count > 0 ? eap->line2 : 0, xchar);
    postponed_split_flags = 0;
    postponed_split_tab = 0;
  }
}

/// Handle command that work like operators: ":delete", ":yank", ":>" and ":<".
static void ex_operators(exarg_T *eap)
{
  oparg_T oa;

  clear_oparg(&oa);
  oa.regname = eap->regname;
  oa.start.lnum = eap->line1;
  oa.start.col = eap->col1;
  oa.end.lnum = eap->line2;
  oa.end.col = eap->col2;
  oa.line_count = eap->line2 - eap->line1 + 1;

  if (eap->addr_mode == kOmCharWise) {
    oa.motion_type = kMTCharWise;
  } else {
    oa.motion_type = kMTLineWise;
  }

  virtual_op = kFalse;
  if (eap->cmdidx != CMD_yank) {  // position cursor for undo
    setpcmark();
    curwin->w_cursor.lnum = eap->line1;
    beginline(BL_SOL | BL_FIX);
  }

  if (VIsual_active) {
    end_visual_mode();
  }

  switch (eap->cmdidx) {
  case CMD_delete:
    if (eap->addr_mode == kOmCharWise) {
      oa.inclusive = true;
    }
    oa.op_type = OP_DELETE;
    op_delete(&oa);
    break;

  case CMD_yank:
    oa.op_type = OP_YANK;
    op_yank(&oa, true);
    break;

  default:          // CMD_rshift or CMD_lshift
    if (
        (eap->cmdidx == CMD_rshift) ^ curwin->w_p_rl) {
      oa.op_type = OP_RSHIFT;
    } else {
      oa.op_type = OP_LSHIFT;
    }
    op_shift(&oa, false, eap->amount);
    break;
  }
  virtual_op = kNone;
  ex_may_print(eap);
}

/// ":put".
static void ex_put(exarg_T *eap)
{
  // ":0put" works like ":1put!".
  if (eap->line2 == 0) {
    eap->line2 = 1;
    eap->forceit = true;
  }
  curwin->w_cursor.lnum = eap->line2;
  check_cursor_col(curwin);
  do_put(eap->regname, NULL, eap->forceit ? BACKWARD : FORWARD, 1,
         PUT_LINE|PUT_CURSLINE);
}

/// ":iput".
static void ex_iput(exarg_T *eap)
{
  // ":0iput" works like ":1iput!".
  if (eap->line2 == 0) {
    eap->line2 = 1;
    eap->forceit = true;
  }
  curwin->w_cursor.lnum = eap->line2;
  check_cursor_col(curwin);
  do_put(eap->regname, NULL, eap->forceit ? BACKWARD : FORWARD, 1L,
         PUT_LINE|PUT_CURSLINE|PUT_FIXINDENT);
}

/// Handle ":copy" and ":move".
static void ex_copymove(exarg_T *eap)
{
  const char *errormsg = NULL;
  mpos_T addr = get_address(eap, &eap->arg, eap->addr_type, false, false, false, 1, &errormsg);
  linenr_T n = addr.lnum;
  if (eap->arg == NULL) {  // error detected
    if (errormsg != NULL) {
      emsg(errormsg);
    }
    eap->nextcmd = NULL;
    return;
  }
  get_flags(eap);

  // move or copy lines from 'eap->line1'-'eap->line2' to below line 'n'
  if (n == MAXLNUM || n < 0 || n > curbuf->b_ml.ml_line_count) {
    emsg(_(e_invrange));
    return;
  }

  if (eap->cmdidx == CMD_move) {
    if (do_move(eap->line1, eap->line2, n) == FAIL) {
      return;
    }
  } else {
    ex_copy(eap->line1, eap->line2, n);
  }
  u_clearline(curbuf);
  beginline(BL_SOL | BL_FIX);
  ex_may_print(eap);
}

/// Print the current line if flags were given to the Ex command.
void ex_may_print(exarg_T *eap)
{
  if (eap->flags != 0) {
    print_line(curwin->w_cursor.lnum, (eap->flags & EXFLAG_NR),
               (eap->flags & EXFLAG_LIST), true);
    ex_no_reprint = true;
  }
}

/// ":smagic" and ":snomagic".
static void ex_submagic(exarg_T *eap)
{
  const optmagic_T saved = magic_overruled;

  magic_overruled = eap->cmdidx == CMD_smagic ? OPTION_MAGIC_ON : OPTION_MAGIC_OFF;
  ex_substitute(eap);
  magic_overruled = saved;
}

/// ":smagic" and ":snomagic" preview callback.
static int ex_submagic_preview(exarg_T *eap, int cmdpreview_ns, handle_T cmdpreview_bufnr)
{
  const optmagic_T saved = magic_overruled;

  magic_overruled = eap->cmdidx == CMD_smagic ? OPTION_MAGIC_ON : OPTION_MAGIC_OFF;
  int retv = ex_substitute_preview(eap, cmdpreview_ns, cmdpreview_bufnr);
  magic_overruled = saved;

  return retv;
}

/// ":join".
static void ex_join(exarg_T *eap)
{
  curwin->w_cursor.lnum = eap->line1;
  if (eap->line1 == eap->line2) {
    if (eap->addr_count >= 2) {     // :2,2join does nothing
      return;
    }
    if (eap->line2 == curbuf->b_ml.ml_line_count) {
      beep_flush();
      return;
    }
    eap->line2++;
  }
  do_join((size_t)((ssize_t)eap->line2 - eap->line1 + 1), !eap->forceit, true, true, true);
  beginline(BL_WHITE | BL_FIX);
  ex_may_print(eap);
}

/// ":[addr]@r": execute register
static void ex_at(exarg_T *eap)
{
  int prev_len = typebuf.tb_len;

  curwin->w_cursor.lnum = eap->line2;
  check_cursor_col(curwin);

  // Get the register name. No name means use the previous one.
  int c = (uint8_t)(*eap->arg);
  if (c == NUL) {
    c = '@';
  }

  // Put the register in the typeahead buffer with the "silent" flag.
  if (do_execreg(c, true, vim_strchr(p_cpo, CPO_EXECBUF) != NULL, true) == FAIL) {
    beep_flush();
    return;
  }

  const bool save_efr = exec_from_reg;

  exec_from_reg = true;

  // Execute from the typeahead buffer.
  // Continue until the stuff buffer is empty and all added characters
  // have been consumed.
  while (!stuff_empty() || typebuf.tb_len > prev_len) {
    exarg_T ea = {
      .cmd = NULL,
      .line1 = 1,
      .line2 = 1,
      .ea_getline = getexline,
      .cookie = NULL
    };
    do_cmdline(&ea, DOCMD_NOWAIT|DOCMD_VERBOSE);
  }

  exec_from_reg = save_efr;
}

/// ":!".
static void ex_bang(exarg_T *eap)
{
  do_bang(eap->addr_count, eap, eap->forceit, true, true);
}

/// ":undo".
static void ex_undo(exarg_T *eap)
{
  if (eap->addr_count != 1) {
    if (eap->forceit) {
      u_undo_and_forget(1, true);   // :undo!
    } else {
      u_undo(1);                    // :undo
    }
    return;
  }

  linenr_T step = eap->line2;

  if (eap->forceit) {             // undo! 123
    // change number for "undo!" must be lesser than current change number
    if (step >= curbuf->b_u_seq_cur) {
      emsg(_(e_undobang_cannot_redo_or_move_branch));
      return;
    }
    // ensure that target change number is in same branch
    // while also counting the amount of undoes it'd take to reach target
    u_header_T *uhp;
    int count = 0;

    for (uhp = curbuf->b_u_curhead ? curbuf->b_u_curhead : curbuf->b_u_newhead;
         uhp != NULL && uhp->uh_seq > step;
         uhp = uhp->uh_next.ptr, ++count) {}
    if (step != 0 && (uhp == NULL || uhp->uh_seq < step)) {
      emsg(_(e_undobang_cannot_redo_or_move_branch));
      return;
    }
    u_undo_and_forget(count, true);
  } else {                        // :undo 123
    undo_time(step, false, false, true);
  }
}

static void ex_wundo(exarg_T *eap)
{
  uint8_t hash[UNDO_HASH_SIZE];

  u_compute_hash(curbuf, hash);
  u_write_undo(eap->arg, eap->forceit, curbuf, hash);
}

static void ex_rundo(exarg_T *eap)
{
  uint8_t hash[UNDO_HASH_SIZE];

  u_compute_hash(curbuf, hash);
  u_read_undo(eap->arg, hash, NULL);
}

/// ":redo".
static void ex_redo(exarg_T *eap)
{
  u_redo(1);
}

/// ":earlier" and ":later".
static void ex_later(exarg_T *eap)
{
  int count = 0;
  bool sec = false;
  bool file = false;
  char *p = eap->arg;

  if (*p == NUL) {
    count = 1;
  } else if (isdigit((uint8_t)(*p))) {
    count = getdigits_int(&p, false, 0);
    switch (*p) {
    case 's':
      p++; sec = true; break;
    case 'm':
      p++; sec = true; count *= 60; break;
    case 'h':
      p++; sec = true; count *= 60 * 60; break;
    case 'd':
      p++; sec = true; count *= 24 * 60 * 60; break;
    case 'f':
      p++; file = true; break;
    }
  }

  if (*p != NUL) {
    semsg(_(e_invarg2), eap->arg);
  } else {
    undo_time(eap->cmdidx == CMD_earlier ? -count : count,
              sec, file, false);
  }
}

/// ":redir": start/stop redirection.
static void ex_redir(exarg_T *eap)
{
  char *arg = eap->arg;

  if (STRICMP(eap->arg, "END") == 0) {
    close_redir();
  } else {
    if (*arg == '>') {
      arg++;
      char *mode;
      if (*arg == '>') {
        arg++;
        mode = "a";
      } else {
        mode = "w";
      }
      arg = skipwhite(arg);

      close_redir();

      // Expand environment variables and "~/".
      char *fname = expand_env_save(arg);
      if (fname == NULL) {
        return;
      }

      redir_fd = open_exfile(fname, eap->forceit, mode);
      xfree(fname);
    } else if (*arg == '@') {
      // redirect to a register a-z (resp. A-Z for appending)
      close_redir();
      arg++;
      if (valid_yank_reg(*arg, true) && *arg != '_') {
        redir_reg = (uint8_t)(*arg++);
        if (*arg == '>' && arg[1] == '>') {        // append
          arg += 2;
        } else {
          // Can use both "@a" and "@a>".
          if (*arg == '>') {
            arg++;
          }
          // Make register empty when not using @A-@Z and the
          // command is valid.
          if (*arg == NUL && !isupper(redir_reg)) {
            write_reg_contents(redir_reg, "", 0, false);
          }
        }
      }
      if (*arg != NUL) {
        redir_reg = 0;
        semsg(_(e_invarg2), eap->arg);
      }
    } else if (*arg == '=' && arg[1] == '>') {
      bool append;

      // redirect to a variable
      close_redir();
      arg += 2;

      if (*arg == '>') {
        arg++;
        append = true;
      } else {
        append = false;
      }

      if (var_redir_start(skipwhite(arg), append) == OK) {
        redir_vname = true;
      }
    } else {  // TODO(vim): redirect to a buffer
      semsg(_(e_invarg2), eap->arg);
    }
  }

  // Make sure redirection is not off.  Can happen for cmdline completion
  // that indirectly invokes a command to catch its output.
  if (redir_fd != NULL
      || redir_reg || redir_vname) {
    redir_off = false;
  }
}

/// ":redraw": force redraw
static void ex_redraw(exarg_T *eap)
{
  if (cmdpreview) {
    return;  // Ignore :redraw during 'inccommand' preview. #9777
  }
  int r = RedrawingDisabled;
  int p = p_lz;

  RedrawingDisabled = 0;
  p_lz = false;
  validate_cursor(curwin);
  update_topline(curwin);
  if (eap->forceit) {
    redraw_all_later(UPD_NOT_VALID);
    redraw_cmdline = true;
  } else if (VIsual_active) {
    redraw_curbuf_later(UPD_INVERTED);
  }
  update_screen();
  if (need_maketitle) {
    maketitle();
  }
  RedrawingDisabled = r;
  p_lz = p;

  // Reset msg_didout, so that a message that's there is overwritten.
  msg_didout = false;
  msg_col = 0;

  // No need to wait after an intentional redraw.
  need_wait_return = false;

  ui_flush();
}

/// ":redrawstatus": force redraw of status line(s) and window bar(s)
static void ex_redrawstatus(exarg_T *eap)
{
  if (cmdpreview) {
    return;  // Ignore :redrawstatus during 'inccommand' preview. #9777
  }
  int r = RedrawingDisabled;
  int p = p_lz;

  if (eap->forceit) {
    status_redraw_all();
  } else {
    status_redraw_curbuf();
  }

  RedrawingDisabled = 0;
  p_lz = false;
  if (State & MODE_CMDLINE) {
    redraw_statuslines();
  } else {
    if (VIsual_active) {
      redraw_curbuf_later(UPD_INVERTED);
    }
    update_screen();
  }
  RedrawingDisabled = r;
  p_lz = p;
  ui_flush();
}

/// ":redrawtabline": force redraw of the tabline
static void ex_redrawtabline(exarg_T *eap FUNC_ATTR_UNUSED)
{
  const int r = RedrawingDisabled;
  const int p = p_lz;

  RedrawingDisabled = 0;
  p_lz = false;

  draw_tabline();

  RedrawingDisabled = r;
  p_lz = p;
  ui_flush();
}

static void close_redir(void)
{
  if (redir_fd != NULL) {
    fclose(redir_fd);
    redir_fd = NULL;
  }
  redir_reg = 0;
  if (redir_vname) {
    var_redir_stop();
    redir_vname = false;
  }
}

/// Try creating a directory, give error message on failure
///
/// @param[in]  name  Directory to create.
/// @param[in]  prot  Directory permissions.
///
/// @return OK in case of success, FAIL otherwise.
int vim_mkdir_emsg(const char *const name, const int prot)
  FUNC_ATTR_NONNULL_ALL
{
  int ret;
  if ((ret = os_mkdir(name, prot)) != 0) {
    semsg(_(e_mkdir), name, os_strerror(ret));
    return FAIL;
  }
  return OK;
}

/// Open a file for writing for an Ex command, with some checks.
///
/// @param mode  "w" for create new file or "a" for append
///
/// @return  file descriptor, or NULL on failure.
FILE *open_exfile(char *fname, int forceit, char *mode)
{
#ifdef UNIX
  // with Unix it is possible to open a directory
  if (os_isdir(fname)) {
    semsg(_(e_isadir2), fname);
    return NULL;
  }
#endif
  if (!forceit && *mode != 'a' && os_path_exists(fname)) {
    semsg(_("E189: \"%s\" exists (add ! to override)"), fname);
    return NULL;
  }

  FILE *fd;
  if ((fd = os_fopen(fname, mode)) == NULL) {
    semsg(_("E190: Cannot open \"%s\" for writing"), fname);
  }

  return fd;
}

/// ":mark" and ":k".
static void ex_mark(exarg_T *eap)
{
  if (*eap->arg == NUL) {               // No argument?
    emsg(_(e_argreq));
    return;
  }

  if (eap->arg[1] != NUL) {         // more than one character?
    semsg(_(e_trailing_arg), eap->arg);
    return;
  }

  pos_T pos = curwin->w_cursor;             // save curwin->w_cursor
  curwin->w_cursor.lnum = eap->line2;
  beginline(BL_WHITE | BL_FIX);
  if (setmark(*eap->arg) == FAIL) {   // set mark
    emsg(_("E191: Argument must be a letter or forward/backward quote"));
  }
  curwin->w_cursor = pos;             // restore curwin->w_cursor
}

/// Update w_topline, w_leftcol and the cursor position.
void update_topline_cursor(void)
{
  check_cursor(curwin);               // put cursor on valid line
  update_topline(curwin);
  if (!curwin->w_p_wrap) {
    validate_cursor(curwin);
  }
  update_curswant();
}

/// Save the current State and go to Normal mode.
///
/// @return  true if the typeahead could be saved.
bool save_current_state(save_state_T *sst)
  FUNC_ATTR_NONNULL_ALL
{
  sst->save_msg_scroll = msg_scroll;
  sst->save_restart_edit = restart_edit;
  sst->save_msg_didout = msg_didout;
  sst->save_State = State;
  sst->save_finish_op = finish_op;
  sst->save_opcount = opcount;
  sst->save_reg_executing = reg_executing;
  sst->save_pending_end_reg_executing = pending_end_reg_executing;

  msg_scroll = false;   // no msg scrolling in Normal mode
  restart_edit = 0;     // don't go to Insert mode

  // Save the current typeahead.  This is required to allow using ":normal"
  // from an event handler and makes sure we don't hang when the argument
  // ends with half a command.
  save_typeahead(&sst->tabuf);
  return sst->tabuf.typebuf_valid;
}

void restore_current_state(save_state_T *sst)
  FUNC_ATTR_NONNULL_ALL
{
  // Restore the previous typeahead.
  restore_typeahead(&sst->tabuf);

  msg_scroll = sst->save_msg_scroll;
  if (force_restart_edit) {
    force_restart_edit = false;
  } else {
    // Some function (terminal_enter()) was aware of ex_normal and decided to
    // override the value of restart_edit anyway.
    restart_edit = sst->save_restart_edit;
  }
  finish_op = sst->save_finish_op;
  opcount = sst->save_opcount;
  reg_executing = sst->save_reg_executing;
  pending_end_reg_executing = sst->save_pending_end_reg_executing;

  // don't reset msg_didout now
  msg_didout |= sst->save_msg_didout;

  // Restore the state (needed when called from a function executed for
  // 'indentexpr'). Update the mouse and cursor, they may have changed.
  State = sst->save_State;
  ui_cursor_shape();  // may show different cursor shape
}

bool expr_map_locked(void)
{
  return expr_map_lock > 0 && !(curbuf->b_flags & BF_DUMMY);
}

/// ":normal[!] {commands}": Execute normal mode commands.
static void ex_normal(exarg_T *eap)
{
  if (curbuf->terminal && State & MODE_TERMINAL) {
    emsg("Can't re-enter normal mode from terminal mode");
    return;
  }
  char *arg = NULL;

  if (expr_map_locked()) {
    emsg(_(e_secure));
    return;
  }

  if (ex_normal_busy >= p_mmd) {
    emsg(_("E192: Recursive use of :normal too deep"));
    return;
  }

  // vgetc() expects K_SPECIAL to have been escaped.  Don't do
  // this for the K_SPECIAL leading byte, otherwise special keys will not
  // work.
  {
    int len = 0;

    // Count the number of characters to be escaped.
    int l;
    for (char *p = eap->arg; *p != NUL; p++) {
      for (l = utfc_ptr2len(p) - 1; l > 0; l--) {
        if (*++p == (char)K_SPECIAL) {  // trailbyte K_SPECIAL
          len += 2;
        }
      }
    }
    if (len > 0) {
      arg = xmalloc(strlen(eap->arg) + (size_t)len + 1);
      len = 0;
      for (char *p = eap->arg; *p != NUL; p++) {
        arg[len++] = *p;
        for (l = utfc_ptr2len(p) - 1; l > 0; l--) {
          arg[len++] = *++p;
          if (*p == (char)K_SPECIAL) {
            arg[len++] = (char)KS_SPECIAL;
            arg[len++] = KE_FILLER;
          }
        }
        arg[len] = NUL;
      }
    }
  }

  ex_normal_busy++;
  save_state_T save_state;
  if (save_current_state(&save_state)) {
    // Repeat the :normal command for each line in the range.  When no
    // range given, execute it just once, without positioning the cursor
    // first.
    do {
      if (eap->addr_count != 0) {
        curwin->w_cursor.lnum = eap->line1++;
        curwin->w_cursor.col = 0;
        check_cursor_moved(curwin);
      }

      exec_normal_cmd((arg != NULL ? arg : eap->arg),
                      eap->forceit ? REMAP_NONE : REMAP_YES, false);
    } while (eap->addr_count > 0 && eap->line1 <= eap->line2 && !got_int);
  }

  // Might not return to the main loop when in an event handler.
  update_topline_cursor();

  restore_current_state(&save_state);

  ex_normal_busy--;

  setmouse();
  ui_cursor_shape();  // may show different cursor shape
  xfree(arg);
}

/// ":startinsert", ":startreplace" and ":startgreplace"
static void ex_startinsert(exarg_T *eap)
{
  if (eap->forceit) {
    // cursor line can be zero on startup
    if (!curwin->w_cursor.lnum) {
      curwin->w_cursor.lnum = 1;
    }
    set_cursor_for_append_to_line();
  }

  // Ignore the command when already in Insert mode.  Inserting an
  // expression register that invokes a function can do this.
  if (State & MODE_INSERT) {
    return;
  }

  if (eap->cmdidx == CMD_startinsert) {
    restart_edit = 'a';
  } else if (eap->cmdidx == CMD_startreplace) {
    restart_edit = 'R';
  } else {
    restart_edit = 'V';
  }

  if (!eap->forceit) {
    if (eap->cmdidx == CMD_startinsert) {
      restart_edit = 'i';
    }
    curwin->w_curswant = 0;  // avoid MAXCOL
  }

  if (VIsual_active) {
    showmode();
  }
}

/// ":stopinsert"
static void ex_stopinsert(exarg_T *eap)
{
  restart_edit = 0;
  stop_insert_mode = true;
  clearmode();
}

/// Execute normal mode command "cmd".
/// "remap" can be REMAP_NONE or REMAP_YES.
void exec_normal_cmd(char *cmd, int remap, bool silent)
{
  // Stuff the argument into the typeahead buffer.
  ins_typebuf(cmd, remap, 0, true, silent);
  exec_normal(false, false);
}

/// Execute normal_cmd() until there is no typeahead left.
///
/// @param was_typed whether or not something was typed
/// @param use_vpeekc  true to use vpeekc() to check for available chars
void exec_normal(bool was_typed, bool use_vpeekc)
{
  oparg_T oa;
  int c;

  // When calling vpeekc() from feedkeys() it will return Ctrl_C when there
  // is nothing to get, so also check for Ctrl_C.
  clear_oparg(&oa);
  finish_op = false;
  while ((!stuff_empty()
          || ((was_typed || !typebuf_typed())
              && typebuf.tb_len > 0)
          || (use_vpeekc && (c = vpeekc()) != NUL && c != Ctrl_C))
         && !got_int) {
    update_topline_cursor();
    normal_cmd(&oa, true);      // execute a Normal mode cmd
  }
}

static void ex_checkpath(exarg_T *eap)
{
  find_pattern_in_path(NULL, 0, 0, false, false, CHECK_PATH, 1,
                       eap->forceit ? ACTION_SHOW_ALL : ACTION_SHOW,
                       1, (linenr_T)MAXLNUM, eap->forceit, false);
}

/// ":psearch"
static void ex_psearch(exarg_T *eap)
{
  g_do_tagpreview = (int)p_pvh;
  ex_findpat(eap);
  g_do_tagpreview = 0;
}

static void ex_findpat(exarg_T *eap)
{
  bool whole = true;
  int action;

  switch (cmdnames[eap->cmdidx].cmd_name[2]) {
  case 'e':             // ":psearch", ":isearch" and ":dsearch"
    if (cmdnames[eap->cmdidx].cmd_name[0] == 'p') {
      action = ACTION_GOTO;
    } else {
      action = ACTION_SHOW;
    }
    break;
  case 'i':             // ":ilist" and ":dlist"
    action = ACTION_SHOW_ALL;
    break;
  case 'u':             // ":ijump" and ":djump"
    action = ACTION_GOTO;
    break;
  default:              // ":isplit" and ":dsplit"
    action = ACTION_SPLIT;
    break;
  }

  int n = 1;
  if (ascii_isdigit(*eap->arg)) {  // get count
    n = getdigits_int(&eap->arg, false, 0);
    eap->arg = skipwhite(eap->arg);
  }
  if (*eap->arg == '/') {   // Match regexp, not just whole words
    whole = false;
    eap->arg++;
    char *p = skip_regexp(eap->arg, '/', magic_isset());
    if (*p) {
      *p++ = NUL;
      p = skipwhite(p);

      // Check for trailing illegal characters.
      if (!ends_excmd(*p)) {
        eap->errmsg = ex_errmsg(e_trailing_arg, p);
      } else {
        eap->nextcmd = check_nextcmd(p);
      }
    }
  }
  if (!eap->skip) {
    find_pattern_in_path(eap->arg, 0, strlen(eap->arg), whole, !eap->forceit,
                         *eap->cmd == 'd' ? FIND_DEFINE : FIND_ANY, n, action,
                         eap->line1, eap->line2, eap->forceit, false);
  }
}

/// ":ptag", ":ptselect", ":ptjump", ":ptnext", etc.
static void ex_ptag(exarg_T *eap)
{
  g_do_tagpreview = (int)p_pvh;    // will be reset to 0 in ex_tag_cmd()
  ex_tag_cmd(eap, cmdnames[eap->cmdidx].cmd_name + 1);
}

/// ":pedit"
static void ex_pedit(exarg_T *eap)
{
  win_T *curwin_save = curwin;
  prepare_preview_window();

  // Edit the file.
  do_exedit(eap, NULL);

  back_to_current_window(curwin_save);
}

/// ":pbuffer"
static void ex_pbuffer(exarg_T *eap)
{
  win_T *curwin_save = curwin;
  prepare_preview_window();

  // Go to the buffer.
  do_exbuffer(eap);

  back_to_current_window(curwin_save);
}

static void prepare_preview_window(void)
{
  // Open the preview window or popup and make it the current window.
  g_do_tagpreview = (int)p_pvh;
  prepare_tagpreview(true);
}

static void back_to_current_window(win_T *curwin_save)
{
  if (curwin != curwin_save && win_valid(curwin_save)) {
    // Return cursor to where we were
    validate_cursor(curwin);
    redraw_later(curwin, UPD_VALID);
    win_enter(curwin_save, true);
  }
  g_do_tagpreview = 0;
}

/// ":stag", ":stselect" and ":stjump".
static void ex_stag(exarg_T *eap)
{
  postponed_split = -1;
  postponed_split_flags = cmdmod.cmod_split;
  postponed_split_tab = cmdmod.cmod_tab;
  ex_tag_cmd(eap, cmdnames[eap->cmdidx].cmd_name + 1);
  postponed_split_flags = 0;
  postponed_split_tab = 0;
}

/// ":tag", ":tselect", ":tjump", ":tnext", etc.
static void ex_tag(exarg_T *eap)
{
  ex_tag_cmd(eap, cmdnames[eap->cmdidx].cmd_name);
}

static void ex_tag_cmd(exarg_T *eap, const char *name)
{
  int cmd;

  switch (name[1]) {
  case 'j':
    cmd = DT_JUMP;              // ":tjump"
    break;
  case 's':
    cmd = DT_SELECT;            // ":tselect"
    break;
  case 'p':                             // ":tprevious"
  case 'N':
    cmd = DT_PREV;              // ":tNext"
    break;
  case 'n':
    cmd = DT_NEXT;              // ":tnext"
    break;
  case 'o':
    cmd = DT_POP;               // ":pop"
    break;
  case 'f':                             // ":tfirst"
  case 'r':
    cmd = DT_FIRST;             // ":trewind"
    break;
  case 'l':
    cmd = DT_LAST;              // ":tlast"
    break;
  default:                              // ":tag"
    cmd = DT_TAG;
    break;
  }

  if (name[0] == 'l') {
    cmd = DT_LTAG;
  }

  do_tag(eap->arg, cmd, eap->addr_count > 0 ? (int)eap->line2 : 1,
         eap->forceit, true);
}

enum {
  SPEC_PERC = 0,
  SPEC_HASH,
  SPEC_CWORD,
  SPEC_CCWORD,
  SPEC_CEXPR,
  SPEC_CFILE,
  SPEC_SFILE,
  SPEC_SLNUM,
  SPEC_STACK,
  SPEC_SCRIPT,
  SPEC_AFILE,
  SPEC_ABUF,
  SPEC_AMATCH,
  SPEC_SFLNUM,
  SPEC_SID,
  // SPEC_CLIENT,
};

/// Check "str" for starting with a special cmdline variable.
/// If found return one of the SPEC_ values and set "*usedlen" to the length of
/// the variable.  Otherwise return -1 and "*usedlen" is unchanged.
ssize_t find_cmdline_var(const char *src, size_t *usedlen)
  FUNC_ATTR_NONNULL_ALL
{
  static char *(spec_str[]) = {
    [SPEC_PERC] = "%",
    [SPEC_HASH] = "#",
    [SPEC_CWORD] = "<cword>",           // cursor word
    [SPEC_CCWORD] = "<cWORD>",          // cursor WORD
    [SPEC_CEXPR] = "<cexpr>",           // expr under cursor
    [SPEC_CFILE] = "<cfile>",           // cursor path name
    [SPEC_SFILE] = "<sfile>",           // ":so" file name
    [SPEC_SLNUM] = "<slnum>",           // ":so" file line number
    [SPEC_STACK] = "<stack>",           // call stack
    [SPEC_SCRIPT] = "<script>",         // script file name
    [SPEC_AFILE] = "<afile>",           // autocommand file name
    [SPEC_ABUF] = "<abuf>",             // autocommand buffer number
    [SPEC_AMATCH] = "<amatch>",         // autocommand match name
    [SPEC_SFLNUM] = "<sflnum>",         // script file line number
    [SPEC_SID] = "<SID>",               // script ID: <SNR>123_
    // [SPEC_CLIENT] = "<client>",
  };

  for (size_t i = 0; i < ARRAY_SIZE(spec_str); i++) {
    size_t len = strlen(spec_str[i]);
    if (strncmp(src, spec_str[i], len) == 0) {
      *usedlen = len;
      assert(i <= SSIZE_MAX);
      return (ssize_t)i;
    }
  }
  return -1;
}

/// Evaluate cmdline variables.
///
/// change "%"       to curbuf->b_ffname
///        "#"       to curwin->w_alt_fnum
///        "<cword>" to word under the cursor
///        "<cWORD>" to WORD under the cursor
///        "<cexpr>" to C-expression under the cursor
///        "<cfile>" to path name under the cursor
///        "<sfile>" to sourced file name
///        "<stack>" to call stack
///        "<script>" to current script name
///        "<slnum>" to sourced file line number
///        "<afile>" to file name for autocommand
///        "<abuf>"  to buffer number for autocommand
///        "<amatch>" to matching name for autocommand
///
/// When an error is detected, "errormsg" is set to a non-NULL pointer (may be
/// "" for error without a message) and NULL is returned.
///
/// @param src             pointer into commandline
/// @param srcstart        beginning of valid memory for src
/// @param usedlen         characters after src that are used
/// @param lnump           line number for :e command, or NULL
/// @param errormsg        pointer to error message
/// @param escaped         return value has escaped white space (can be NULL)
/// @param empty_is_error  empty result is considered an error
///
/// @return          an allocated string if a valid match was found.
///                  Returns NULL if no match was found.  "usedlen" then still contains the
///                  number of characters to skip.
char *eval_vars(char *src, const char *srcstart, size_t *usedlen, linenr_T *lnump,
                const char **errormsg, int *escaped, bool empty_is_error)
{
  char *result = "";
  char *resultbuf = NULL;
  size_t resultlen;
  int valid = VALID_HEAD | VALID_PATH;  // Assume valid result.
  bool tilde_file = false;
  bool skip_mod = false;
  char strbuf[30];

  *errormsg = NULL;
  if (escaped != NULL) {
    *escaped = false;
  }

  // Check if there is something to do.
  ssize_t spec_idx = find_cmdline_var(src, usedlen);
  if (spec_idx < 0) {   // no match
    *usedlen = 1;
    return NULL;
  }

  // Skip when preceded with a backslash "\%" and "\#".
  // Note: In "\\%" the % is also not recognized!
  if (src > srcstart && src[-1] == '\\') {
    *usedlen = 0;
    STRMOVE(src - 1, src);      // remove backslash
    return NULL;
  }

  // word or WORD under cursor
  if (spec_idx == SPEC_CWORD
      || spec_idx == SPEC_CCWORD
      || spec_idx == SPEC_CEXPR) {
    resultlen = find_ident_under_cursor(&result,
                                        spec_idx == SPEC_CWORD
                                        ? (FIND_IDENT | FIND_STRING)
                                        : (spec_idx == SPEC_CEXPR
                                           ? (FIND_IDENT | FIND_STRING | FIND_EVAL)
                                           : FIND_STRING));
    if (resultlen == 0) {
      *errormsg = "";
      return NULL;
    }
    //
    // '#': Alternate file name
    // '%': Current file name
    //        File name under the cursor
    //        File name for autocommand
    //    and following modifiers
    //
  } else {
    switch (spec_idx) {
    case SPEC_PERC:             // '%': current file
      if (curbuf->b_fname == NULL) {
        result = "";
        valid = 0;                  // Must have ":p:h" to be valid
      } else {
        result = curbuf->b_fname;
        tilde_file = strcmp(result, "~") == 0;
      }
      break;

    case SPEC_HASH:             // '#' or "#99": alternate file
      if (src[1] == '#') {          // "##": the argument list
        result = arg_all();
        resultbuf = result;
        *usedlen = 2;
        if (escaped != NULL) {
          *escaped = true;
        }
        skip_mod = true;
        break;
      }
      char *s = src + 1;
      if (*s == '<') {                  // "#<99" uses v:oldfiles.
        s++;
      }
      int i = getdigits_int(&s, false, 0);
      if (s == src + 2 && src[1] == '-') {
        // just a minus sign, don't skip over it
        s--;
      }
      *usedlen = (size_t)(s - src);           // length of what we expand

      if (src[1] == '<' && i != 0) {
        if (*usedlen < 2) {
          // Should we give an error message for #<text?
          *usedlen = 1;
          return NULL;
        }
        result = (char *)tv_list_find_str(get_vim_var_list(VV_OLDFILES), i - 1);
        if (result == NULL) {
          *errormsg = "";
          return NULL;
        }
      } else {
        if (i == 0 && src[1] == '<' && *usedlen > 1) {
          *usedlen = 1;
        }
        buf_T *buf = buflist_findnr(i);
        if (buf == NULL) {
          *errormsg = _("E194: No alternate file name to substitute for '#'");
          return NULL;
        }
        if (lnump != NULL) {
          *lnump = ECMD_LAST;
        }
        if (buf->b_fname == NULL) {
          result = "";
          valid = 0;                        // Must have ":p:h" to be valid
        } else {
          result = buf->b_fname;
          tilde_file = strcmp(result, "~") == 0;
        }
      }
      break;

    case SPEC_CFILE:            // file name under cursor
      result = file_name_at_cursor(FNAME_MESS|FNAME_HYP, 1, NULL);
      if (result == NULL) {
        *errormsg = "";
        return NULL;
      }
      resultbuf = result;                   // remember allocated string
      break;

    case SPEC_AFILE:  // file name for autocommand
      if (autocmd_fname != NULL && !autocmd_fname_full) {
        // Still need to turn the fname into a full path.  It was
        // postponed to avoid a delay when <afile> is not used.
        autocmd_fname_full = true;
        result = FullName_save(autocmd_fname, false);
        // Copy into `autocmd_fname`, don't reassign it. #8165
        xstrlcpy(autocmd_fname, result, MAXPATHL);
        xfree(result);
      }
      result = autocmd_fname;
      if (result == NULL) {
        *errormsg = _(e_no_autocommand_file_name_to_substitute_for_afile);
        return NULL;
      }
      result = path_try_shorten_fname(result);
      break;

    case SPEC_ABUF:             // buffer number for autocommand
      if (autocmd_bufnr <= 0) {
        *errormsg = _(e_no_autocommand_buffer_number_to_substitute_for_abuf);
        return NULL;
      }
      snprintf(strbuf, sizeof(strbuf), "%d", autocmd_bufnr);
      result = strbuf;
      break;

    case SPEC_AMATCH:           // match name for autocommand
      result = autocmd_match;
      if (result == NULL) {
        *errormsg = _(e_no_autocommand_match_name_to_substitute_for_amatch);
        return NULL;
      }
      break;

    case SPEC_SFILE:            // file name for ":so" command
      result = estack_sfile(ESTACK_SFILE);
      if (result == NULL) {
        *errormsg = _(e_no_source_file_name_to_substitute_for_sfile);
        return NULL;
      }
      resultbuf = result;  // remember allocated string
      break;
    case SPEC_STACK:            // call stack
      result = estack_sfile(ESTACK_STACK);
      if (result == NULL) {
        *errormsg = _(e_no_call_stack_to_substitute_for_stack);
        return NULL;
      }
      resultbuf = result;  // remember allocated string
      break;
    case SPEC_SCRIPT:           // script file name
      result = estack_sfile(ESTACK_SCRIPT);
      if (result == NULL) {
        *errormsg = _(e_no_script_file_name_to_substitute_for_script);
        return NULL;
      }
      resultbuf = result;  // remember allocated string
      break;

    case SPEC_SLNUM:            // line in file for ":so" command
      if (SOURCING_NAME == NULL || SOURCING_LNUM == 0) {
        *errormsg = _(e_no_line_number_to_use_for_slnum);
        return NULL;
      }
      snprintf(strbuf, sizeof(strbuf), "%" PRIdLINENR, SOURCING_LNUM);
      result = strbuf;
      break;

    case SPEC_SFLNUM:  // line in script file
      if (current_sctx.sc_lnum + SOURCING_LNUM == 0) {
        *errormsg = _(e_no_line_number_to_use_for_sflnum);
        return NULL;
      }
      snprintf(strbuf, sizeof(strbuf), "%" PRIdLINENR,
               current_sctx.sc_lnum + SOURCING_LNUM);
      result = strbuf;
      break;

    case SPEC_SID:
      if (current_sctx.sc_sid <= 0) {
        *errormsg = _(e_usingsid);
        return NULL;
      }
      snprintf(strbuf, sizeof(strbuf), "<SNR>%" PRIdSCID "_", current_sctx.sc_sid);
      result = strbuf;
      break;

    default:
      // should not happen
      *errormsg = "";
      break;
    }

    // Length of new string.
    resultlen = strlen(result);
    // Remove the file name extension.
    if (src[*usedlen] == '<') {
      (*usedlen)++;
      char *s;
      if ((s = strrchr(result, '.')) != NULL
          && s >= path_tail(result)) {
        resultlen = (size_t)(s - result);
      }
    } else if (!skip_mod) {
      valid |= modify_fname(src, tilde_file, usedlen, &result,
                            &resultbuf, &resultlen);
      if (result == NULL) {
        *errormsg = "";
        return NULL;
      }
    }
  }

  if (resultlen == 0 || valid != VALID_HEAD + VALID_PATH) {
    if (empty_is_error) {
      if (valid != VALID_HEAD + VALID_PATH) {
        // xgettext:no-c-format
        *errormsg = _("E499: Empty file name for '%' or '#', only works with \":p:h\"");
      } else {
        *errormsg = _("E500: Evaluates to an empty string");
      }
    }
    result = NULL;
  } else {
    result = xmemdupz(result, resultlen);
  }
  xfree(resultbuf);
  return result;
}

/// Expand the <sfile> string in "arg".
///
/// @return  an allocated string, or NULL for any error.
char *expand_sfile(char *arg)
{
  char *result = xstrdup(arg);

  for (char *p = result; *p;) {
    if (strncmp(p, "<sfile>", 7) != 0) {
      p++;
    } else {
      // replace "<sfile>" with the sourced file name, and do ":" stuff
      size_t srclen;
      const char *errormsg;
      char *repl = eval_vars(p, result, &srclen, NULL, &errormsg, NULL, true);
      if (errormsg != NULL) {
        if (*errormsg) {
          emsg(errormsg);
        }
        xfree(result);
        return NULL;
      }
      if (repl == NULL) {               // no match (cannot happen)
        p += srclen;
        continue;
      }
      size_t len = strlen(result) - srclen + strlen(repl) + 1;
      char *newres = xmalloc(len);
      memmove(newres, result, (size_t)(p - result));
      STRCPY(newres + (p - result), repl);
      len = strlen(newres);
      strcat(newres, p + srclen);
      xfree(repl);
      xfree(result);
      result = newres;
      p = newres + len;                 // continue after the match
    }
  }

  return result;
}

/// ":rshada" and ":wshada".
static void ex_shada(exarg_T *eap)
{
  char *save_shada = p_shada;
  if (*p_shada == NUL) {
    p_shada = "'100";
  }
  if (eap->cmdidx == CMD_rviminfo || eap->cmdidx == CMD_rshada) {
    shada_read_everything(eap->arg, eap->forceit, false);
  } else {
    shada_write_file(eap->arg, eap->forceit);
  }
  p_shada = save_shada;
}

/// Make a dialog message in "buff[DIALOG_MSG_SIZE]".
/// "format" must contain "%s".
void dialog_msg(char *buff, char *format, char *fname)
{
  if (fname == NULL) {
    fname = _("Untitled");
  }
  vim_snprintf(buff, DIALOG_MSG_SIZE, format, fname);
}

static TriState filetype_detect = kNone;
static TriState filetype_plugin = kNone;
static TriState filetype_indent = kNone;

/// ":filetype [plugin] [indent] {on,off,detect}"
/// on: Load the filetype.vim file to install autocommands for file types.
/// off: Load the ftoff.vim file to remove all autocommands for file types.
/// plugin on: load filetype.vim and ftplugin.vim
/// plugin off: load ftplugof.vim
/// indent on: load filetype.vim and indent.vim
/// indent off: load indoff.vim
static void ex_filetype(exarg_T *eap)
{
  if (*eap->arg == NUL) {
    // Print current status.
    smsg(0, "filetype detection:%s  plugin:%s  indent:%s",
         filetype_detect == kTrue ? "ON" : "OFF",
         filetype_plugin == kTrue ? (filetype_detect == kTrue ? "ON" : "(on)") : "OFF",
         filetype_indent == kTrue ? (filetype_detect == kTrue ? "ON" : "(on)") : "OFF");
    return;
  }

  char *arg = eap->arg;
  bool plugin = false;
  bool indent = false;

  // Accept "plugin" and "indent" in any order.
  while (true) {
    if (strncmp(arg, "plugin", 6) == 0) {
      plugin = true;
      arg = skipwhite(arg + 6);
      continue;
    }
    if (strncmp(arg, "indent", 6) == 0) {
      indent = true;
      arg = skipwhite(arg + 6);
      continue;
    }
    break;
  }
  if (strcmp(arg, "on") == 0 || strcmp(arg, "detect") == 0) {
    if (*arg == 'o' || filetype_detect != kTrue) {
      source_runtime(FILETYPE_FILE, DIP_ALL);
      filetype_detect = kTrue;
      if (plugin) {
        source_runtime(FTPLUGIN_FILE, DIP_ALL);
        filetype_plugin = kTrue;
      }
      if (indent) {
        source_runtime(INDENT_FILE, DIP_ALL);
        filetype_indent = kTrue;
      }
    }
    if (*arg == 'd') {
      do_doautocmd("filetypedetect BufRead", true, NULL);
      do_modelines(0);
    }
  } else if (strcmp(arg, "off") == 0) {
    if (plugin || indent) {
      if (plugin) {
        source_runtime(FTPLUGOF_FILE, DIP_ALL);
        filetype_plugin = kFalse;
      }
      if (indent) {
        source_runtime(INDOFF_FILE, DIP_ALL);
        filetype_indent = kFalse;
      }
    } else {
      source_runtime(FTOFF_FILE, DIP_ALL);
      filetype_detect = kFalse;
    }
  } else {
    semsg(_(e_invarg2), arg);
  }
}

/// Source ftplugin.vim and indent.vim to create the necessary FileType
/// autocommands. We do this separately from filetype.vim so that these
/// autocommands will always fire first (and thus can be overridden) while still
/// allowing general filetype detection to be disabled in the user's init file.
void filetype_plugin_enable(void)
{
  if (filetype_plugin == kNone) {
    source_runtime(FTPLUGIN_FILE, DIP_ALL);
    filetype_plugin = kTrue;
  }
  if (filetype_indent == kNone) {
    source_runtime(INDENT_FILE, DIP_ALL);
    filetype_indent = kTrue;
  }
}

/// Enable filetype detection if the user did not explicitly disable it.
void filetype_maybe_enable(void)
{
  if (filetype_detect == kNone) {
    // Normally .vim files are sourced before .lua files when both are
    // supported, but we reverse the order here because we want the Lua
    // autocommand to be defined first so that it runs first
    source_runtime(FILETYPE_FILE, DIP_ALL);
    filetype_detect = kTrue;
  }
}

/// ":setfiletype [FALLBACK] {name}"
static void ex_setfiletype(exarg_T *eap)
{
  if (curbuf->b_did_filetype) {
    return;
  }

  char *arg = eap->arg;
  if (strncmp(arg, "FALLBACK ", 9) == 0) {
    arg += 9;
  }

  set_option_value_give_err(kOptFiletype, CSTR_AS_OPTVAL(arg), OPT_LOCAL);
  if (arg != eap->arg) {
    curbuf->b_did_filetype = false;
  }
}

static void ex_digraphs(exarg_T *eap)
{
  if (*eap->arg != NUL) {
    putdigraph(eap->arg);
  } else {
    listdigraphs(eap->forceit);
  }
}

void set_no_hlsearch(bool flag)
{
  no_hlsearch = flag;
  set_vim_var_nr(VV_HLSEARCH, !no_hlsearch && p_hls);
}

/// ":nohlsearch"
static void ex_nohlsearch(exarg_T *eap)
{
  set_no_hlsearch(true);
  redraw_all_later(UPD_SOME_VALID);
}

static void ex_fold(exarg_T *eap)
{
  if (foldManualAllowed(true)) {
    pos_T start = { eap->line1, 1, 0 };
    pos_T end = { eap->line2, 1, 0 };
    foldCreate(curwin, start, end);
  }
}

static void ex_foldopen(exarg_T *eap)
{
  pos_T start = { eap->line1, 1, 0 };
  pos_T end = { eap->line2, 1, 0 };
  opFoldRange(start, end, eap->cmdidx == CMD_foldopen, eap->forceit, false);
}

static void ex_folddo(exarg_T *eap)
{
  // First set the marks for all lines closed/open.
  for (linenr_T lnum = eap->line1; lnum <= eap->line2; lnum++) {
    if (hasFolding(curwin, lnum, NULL, NULL) == (eap->cmdidx == CMD_folddoclosed)) {
      ml_setmarked(lnum);
    }
  }

  global_exe(eap->arg, eap);  // Execute the command on the marked lines.
  ml_clearmarked();      // clear rest of the marks
}

/// @return  true if the supplied Ex cmdidx is for a location list command
///          instead of a quickfix command.
bool is_loclist_cmd(int cmdidx)
  FUNC_ATTR_PURE FUNC_ATTR_WARN_UNUSED_RESULT
{
  if (cmdidx < 0 || cmdidx >= CMD_SIZE) {
    return false;
  }
  return cmdnames[cmdidx].cmd_name[0] == 'l';
}

bool get_pressedreturn(void)
  FUNC_ATTR_PURE FUNC_ATTR_WARN_UNUSED_RESULT
{
  return ex_pressedreturn;
}

void set_pressedreturn(bool val)
{
  ex_pressedreturn = val;
}

/// ":checkhealth [plugins]"
static void ex_checkhealth(exarg_T *eap)
{
  Error err = ERROR_INIT;
  MAXSIZE_TEMP_ARRAY(args, 2);

  char mods[1024];
  size_t mods_len = 0;
  mods[0] = NUL;

  if (cmdmod.cmod_tab > 0 || cmdmod.cmod_split != 0) {
    bool multi_mods = false;
    mods_len = add_win_cmd_modifiers(mods, &cmdmod, &multi_mods);
    assert(mods_len < sizeof(mods));
  }
  ADD_C(args, STRING_OBJ(((String){ .data = mods, .size = mods_len })));
  ADD_C(args, CSTR_AS_OBJ(eap->arg));

  NLUA_EXEC_STATIC("vim.health._check(...)", args, kRetNilBool, NULL, &err);
  if (!ERROR_SET(&err)) {
    return;
  }

  char *vimruntime_env = os_getenv_noalloc("VIMRUNTIME");
  if (!vimruntime_env) {
    emsg(_("E5009: $VIMRUNTIME is empty or unset"));
  } else {
    bool rtp_ok = NULL != strstr(p_rtp, vimruntime_env);
    if (rtp_ok) {
      semsg(_("E5009: Invalid $VIMRUNTIME: %s"), vimruntime_env);
    } else {
      emsg(_("E5009: Invalid 'runtimepath'"));
    }
  }
  semsg_multiline("emsg", err.msg);
  api_clear_error(&err);
}

static void ex_terminal(exarg_T *eap)
{
  char ex_cmd[1024];
  size_t len = 0;

  if (cmdmod.cmod_tab > 0 || cmdmod.cmod_split != 0) {
    bool multi_mods = false;
    // ex_cmd must be a null-terminated string before passing to add_win_cmd_modifiers
    ex_cmd[0] = NUL;
    len = add_win_cmd_modifiers(ex_cmd, &cmdmod, &multi_mods);
    assert(len < sizeof(ex_cmd));
    int result = snprintf(ex_cmd + len, sizeof(ex_cmd) - len, " new");
    assert(result > 0);
    len += (size_t)result;
  } else {
    int result = snprintf(ex_cmd, sizeof(ex_cmd), "enew%s", eap->forceit ? "!" : "");
    assert(result > 0);
    len += (size_t)result;
  }

  assert(len < sizeof(ex_cmd));

  if (*eap->arg != NUL) {  // Run {cmd} in 'shell'.
    char *name = vim_strsave_escaped(eap->arg, "\"\\");
    snprintf(ex_cmd + len, sizeof(ex_cmd) - len,
             " | call jobstart(\"%s\",{'term':v:true})", name);
    xfree(name);
  } else {  // No {cmd}: run the job with tokenized 'shell'.
    if (*p_sh == NUL) {
      emsg(_(e_shellempty));
      return;
    }

    char **argv = shell_build_argv(NULL, NULL);
    char **p = argv;
    char tempstring[512];
    char shell_argv[512] = { 0 };

    while (*p != NULL) {
      char *escaped = vim_strsave_escaped(*p, "\"\\");
      snprintf(tempstring, sizeof(tempstring), ",\"%s\"", escaped);
      xfree(escaped);
      xstrlcat(shell_argv, tempstring, sizeof(shell_argv));
      p++;
    }
    shell_free_argv(argv);

    snprintf(ex_cmd + len, sizeof(ex_cmd) - len,
             " | call jobstart([%s], {'term':v:true})", shell_argv + 1);
  }

  do_cmdline_cmd(ex_cmd);
}

/// ":fclose"
static void ex_fclose(exarg_T *eap)
{
  win_float_remove(eap->forceit, eap->line1);
}

void verify_command(char *cmd)
{
  if (strcmp("smile", cmd) != 0) {
    return;  // acceptable non-existing command
  }
  int a = HLF_E;
  msg(" #xxn`          #xnxx`        ,+x@##@Mz;`        .xxx"
      "xxxxxxnz+,      znnnnnnnnnnnnnnnn.", a);
  msg(" n###z          x####`      :x##########W+`      ,###"
      "##########M;    W################.", a);
  msg(" n####;         x####`    `z##############W:     ,###"
      "#############   W################.", a);
  msg(" n####W.        x####`   ,W#################+    ,###"
      "##############  W################.", a);
  msg(" n#####n        x####`   @###################    ,###"
      "##############i W################.", a);
  msg(" n######i       x####`  .#########@W@########*   ,###"
      "##############W`W################.", a);
  msg(" n######@.      x####`  x######W*.  `;n#######:  ,###"
      "#x,,,,:*M######iW###@:,,,,,,,,,,,`", a);
  msg(" n#######n      x####` *######+`       :M#####M  ,###"
      "#n      `x#####xW###@`", a);
  msg(" n########*     x####``@####@;          `x#####i ,###"
      "#n       ,#####@W###@`", a);
  msg(" n########@     x####`*#####i            `M####M ,###"
      "#n        x#########@`", a);
  msg(" n#########     x####`M####z              :#####:,###"
      "#n        z#########@`", a);
  msg(" n#########*    x####,#####.               n####+,###"
      "#n        n#########@`", a);
  msg(" n####@####@,   x####i####x                ;####x,###"
      "#n       `W#####@####+++++++++++i", a);
  msg(" n####*#####M`  x#########*                `####@,###"
      "#n       i#####MW###############W", a);
  msg(" n####.######+  x####z####;                 W####,###"
      "#n      i@######W###############W", a);
  msg(" n####.`W#####: x####n####:                 M####:###"
      "#@nnnnnW#######,W###############W", a);
  msg(" n####. :#####M`x####z####;                 W####,###"
      "##############z W###############W", a);
  msg(" n####.  #######x#########*                `####W,###"
      "#############W` W###############W", a);
  msg(" n####.  `M#####W####i####x                ;####x,###"
      "############W,  W####+**********i", a);
  msg(" n####.   ,##########,#####.               n####+,###"
      "###########n.   W###@`", a);
  msg(" n####.    ##########`M####z              :#####:,###"
      "########Wz:     W###@`", a);
  msg(" n####.    x#########`*#####i            `M####M ,###"
      "#x.....`        W###@`", a);
  msg(" n####.    ,@########``@####@;          `x#####i ,###"
      "#n              W###@`", a);
  msg(" n####.     *########` *#####@+`       ,M#####M  ,###"
      "#n              W###@`", a);
  msg(" n####.      x#######`  x######W*.  `;n######@:  ,###"
      "#n              W###@,,,,,,,,,,,,`", a);
  msg(" n####.      .@######`  .#########@W@########*   ,###"
      "#n              W################,", a);
  msg(" n####.       i######`   @###################    ,###"
      "#n              W################,", a);
  msg(" n####.        n#####`   ,W#################+    ,###"
      "#n              W################,", a);
  msg(" n####.        .@####`    .n##############W;     ,###"
      "#n              W################,", a);
  msg(" n####.         i####`      :x##########W+`      ,###"
      "#n              W################,", a);
  msg(" +nnnn`          +nnn`        ,+x@##@Mz;`        .nnn"
      "n+              zxxxxxxxxxxxxxxxx.", a);
  msg(" ", a);
  msg("                                                     "
      "                              ,+M@#Mi", a);
  msg("                                 "
      "                                                .z########", a);
  msg("                                 "
      "                                               i@#########i", a);
  msg("                                 "
      "                                             `############W`", a);
  msg("                                 "
      "                                            `n#############i", a);
  msg("                                 "
      "                                           `n##############n", a);
  msg("     ``                          "
      "                                           z###############@`", a);
  msg("    `W@z,                        "
      "                                          ##################,", a);
  msg("    *#####`                      "
      "                                         i############@x@###i", a);
  msg("    ######M.                     "
      "                                        :#############n`,W##+", a);
  msg("    +######@:                    "
      "                                       .W#########M@##+  *##z", a);
  msg("    :#######@:                   "
      "                                      `x########@#x###*  ,##n", a);
  msg("    `@#######@;                  "
      "                                      z#########M*@nW#i  .##x", a);
  msg("     z########@i                 "
      "                                     *###########WM#@#,  `##x", a);
  msg("     i##########+                "
      "                                    ;###########*n###@   `##x", a);
  msg("     `@#MM#######x,              "
      "                                   ,@#########zM,`z##M   `@#x", a);
  msg("      n##M#W#######n.            "
      "   `.:i*+#zzzz##+i:.`             ,W#########Wii,`n@#@` n@##n", a);
  msg("      ;###@#x#######n         `,i"
      "#nW@#####@@WWW@@####@Mzi.        ,W##########@z.. ;zM#+i####z", a);
  msg("       x####nz########    .;#x@##"
      "@Wn#*;,.`      ``,:*#x@##M+,    ;@########xz@WM+#` `n@#######", a);
  msg("       ,@####M########xi#@##@Mzi,"
      "`                     .+x###Mi:n##########Mz```.:i  *@######*", a);
  msg("        *#####W#########ix+:`    "
      "                         :n#############z:       `*.`M######i", a);
  msg("        i#W##nW@+@##@#M@;        "
      "                           ;W@@##########W,        i`x@#####,", a);
  msg("        `@@n@Wn#@iMW*#*:         "
      "                            `iz#z@######x.           M######`", a);
  msg("         z##zM###x`*, .`         "
      "                                 `iW#####W;:`        +#####M", a);
  msg("         ,###nn##n`              "
      "                                  ,#####x;`        ,;@######", a);
  msg("          x###xz#.               "
      "                                    in###+        `:######@.", a);
  msg("          ;####n+                "
      "                                    `Mnx##xi`   , zM#######", a);
  msg("          `W####+                "
      "i.                                   `.+x###@#. :n,z######:", a);
  msg("           z####@`              ;"
      "#:                                     .ii@###@;.*M*z####@`", a);
  msg("           i####M         `   `i@"
      "#,           ::                           +#n##@+@##W####n", a);
  msg("           :####x    ,i. ##xzM###"
      "@`     i.   .@@,                           .z####x#######*", a);
  msg("           ,###W;   i##Wz########"
      "#     :##   z##n                           ,@########x###:", a);
  msg("            n##n   `W###########M"
      "`;n,  i#x  ,###@i                           *W########W#@`", a);
  msg("           .@##+  `x###########@."
      " z#+ .M#W``x#####n`                         `;#######@z#x", a);
  msg("           n###z :W############@ "
      " z#*  @##xM#######@n;                        `########nW+", a);
  msg("          ;####nW##############W "
      ":@#* `@#############*                        :########z@i`", a);
  msg("          M##################### "
      "M##:  @#############@:                       *W########M#", a);
  msg("         ;#####################i."
      "##x`  W#############W,                       :n########zx", a);
  msg("         x####################@.`"
      "x;    @#############z.                       .@########W#", a);
  msg("        ,######################` "
      "      W###############x*,`                    W######zM#i", a);
  msg("        #######################: "
      "      z##################@x+*#zzi            `@#########.", a);
  msg("        W########W#z#M#########; "
      "      *##########################z            :@#######@`", a);
  msg("       `@#######x`;#z ,x#######; "
      "      z###########M###xnM@########*            :M######@", a);
  msg("       i########, x#@`  z######; "
      "      *##########i *#@`  `+########+`            n######.", a);
  msg("       n#######@` M##,  `W#####. "
      "      *#########z  ###;    z########M:           :W####n", a);
  msg("       M#######M  n##.   x####x  "
      "      `x########:  z##+    M#########@;           .n###+", a);
  msg("       W#######@` :#W   `@####:  "
      "       `@######W   i###   ;###########@.            n##n", a);
  msg("       W########z` ,,  .x####z   "
      "        @######@`  `W#;  `W############*            *###;", a);
  msg("      `@#########Mi,:*n@####W`   "
      "        W#######*   ..  `n#############i            i###x", a);
  msg("      .#####################z    "
      "       `@#######@*`    .x############n:`            ;####.", a);
  msg("      :####################x`,,` "
      "       `W#########@x#+#@#############i              ,####:", a);
  msg("      ;###################x#@###x"
      "i`      *############################:              `####i", a);
  msg("      i##################+#######"
      "#M,      x##########################@`               W###i", a);
  msg("      *################@; @######"
      "##@,     .W#########################@                x###:", a);
  msg("      .+M#############z.  M######"
      "###x      ,W########################@`               ####.", a);
  msg("      *M*;z@########x:    :W#####"
      "##i        .M########################i               i###:", a);
  msg("      *##@z;#@####x:        :z###"
      "@i          `########################x               .###;", a);
  msg("      *#####n;#@##            ;##"
      "*             ,x#####################@`               W##*", a);
  msg("      *#######n;*            :M##"
      "W*,             *W####################`               n##z", a);
  msg("      i########@.         ,*n####"
      "###M*`           `###################M                *##M", a);
  msg("      i########n        `z#####@@"
      "#####Wi            ,M################;                ,##@`", a);
  msg("      ;WMWW@###*       .x##@ni.``"
      ".:+zW##z`           `n##############z                  @##,", a);
  msg("      .*++*i;;;.      .M#@+`     "
      "     .##n            `x############x`                  n##i", a);
  msg("      :########*      x#W,       "
      "       *#+            *###########M`                   +##+", a);
  msg("      ,#########     :#@:        "
      "        ##:           #nzzzzzzzzzz.                    :##x", a);
  msg("      .#####Wz+`     ##+         "
      "        `MM`          .znnnnnnnnn.                     `@#@`", a);
  msg("      `@@ni;*nMz`    @W`         "
      "         :#+           .x#######n                       x##,", a);
  msg("       i;z@#####,   .#*          "
      "          z#:           ;;;*zW##;                       ###i", a);
  msg("       z########:   :#;          "
      "          `Wx          +###Wni;n.                       ;##z", a);
  msg("       n########W:  .#*          "
      "           ,#,        ;#######@+                        `@#M", a);
  msg("      .###########n;.MM          "
      "            n*        ;iM#######*                        x#@`", a);
  msg("      :#############@;;          "
      "            .n`      ,#W*iW#####W`                       +##,", a);
  msg("      ,##############.           "
      "             ix.    `x###M;#######                       ,##i", a);
  msg("      .#############@`           "
      "              x@n**#W######z;M###@.                       W##", a);
  msg("      .##############W:          "
      "              .x############@*;zW#;                       z#x", a);
  msg("      ,###############@;         "
      "               `##############@n*;.                       i#@", a);
  msg("      ,#################i        "
      "                 :n##############W`                       .##,", a);
  msg("      ,###################`      "
      "                   .+W##########W,                        `##i", a);
  msg("      :###################@zi,`  "
      "                      ;zM@@@WMn*`                          @#z", a);
  msg("      :#######################@x+"
      "*i;;:i#M,                 ``                               M#W", a);
  msg("      ;##########################"
      "######@x.                                                  n##,", a);
  msg("      i#####################@W@@@"
      "@Wxz*:`                                                    *##+", a);
  msg("      *######################+```"
      "                                                           :##M", a);
  msg("      ########################M; "
      "                                                           `@##,", a);
  msg("      z#########################x"
      ",                                                           z###", a);
  msg("      n##########################"
      "#n:                                                         ;##W`", a);
  msg("      x##########################"
      "###Mz#++##*                                                 `W##i", a);
  msg("      M##########################"
      "##########@`                                                 ###x", a);
  msg("      W##########################"
      "###########`                                                 .###,", a);
  msg("      @##########################"
      "##########M                                                   n##z", a);
  msg("      @##################z*i@WMMM"
      "x#x@#####,.                                                   :##@.", a);
  msg("     `#####################@xi`  "
      "   `::,*                                                       x##+", a);
  msg("     .#####################@#M.  "
      "                                                               ;##@`", a);
  msg("     ,#####################:.    "
      "                                                                M##i", a);
  msg("     ;###################ni`     "
      "                                                                i##M", a);
  msg("     *#################W#`       "
      "                                                                `W##,", a);
  msg("     z#################@Wx+.     "
      "                                                                 +###", a);
  msg("     x######################z.   "
      "                                                                 .@#@`", a);
  msg("    `@#######################@;  "
      "                                                                  z##;", a);
  msg("    :##########################: "
      "                                                                  :##z", a);
  msg("    +#########################W# "
      "                                                                   M#W", a);
  msg("    W################@n+*i;:,`                                "
      "                                      +##,", a);
  msg("   :##################WMxz+,                                  "
      "                                      ,##i", a);
  msg("   n#######################W..,                               "
      "                                       W##", a);
  msg("  +#########################WW@+. .:.                         "
      "                                       z#x", a);
  msg(" `@#############################@@###:                        "
      "                                       *#W", a);
  msg(" #################################Wz:                         "
      "                                       :#@", a);
  msg(",@###############################i                            "
      "                                       .##", a);
  msg("n@@@@@@@#########################+                            "
      "                                       `##", a);
  msg("`      `.:.`.,:iii;;;;;;;;iii;;;:`       `.``                 "
      "                                       `nW", a);
}

/// Get argt of command with id
uint32_t get_cmd_argt(cmdidx_T cmdidx)
{
  return cmdnames[(int)cmdidx].cmd_argt;
}

/// Check if a command is a :map/:abbrev command.
bool is_map_cmd(cmdidx_T cmdidx)
{
  if (IS_USER_CMDIDX(cmdidx)) {
    return false;
  }

  ex_func_T func = cmdnames[cmdidx].cmd_func;
  return func == ex_map           // :map, :nmap, :noremap, etc.
         || func == ex_unmap         // :unmap, :nunmap, etc.
         || func == ex_mapclear      // :mapclear, :nmapclear, etc.
         || func == ex_abbreviate    // :abbreviate, :iabbrev, etc.
         || func == ex_abclear;      // :abclear, :iabclear, etc.
}<|MERGE_RESOLUTION|>--- conflicted
+++ resolved
@@ -2098,19 +2098,8 @@
   // 3. Skip over the range to find the command. Let "p" point to after it.
   //
   // We need the command to know what kind of range it uses.
-<<<<<<< HEAD
-  char *cmd = ea.cmd;
-  ea.cmd = skip_range(ea.cmd, NULL);
-  if (*ea.cmd == '*') {
-    ea.cmd = skipwhite(ea.cmd + 1);
-  }
-  char *p = find_ex_command(&ea, NULL);
-
+  char *p = find_excmd_after_range(&ea);
   profile_cmd(&ea, ea.cstack, ea.ea_getline, ea.cookie);
-=======
-  char *p = find_excmd_after_range(&ea);
-  profile_cmd(&ea, cstack, fgetline, cookie);
->>>>>>> b80d3907
 
   if (!exiting) {
     // May go to debug mode.  If this happens and the ">quit" debug command is
