// This is an open source non-commercial project. Dear PVS-Studio, please check
// it. PVS-Studio Static Code Analyzer for C, C++ and C#: http://www.viva64.com

#include <float.h>
#include <math.h>

#include "nvim/api/private/converter.h"
#include "nvim/api/private/helpers.h"
#include "nvim/api/vim.h"
#include "nvim/ascii.h"
#include "nvim/assert.h"
#include "nvim/buffer.h"
#include "nvim/change.h"
#include "nvim/channel.h"
#include "nvim/charset.h"
#include "nvim/context.h"
#include "nvim/cursor.h"
#include "nvim/diff.h"
#include "nvim/digraph.h"
#include "nvim/edit.h"
#include "nvim/eval.h"
#include "nvim/eval/decode.h"
#include "nvim/eval/encode.h"
#include "nvim/eval/executor.h"
#include "nvim/eval/funcs.h"
#include "nvim/eval/typval.h"
#include "nvim/eval/userfunc.h"
#include "nvim/eval/vars.h"
#include "nvim/ex_docmd.h"
#include "nvim/ex_getln.h"
#include "nvim/file_search.h"
#include "nvim/fileio.h"
#include "nvim/fold.h"
#include "nvim/globals.h"
#include "nvim/highlight_group.h"
#include "nvim/if_cscope.h"
#include "nvim/indent.h"
#include "nvim/indent_c.h"
#include "nvim/input.h"
#include "nvim/insexpand.h"
#include "nvim/lua/executor.h"
#include "nvim/macros.h"
#include "nvim/mapping.h"
#include "nvim/mark.h"
#include "nvim/match.h"
#include "nvim/math.h"
#include "nvim/mbyte.h"
#include "nvim/memline.h"
#include "nvim/mouse.h"
#include "nvim/move.h"
#include "nvim/msgpack_rpc/channel.h"
#include "nvim/msgpack_rpc/server.h"
#include "nvim/ops.h"
#include "nvim/option.h"
#include "nvim/os/dl.h"
#include "nvim/os/input.h"
#include "nvim/os/shell.h"
#include "nvim/path.h"
#include "nvim/plines.h"
#include "nvim/popupmnu.h"
#include "nvim/quickfix.h"
#include "nvim/regexp.h"
#include "nvim/screen.h"
#include "nvim/search.h"
#include "nvim/sha256.h"
#include "nvim/sign.h"
#include "nvim/spell.h"
#include "nvim/state.h"
#include "nvim/syntax.h"
#include "nvim/tag.h"
#include "nvim/testing.h"
#include "nvim/ui.h"
#include "nvim/undo.h"
#include "nvim/version.h"
#include "nvim/vim.h"
#include "nvim/window.h"

/// Describe data to return from find_some_match()
typedef enum {
  kSomeMatch,  ///< Data for match().
  kSomeMatchEnd,  ///< Data for matchend().
  kSomeMatchList,  ///< Data for matchlist().
  kSomeMatchStr,  ///< Data for matchstr().
  kSomeMatchStrPos,  ///< Data for matchstrpos().
} SomeMatchType;

#ifdef INCLUDE_GENERATED_DECLARATIONS
# include "eval/funcs.c.generated.h"

# ifdef _MSC_VER
// This prevents MSVC from replacing the functions with intrinsics,
// and causing errors when trying to get their addresses in funcs.generated.h
#  pragma function(ceil)
#  pragma function(floor)
# endif

PRAGMA_DIAG_PUSH_IGNORE_MISSING_PROTOTYPES
PRAGMA_DIAG_PUSH_IGNORE_IMPLICIT_FALLTHROUGH
# include "funcs.generated.h"
PRAGMA_DIAG_POP
PRAGMA_DIAG_POP
#endif

static char *e_listblobarg = N_("E899: Argument of %s must be a List or Blob");
static char *e_invalwindow = N_("E957: Invalid window number");
static char *e_reduceempty = N_("E998: Reduce of an empty %s with no initial value");

/// Dummy va_list for passing to vim_snprintf
///
/// Used because:
/// - passing a NULL pointer doesn't work when va_list isn't a pointer
/// - locally in the function results in a "used before set" warning
/// - using va_start() to initialize it gives "function with fixed args" error
static va_list dummy_ap;

/// Function given to ExpandGeneric() to obtain the list of internal
/// or user defined function names.
char *get_function_name(expand_T *xp, int idx)
{
  static int intidx = -1;
  char_u *name;

  if (idx == 0) {
    intidx = -1;
  }
  if (intidx < 0) {
    name = (char_u *)get_user_func_name(xp, idx);
    if (name != NULL) {
      if (*name != NUL && *name != '<'
          && STRNCMP("g:", xp->xp_pattern, 2) == 0) {
        return cat_prefix_varname('g', (char *)name);
      }
      return (char *)name;
    }
  }

  const char *const key = functions[++intidx].name;
  if (!key) {
    return NULL;
  }
  const size_t key_len = strlen(key);
  memcpy(IObuff, key, key_len);
  IObuff[key_len] = '(';
  if (functions[intidx].max_argc == 0) {
    IObuff[key_len + 1] = ')';
    IObuff[key_len + 2] = NUL;
  } else {
    IObuff[key_len + 1] = NUL;
  }
  return (char *)IObuff;
}

/// Function given to ExpandGeneric() to obtain the list of internal or
/// user defined variable or function names.
char *get_expr_name(expand_T *xp, int idx)
{
  static int intidx = -1;
  char_u *name;

  if (idx == 0) {
    intidx = -1;
  }
  if (intidx < 0) {
    name = (char_u *)get_function_name(xp, idx);
    if (name != NULL) {
      return (char *)name;
    }
  }
  return get_user_var_name(xp, ++intidx);
}

/// Find internal function in hash functions
///
/// @param[in]  name  Name of the function.
///
/// @return  pointer to the function definition or NULL if not found.
const EvalFuncDef *find_internal_func(const char *const name)
  FUNC_ATTR_WARN_UNUSED_RESULT FUNC_ATTR_PURE FUNC_ATTR_NONNULL_ALL
{
  size_t len = strlen(name);
  int index = find_internal_func_hash(name, len);
  return index >= 0 ? &functions[index] : NULL;
}

int call_internal_func(const char_u *const fname, const int argcount, typval_T *const argvars,
                       typval_T *const rettv)
  FUNC_ATTR_NONNULL_ALL
{
  const EvalFuncDef *const fdef = find_internal_func((const char *)fname);
  if (fdef == NULL) {
    return ERROR_UNKNOWN;
  } else if (argcount < fdef->min_argc) {
    return ERROR_TOOFEW;
  } else if (argcount > fdef->max_argc) {
    return ERROR_TOOMANY;
  }
  argvars[argcount].v_type = VAR_UNKNOWN;
  fdef->func(argvars, rettv, fdef->data);
  return ERROR_NONE;
}

/// Invoke a method for base->method().
int call_internal_method(const char_u *const fname, const int argcount, typval_T *const argvars,
                         typval_T *const rettv, typval_T *const basetv)
  FUNC_ATTR_NONNULL_ALL
{
  const EvalFuncDef *const fdef = find_internal_func((const char *)fname);
  if (fdef == NULL) {
    return ERROR_UNKNOWN;
  } else if (fdef->base_arg == BASE_NONE) {
    return ERROR_NOTMETHOD;
  } else if (argcount + 1 < fdef->min_argc) {
    return ERROR_TOOFEW;
  } else if (argcount + 1 > fdef->max_argc) {
    return ERROR_TOOMANY;
  }

  typval_T argv[MAX_FUNC_ARGS + 1];
  const ptrdiff_t base_index = fdef->base_arg == BASE_LAST ? argcount : fdef->base_arg - 1;
  memcpy(argv, argvars, (size_t)base_index * sizeof(typval_T));
  argv[base_index] = *basetv;
  memcpy(argv + base_index + 1, argvars + base_index,
         (size_t)(argcount - base_index) * sizeof(typval_T));
  argv[argcount + 1].v_type = VAR_UNKNOWN;

  fdef->func(argv, rettv, fdef->data);
  return ERROR_NONE;
}

/// @return  TRUE for a non-zero Number and a non-empty String.
static int non_zero_arg(typval_T *argvars)
{
  return ((argvars[0].v_type == VAR_NUMBER
           && argvars[0].vval.v_number != 0)
          || (argvars[0].v_type == VAR_BOOL
              && argvars[0].vval.v_bool == kBoolVarTrue)
          || (argvars[0].v_type == VAR_STRING
              && argvars[0].vval.v_string != NULL
              && *argvars[0].vval.v_string != NUL));
}

/// Apply a floating point C function on a typval with one float_T.
///
/// Some versions of glibc on i386 have an optimization that makes it harder to
/// call math functions indirectly from inside an inlined function, causing
/// compile-time errors. Avoid `inline` in that case. #3072
static void float_op_wrapper(typval_T *argvars, typval_T *rettv, FunPtr fptr)
{
  float_T f;
  float_T (*function)(float_T) = (float_T (*)(float_T)) fptr;

  rettv->v_type = VAR_FLOAT;
  if (tv_get_float_chk(argvars, &f)) {
    rettv->vval.v_float = function(f);
  } else {
    rettv->vval.v_float = 0.0;
  }
}

static void api_wrapper(typval_T *argvars, typval_T *rettv, FunPtr fptr)
{
  if (check_secure()) {
    return;
  }

  ApiDispatchWrapper fn = (ApiDispatchWrapper)fptr;

  Array args = ARRAY_DICT_INIT;

  for (typval_T *tv = argvars; tv->v_type != VAR_UNKNOWN; tv++) {
    ADD(args, vim_to_object(tv));
  }

  Error err = ERROR_INIT;
  Object result = fn(VIML_INTERNAL_CALL, args, &err);

  if (ERROR_SET(&err)) {
    semsg_multiline((const char *)e_api_error, err.msg);
    goto end;
  }

  if (!object_to_vim(result, rettv, &err)) {
    semsg(_("Error converting the call result: %s"), err.msg);
  }

end:
  api_free_array(args);
  api_free_object(result);
  api_clear_error(&err);
}

/// "abs(expr)" function
static void f_abs(typval_T *argvars, typval_T *rettv, FunPtr fptr)
{
  if (argvars[0].v_type == VAR_FLOAT) {
    float_op_wrapper(argvars, rettv, (FunPtr)&fabs);
  } else {
    varnumber_T n;
    bool error = false;

    n = tv_get_number_chk(&argvars[0], &error);
    if (error) {
      rettv->vval.v_number = -1;
    } else if (n > 0) {
      rettv->vval.v_number = n;
    } else {
      rettv->vval.v_number = -n;
    }
  }
}

/// "add(list, item)" function
static void f_add(typval_T *argvars, typval_T *rettv, FunPtr fptr)
{
  rettv->vval.v_number = 1;  // Default: failed.
  if (argvars[0].v_type == VAR_LIST) {
    list_T *const l = argvars[0].vval.v_list;
    if (!var_check_lock(tv_list_locked(l), N_("add() argument"),
                        TV_TRANSLATE)) {
      tv_list_append_tv(l, &argvars[1]);
      tv_copy(&argvars[0], rettv);
    }
  } else if (argvars[0].v_type == VAR_BLOB) {
    blob_T *const b = argvars[0].vval.v_blob;
    if (b != NULL
        && !var_check_lock(b->bv_lock, N_("add() argument"), TV_TRANSLATE)) {
      bool error = false;
      const varnumber_T n = tv_get_number_chk(&argvars[1], &error);

      if (!error) {
        ga_append(&b->bv_ga, (char)n);
        tv_copy(&argvars[0], rettv);
      }
    }
  } else {
    emsg(_(e_listblobreq));
  }
}

/// "and(expr, expr)" function
static void f_and(typval_T *argvars, typval_T *rettv, FunPtr fptr)
{
  rettv->vval.v_number = tv_get_number_chk(&argvars[0], NULL)
                         & tv_get_number_chk(&argvars[1], NULL);
}

/// "api_info()" function
static void f_api_info(typval_T *argvars, typval_T *rettv, FunPtr fptr)
{
  Dictionary metadata = api_metadata();
  (void)object_to_vim(DICTIONARY_OBJ(metadata), rettv, NULL);
  api_free_dictionary(metadata);
}

/// "append(lnum, string/list)" function
static void f_append(typval_T *argvars, typval_T *rettv, FunPtr fptr)
{
  const linenr_T lnum = tv_get_lnum(&argvars[0]);

  set_buffer_lines(curbuf, lnum, true, &argvars[1], rettv);
}

/// "appendbufline(buf, lnum, string/list)" function
static void f_appendbufline(typval_T *argvars, typval_T *rettv, FunPtr fptr)
{
  buf_T *const buf = tv_get_buf(&argvars[0], false);
  if (buf == NULL) {
    rettv->vval.v_number = 1;  // FAIL
  } else {
    const linenr_T lnum = tv_get_lnum_buf(&argvars[1], buf);
    set_buffer_lines(buf, lnum, true, &argvars[2], rettv);
  }
}

static void f_argc(typval_T *argvars, typval_T *rettv, FunPtr fptr)
{
  if (argvars[0].v_type == VAR_UNKNOWN) {
    // use the current window
    rettv->vval.v_number = ARGCOUNT;
  } else if (argvars[0].v_type == VAR_NUMBER
             && tv_get_number(&argvars[0]) == -1) {
    // use the global argument list
    rettv->vval.v_number = GARGCOUNT;
  } else {
    // use the argument list of the specified window
    win_T *wp = find_win_by_nr_or_id(&argvars[0]);
    if (wp != NULL) {
      rettv->vval.v_number = WARGCOUNT(wp);
    } else {
      rettv->vval.v_number = -1;
    }
  }
}

/// "argidx()" function
static void f_argidx(typval_T *argvars, typval_T *rettv, FunPtr fptr)
{
  rettv->vval.v_number = curwin->w_arg_idx;
}

/// "arglistid" function
static void f_arglistid(typval_T *argvars, typval_T *rettv, FunPtr fptr)
{
  rettv->vval.v_number = -1;
  win_T *wp = find_tabwin(&argvars[0], &argvars[1]);
  if (wp != NULL) {
    rettv->vval.v_number = wp->w_alist->id;
  }
}

/// "argv(nr)" function
static void f_argv(typval_T *argvars, typval_T *rettv, FunPtr fptr)
{
  aentry_T *arglist = NULL;
  int argcount = -1;

  if (argvars[0].v_type != VAR_UNKNOWN) {
    if (argvars[1].v_type == VAR_UNKNOWN) {
      arglist = ARGLIST;
      argcount = ARGCOUNT;
    } else if (argvars[1].v_type == VAR_NUMBER
               && tv_get_number(&argvars[1]) == -1) {
      arglist = GARGLIST;
      argcount = GARGCOUNT;
    } else {
      win_T *wp = find_win_by_nr_or_id(&argvars[1]);
      if (wp != NULL) {
        // Use the argument list of the specified window
        arglist = WARGLIST(wp);
        argcount = WARGCOUNT(wp);
      }
    }
    rettv->v_type = VAR_STRING;
    rettv->vval.v_string = NULL;
    int idx = (int)tv_get_number_chk(&argvars[0], NULL);
    if (arglist != NULL && idx >= 0 && idx < argcount) {
      rettv->vval.v_string = xstrdup((const char *)alist_name(&arglist[idx]));
    } else if (idx == -1) {
      get_arglist_as_rettv(arglist, argcount, rettv);
    }
  } else {
    get_arglist_as_rettv(ARGLIST, ARGCOUNT, rettv);
  }
}

/// "atan2()" function
static void f_atan2(typval_T *argvars, typval_T *rettv, FunPtr fptr)
{
  float_T fx;
  float_T fy;

  rettv->v_type = VAR_FLOAT;
  if (tv_get_float_chk(argvars, &fx) && tv_get_float_chk(&argvars[1], &fy)) {
    rettv->vval.v_float = atan2(fx, fy);
  } else {
    rettv->vval.v_float = 0.0;
  }
}

/// "browse(save, title, initdir, default)" function
static void f_browse(typval_T *argvars, typval_T *rettv, FunPtr fptr)
{
  rettv->vval.v_string = NULL;
  rettv->v_type = VAR_STRING;
}

/// "browsedir(title, initdir)" function
static void f_browsedir(typval_T *argvars, typval_T *rettv, FunPtr fptr)
{
  f_browse(argvars, rettv, NULL);
}

/// Find a buffer by number or exact name.
static buf_T *find_buffer(typval_T *avar)
{
  buf_T *buf = NULL;

  if (avar->v_type == VAR_NUMBER) {
    buf = buflist_findnr((int)avar->vval.v_number);
  } else if (avar->v_type == VAR_STRING && avar->vval.v_string != NULL) {
    buf = buflist_findname_exp(avar->vval.v_string);
    if (buf == NULL) {
      /* No full path name match, try a match with a URL or a "nofile"
       * buffer, these don't use the full path. */
      FOR_ALL_BUFFERS(bp) {
        if (bp->b_fname != NULL
            && (path_with_url(bp->b_fname) || bt_nofilename(bp))
            && STRCMP(bp->b_fname, avar->vval.v_string) == 0) {
          buf = bp;
          break;
        }
      }
    }
  }
  return buf;
}

/// "bufadd(expr)" function
static void f_bufadd(typval_T *argvars, typval_T *rettv, FunPtr fptr)
{
  char_u *name = (char_u *)tv_get_string(&argvars[0]);

  rettv->vval.v_number = buflist_add(*name == NUL ? NULL : (char *)name, 0);
}

/// "bufexists(expr)" function
static void f_bufexists(typval_T *argvars, typval_T *rettv, FunPtr fptr)
{
  rettv->vval.v_number = (find_buffer(&argvars[0]) != NULL);
}

/// "buflisted(expr)" function
static void f_buflisted(typval_T *argvars, typval_T *rettv, FunPtr fptr)
{
  buf_T *buf;

  buf = find_buffer(&argvars[0]);
  rettv->vval.v_number = (buf != NULL && buf->b_p_bl);
}

/// "bufload(expr)" function
static void f_bufload(typval_T *argvars, typval_T *unused, FunPtr fptr)
{
  buf_T *buf = get_buf_arg(&argvars[0]);

  if (buf != NULL && buf->b_ml.ml_mfp == NULL) {
    aco_save_T aco;

    aucmd_prepbuf(&aco, buf);
    swap_exists_action = SEA_NONE;
    open_buffer(false, NULL, 0);
    aucmd_restbuf(&aco);
  }
}

/// "bufloaded(expr)" function
static void f_bufloaded(typval_T *argvars, typval_T *rettv, FunPtr fptr)
{
  buf_T *buf;

  buf = find_buffer(&argvars[0]);
  rettv->vval.v_number = (buf != NULL && buf->b_ml.ml_mfp != NULL);
}

/// "bufname(expr)" function
static void f_bufname(typval_T *argvars, typval_T *rettv, FunPtr fptr)
{
  const buf_T *buf;
  rettv->v_type = VAR_STRING;
  rettv->vval.v_string = NULL;
  if (argvars[0].v_type == VAR_UNKNOWN) {
    buf = curbuf;
  } else {
    buf = tv_get_buf_from_arg(&argvars[0]);
  }
  if (buf != NULL && buf->b_fname != NULL) {
    rettv->vval.v_string = xstrdup(buf->b_fname);
  }
}

/// "bufnr(expr)" function
static void f_bufnr(typval_T *argvars, typval_T *rettv, FunPtr fptr)
{
  const buf_T *buf;
  bool error = false;

  rettv->vval.v_number = -1;

  if (argvars[0].v_type == VAR_UNKNOWN) {
    buf = curbuf;
  } else {
    // Don't use tv_get_buf_from_arg(); we continue if the buffer wasn't found
    // and the second argument isn't zero, but we want to return early if the
    // first argument isn't a string or number so only one error is shown.
    if (!tv_check_str_or_nr(&argvars[0])) {
      return;
    }
    emsg_off++;
    buf = tv_get_buf(&argvars[0], false);
    emsg_off--;
  }

  // If the buffer isn't found and the second argument is not zero create a
  // new buffer.
  const char *name;
  if (buf == NULL
      && argvars[1].v_type != VAR_UNKNOWN
      && tv_get_number_chk(&argvars[1], &error) != 0
      && !error
      && (name = tv_get_string_chk(&argvars[0])) != NULL) {
    buf = buflist_new((char *)name, NULL, 1, 0);
  }

  if (buf != NULL) {
    rettv->vval.v_number = buf->b_fnum;
  }
}

static void buf_win_common(typval_T *argvars, typval_T *rettv, bool get_nr)
{
  const buf_T *const buf = tv_get_buf_from_arg(&argvars[0]);
  if (buf == NULL) {  // no need to search if invalid arg or buffer not found
    rettv->vval.v_number = -1;
    return;
  }

  int winnr = 0;
  int winid;
  bool found_buf = false;
  FOR_ALL_WINDOWS_IN_TAB(wp, curtab) {
    winnr++;
    if (wp->w_buffer == buf) {
      found_buf = true;
      winid = wp->handle;
      break;
    }
  }
  rettv->vval.v_number = (found_buf ? (get_nr ? winnr : winid) : -1);
}

/// "bufwinid(nr)" function
static void f_bufwinid(typval_T *argvars, typval_T *rettv, FunPtr fptr)
{
  buf_win_common(argvars, rettv, false);
}

/// "bufwinnr(nr)" function
static void f_bufwinnr(typval_T *argvars, typval_T *rettv, FunPtr fptr)
{
  buf_win_common(argvars, rettv, true);
}

/// Get buffer by number or pattern.
buf_T *tv_get_buf(typval_T *tv, int curtab_only)
{
  char_u *name = (char_u *)tv->vval.v_string;
  int save_magic;
  char *save_cpo;
  buf_T *buf;

  if (tv->v_type == VAR_NUMBER) {
    return buflist_findnr((int)tv->vval.v_number);
  }
  if (tv->v_type != VAR_STRING) {
    return NULL;
  }
  if (name == NULL || *name == NUL) {
    return curbuf;
  }
  if (name[0] == '$' && name[1] == NUL) {
    return lastbuf;
  }

  // Ignore 'magic' and 'cpoptions' here to make scripts portable
  save_magic = p_magic;
  p_magic = TRUE;
  save_cpo = p_cpo;
  p_cpo = "";

  buf = buflist_findnr(buflist_findpat((char *)name, (char *)name + STRLEN(name),
                                       true, false, curtab_only));

  p_magic = save_magic;
  p_cpo = save_cpo;

  // If not found, try expanding the name, like done for bufexists().
  if (buf == NULL) {
    buf = find_buffer(tv);
  }

  return buf;
}

/// Like tv_get_buf() but give an error message if the type is wrong.
buf_T *tv_get_buf_from_arg(typval_T *const tv) FUNC_ATTR_NONNULL_ALL
{
  if (!tv_check_str_or_nr(tv)) {
    return NULL;
  }
  emsg_off++;
  buf_T *const buf = tv_get_buf(tv, false);
  emsg_off--;
  return buf;
}

/// Get the buffer from "arg" and give an error and return NULL if it is not
/// valid.
buf_T *get_buf_arg(typval_T *arg)
{
  buf_T *buf;

  emsg_off++;
  buf = tv_get_buf(arg, false);
  emsg_off--;
  if (buf == NULL) {
    semsg(_("E158: Invalid buffer name: %s"), tv_get_string(arg));
  }
  return buf;
}

/// "byte2line(byte)" function
static void f_byte2line(typval_T *argvars, typval_T *rettv, FunPtr fptr)
{
  long boff = tv_get_number(&argvars[0]) - 1;
  if (boff < 0) {
    rettv->vval.v_number = -1;
  } else {
    rettv->vval.v_number = (varnumber_T)ml_find_line_or_offset(curbuf, 0,
                                                               &boff, false);
  }
}

static void byteidx(typval_T *argvars, typval_T *rettv, int comp)
{
  const char *const str = tv_get_string_chk(&argvars[0]);
  varnumber_T idx = tv_get_number_chk(&argvars[1], NULL);
  rettv->vval.v_number = -1;
  if (str == NULL || idx < 0) {
    return;
  }

  const char *t = str;
  for (; idx > 0; idx--) {
    if (*t == NUL) {  // EOL reached.
      return;
    }
    if (comp) {
      t += utf_ptr2len(t);
    } else {
      t += utfc_ptr2len(t);
    }
  }
  rettv->vval.v_number = (varnumber_T)(t - str);
}

/// "byteidx()" function
static void f_byteidx(typval_T *argvars, typval_T *rettv, FunPtr fptr)
{
  byteidx(argvars, rettv, FALSE);
}

/// "byteidxcomp()" function
static void f_byteidxcomp(typval_T *argvars, typval_T *rettv, FunPtr fptr)
{
  byteidx(argvars, rettv, TRUE);
}

/// "call(func, arglist [, dict])" function
static void f_call(typval_T *argvars, typval_T *rettv, FunPtr fptr)
{
  if (argvars[1].v_type != VAR_LIST) {
    emsg(_(e_listreq));
    return;
  }
  if (argvars[1].vval.v_list == NULL) {
    return;
  }

  bool owned = false;
  char_u *func;
  partial_T *partial = NULL;
  dict_T *selfdict = NULL;
  if (argvars[0].v_type == VAR_FUNC) {
    func = (char_u *)argvars[0].vval.v_string;
  } else if (argvars[0].v_type == VAR_PARTIAL) {
    partial = argvars[0].vval.v_partial;
    func = (char_u *)partial_name(partial);
  } else if (nlua_is_table_from_lua(&argvars[0])) {
    // TODO(tjdevries): UnifiedCallback
    func = nlua_register_table_as_callable(&argvars[0]);
    owned = true;
  } else {
    func = (char_u *)tv_get_string(&argvars[0]);
  }

  if (*func == NUL) {
    return;             // type error or empty name
  }

  if (argvars[2].v_type != VAR_UNKNOWN) {
    if (argvars[2].v_type != VAR_DICT) {
      emsg(_(e_dictreq));
      if (owned) {
        func_unref(func);
      }
      return;
    }
    selfdict = argvars[2].vval.v_dict;
  }

  func_call(func, &argvars[1], partial, selfdict, rettv);
  if (owned) {
    func_unref(func);
  }
}

/// "changenr()" function
static void f_changenr(typval_T *argvars, typval_T *rettv, FunPtr fptr)
{
  rettv->vval.v_number = curbuf->b_u_seq_cur;
}

/// "chanclose(id[, stream])" function
static void f_chanclose(typval_T *argvars, typval_T *rettv, FunPtr fptr)
{
  rettv->v_type = VAR_NUMBER;
  rettv->vval.v_number = 0;

  if (check_secure()) {
    return;
  }

  if (argvars[0].v_type != VAR_NUMBER || (argvars[1].v_type != VAR_STRING
                                          && argvars[1].v_type != VAR_UNKNOWN)) {
    emsg(_(e_invarg));
    return;
  }

  ChannelPart part = kChannelPartAll;
  if (argvars[1].v_type == VAR_STRING) {
    char *stream = argvars[1].vval.v_string;
    if (!strcmp(stream, "stdin")) {
      part = kChannelPartStdin;
    } else if (!strcmp(stream, "stdout")) {
      part = kChannelPartStdout;
    } else if (!strcmp(stream, "stderr")) {
      part = kChannelPartStderr;
    } else if (!strcmp(stream, "rpc")) {
      part = kChannelPartRpc;
    } else {
      semsg(_("Invalid channel stream \"%s\""), stream);
      return;
    }
  }
  const char *error;
  rettv->vval.v_number = channel_close((uint64_t)argvars[0].vval.v_number, part, &error);
  if (!rettv->vval.v_number) {
    emsg(error);
  }
}

/// "chansend(id, data)" function
static void f_chansend(typval_T *argvars, typval_T *rettv, FunPtr fptr)
{
  rettv->v_type = VAR_NUMBER;
  rettv->vval.v_number = 0;

  if (check_secure()) {
    return;
  }

  if (argvars[0].v_type != VAR_NUMBER || argvars[1].v_type == VAR_UNKNOWN) {
    // First argument is the channel id and second is the data to write
    emsg(_(e_invarg));
    return;
  }

  ptrdiff_t input_len = 0;
  char *input = NULL;
  if (argvars[1].v_type == VAR_BLOB) {
    const blob_T *const b = argvars[1].vval.v_blob;
    input_len = tv_blob_len(b);
    if (input_len > 0) {
      input = xmemdup(b->bv_ga.ga_data, (size_t)input_len);
    }
  } else {
    input = save_tv_as_string(&argvars[1], &input_len, false);
  }

  if (!input) {
    // Either the error has been handled by save_tv_as_string(),
    // or there is no input to send.
    return;
  }
  uint64_t id = (uint64_t)argvars[0].vval.v_number;
  const char *error = NULL;
  rettv->vval.v_number = (varnumber_T)channel_send(id, input, (size_t)input_len, true, &error);
  if (error) {
    emsg(error);
  }
}

/// "char2nr(string)" function
static void f_char2nr(typval_T *argvars, typval_T *rettv, FunPtr fptr)
{
  if (argvars[1].v_type != VAR_UNKNOWN) {
    if (!tv_check_num(&argvars[1])) {
      return;
    }
  }

  rettv->vval.v_number = utf_ptr2char(tv_get_string(&argvars[0]));
}

/// Get the current cursor column and store it in 'rettv'.
///
/// @return  the character index of the column if 'charcol' is true,
///          otherwise the byte index of the column.
static void get_col(typval_T *argvars, typval_T *rettv, bool charcol)
{
  colnr_T col = 0;
  pos_T *fp;
  int fnum = curbuf->b_fnum;

  fp = var2fpos(&argvars[0], false, &fnum, charcol);
  if (fp != NULL && fnum == curbuf->b_fnum) {
    if (fp->col == MAXCOL) {
      // '> can be MAXCOL, get the length of the line then
      if (fp->lnum <= curbuf->b_ml.ml_line_count) {
        col = (colnr_T)STRLEN(ml_get(fp->lnum)) + 1;
      } else {
        col = MAXCOL;
      }
    } else {
      col = fp->col + 1;
      // col(".") when the cursor is on the NUL at the end of the line
      // because of "coladd" can be seen as an extra column.
      if (virtual_active() && fp == &curwin->w_cursor) {
        char_u *p = get_cursor_pos_ptr();
        if (curwin->w_cursor.coladd >=
            (colnr_T)win_chartabsize(curwin, p, curwin->w_virtcol - curwin->w_cursor.coladd)) {
          int l;
          if (*p != NUL && p[(l = utfc_ptr2len((char *)p))] == NUL) {
            col += l;
          }
        }
      }
    }
  }
  rettv->vval.v_number = col;
}

/// "charcol()" function
static void f_charcol(typval_T *argvars, typval_T *rettv, FunPtr fptr)
{
  get_col(argvars, rettv, true);
}

/// "charidx()" function
static void f_charidx(typval_T *argvars, typval_T *rettv, FunPtr fptr)
{
  rettv->vval.v_number = -1;

  if (argvars[0].v_type != VAR_STRING
      || argvars[1].v_type != VAR_NUMBER
      || (argvars[2].v_type != VAR_UNKNOWN
          && argvars[2].v_type != VAR_NUMBER)) {
    emsg(_(e_invarg));
    return;
  }

  const char *str = tv_get_string_chk(&argvars[0]);
  varnumber_T idx = tv_get_number_chk(&argvars[1], NULL);
  if (str == NULL || idx < 0) {
    return;
  }
  int countcc = 0;
  if (argvars[2].v_type != VAR_UNKNOWN) {
    countcc = (int)tv_get_number(&argvars[2]);
  }
  if (countcc < 0 || countcc > 1) {
    emsg(_(e_invarg));
    return;
  }

  int (*ptr2len)(const char *);
  if (countcc) {
    ptr2len = utf_ptr2len;
  } else {
    ptr2len = utfc_ptr2len;
  }

  const char *p;
  int len;
  for (p = str, len = 0; p <= str + idx; len++) {
    if (*p == NUL) {
      return;
    }
    p += ptr2len(p);
  }

  rettv->vval.v_number = len > 0 ? len - 1 : 0;
}

/// "chdir(dir)" function
static void f_chdir(typval_T *argvars, typval_T *rettv, FunPtr fptr)
{
  char_u *cwd;
  CdScope scope = kCdScopeGlobal;

  rettv->v_type = VAR_STRING;
  rettv->vval.v_string = NULL;

  if (argvars[0].v_type != VAR_STRING) {
    // Returning an empty string means it failed.
    // No error message, for historic reasons.
    return;
  }

  // Return the current directory
  cwd = xmalloc(MAXPATHL);
  if (os_dirname(cwd, MAXPATHL) != FAIL) {
#ifdef BACKSLASH_IN_FILENAME
    slash_adjust(cwd);
#endif
    rettv->vval.v_string = (char *)vim_strsave(cwd);
  }
  xfree(cwd);

  if (curwin->w_localdir != NULL) {
    scope = kCdScopeWindow;
  } else if (curtab->tp_localdir != NULL) {
    scope = kCdScopeTabpage;
  }

  if (!changedir_func(argvars[0].vval.v_string, scope)) {
    // Directory change failed
    XFREE_CLEAR(rettv->vval.v_string);
  }
}

/// "cindent(lnum)" function
static void f_cindent(typval_T *argvars, typval_T *rettv, FunPtr fptr)
{
  pos_T pos;
  linenr_T lnum;

  pos = curwin->w_cursor;
  lnum = tv_get_lnum(argvars);
  if (lnum >= 1 && lnum <= curbuf->b_ml.ml_line_count) {
    curwin->w_cursor.lnum = lnum;
    rettv->vval.v_number = get_c_indent();
    curwin->w_cursor = pos;
  } else {
    rettv->vval.v_number = -1;
  }
}

win_T *get_optional_window(typval_T *argvars, int idx)
{
  win_T *win = curwin;

  if (argvars[idx].v_type != VAR_UNKNOWN) {
    win = find_win_by_nr_or_id(&argvars[idx]);
    if (win == NULL) {
      emsg(_(e_invalwindow));
      return NULL;
    }
  }
  return win;
}

/// "col(string)" function
static void f_col(typval_T *argvars, typval_T *rettv, FunPtr fptr)
{
  get_col(argvars, rettv, false);
}

/// "confirm(message, buttons[, default [, type]])" function
static void f_confirm(typval_T *argvars, typval_T *rettv, FunPtr fptr)
{
  char buf[NUMBUFLEN];
  char buf2[NUMBUFLEN];
  const char *message;
  const char *buttons = NULL;
  int def = 1;
  int type = VIM_GENERIC;
  const char *typestr;
  bool error = false;

  message = tv_get_string_chk(&argvars[0]);
  if (message == NULL) {
    error = true;
  }
  if (argvars[1].v_type != VAR_UNKNOWN) {
    buttons = tv_get_string_buf_chk(&argvars[1], buf);
    if (buttons == NULL) {
      error = true;
    }
    if (argvars[2].v_type != VAR_UNKNOWN) {
      def = (int)tv_get_number_chk(&argvars[2], &error);
      if (argvars[3].v_type != VAR_UNKNOWN) {
        typestr = tv_get_string_buf_chk(&argvars[3], buf2);
        if (typestr == NULL) {
          error = true;
        } else {
          switch (TOUPPER_ASC(*typestr)) {
          case 'E':
            type = VIM_ERROR; break;
          case 'Q':
            type = VIM_QUESTION; break;
          case 'I':
            type = VIM_INFO; break;
          case 'W':
            type = VIM_WARNING; break;
          case 'G':
            type = VIM_GENERIC; break;
          }
        }
      }
    }
  }

  if (buttons == NULL || *buttons == NUL) {
    buttons = _("&Ok");
  }

  if (!error) {
    rettv->vval.v_number = do_dialog(type, NULL, (char_u *)message, (char_u *)buttons, def, NULL,
                                     false);
  }
}

/// "copy()" function
static void f_copy(typval_T *argvars, typval_T *rettv, FunPtr fptr)
{
  var_item_copy(NULL, &argvars[0], rettv, false, 0);
}

/// "count()" function
static void f_count(typval_T *argvars, typval_T *rettv, FunPtr fptr)
{
  long n = 0;
  int ic = 0;
  bool error = false;

  if (argvars[2].v_type != VAR_UNKNOWN) {
    ic = (int)tv_get_number_chk(&argvars[2], &error);
  }

  if (argvars[0].v_type == VAR_STRING) {
    const char_u *expr = (char_u *)tv_get_string_chk(&argvars[1]);
    const char_u *p = (char_u *)argvars[0].vval.v_string;

    if (!error && expr != NULL && *expr != NUL && p != NULL) {
      if (ic) {
        const size_t len = STRLEN(expr);

        while (*p != NUL) {
          if (mb_strnicmp(p, expr, len) == 0) {
            n++;
            p += len;
          } else {
            MB_PTR_ADV(p);
          }
        }
      } else {
        char_u *next;
        while ((next = (char_u *)strstr((char *)p, (char *)expr)) != NULL) {
          n++;
          p = next + STRLEN(expr);
        }
      }
    }
  } else if (argvars[0].v_type == VAR_LIST) {
    listitem_T *li;
    list_T *l;
    long idx;

    if ((l = argvars[0].vval.v_list) != NULL) {
      li = tv_list_first(l);
      if (argvars[2].v_type != VAR_UNKNOWN) {
        if (argvars[3].v_type != VAR_UNKNOWN) {
          idx = tv_get_number_chk(&argvars[3], &error);
          if (!error) {
            li = tv_list_find(l, (int)idx);
            if (li == NULL) {
              semsg(_(e_listidx), (int64_t)idx);
            }
          }
        }
        if (error) {
          li = NULL;
        }
      }

      for (; li != NULL; li = TV_LIST_ITEM_NEXT(l, li)) {
        if (tv_equal(TV_LIST_ITEM_TV(li), &argvars[1], ic, false)) {
          n++;
        }
      }
    }
  } else if (argvars[0].v_type == VAR_DICT) {
    int todo;
    dict_T *d;
    hashitem_T *hi;

    if ((d = argvars[0].vval.v_dict) != NULL) {
      if (argvars[2].v_type != VAR_UNKNOWN) {
        if (argvars[3].v_type != VAR_UNKNOWN) {
          emsg(_(e_invarg));
        }
      }

      todo = error ? 0 : (int)d->dv_hashtab.ht_used;
      for (hi = d->dv_hashtab.ht_array; todo > 0; ++hi) {
        if (!HASHITEM_EMPTY(hi)) {
          todo--;
          if (tv_equal(&TV_DICT_HI2DI(hi)->di_tv, &argvars[1], ic, false)) {
            n++;
          }
        }
      }
    }
  } else {
    semsg(_(e_listdictarg), "count()");
  }
  rettv->vval.v_number = n;
}

/// "cscope_connection([{num} , {dbpath} [, {prepend}]])" function
///
/// Checks the existence of a cscope connection.
static void f_cscope_connection(typval_T *argvars, typval_T *rettv, FunPtr fptr)
{
  int num = 0;
  const char *dbpath = NULL;
  const char *prepend = NULL;
  char buf[NUMBUFLEN];

  if (argvars[0].v_type != VAR_UNKNOWN
      && argvars[1].v_type != VAR_UNKNOWN) {
    num = (int)tv_get_number(&argvars[0]);
    dbpath = tv_get_string(&argvars[1]);
    if (argvars[2].v_type != VAR_UNKNOWN) {
      prepend = tv_get_string_buf(&argvars[2], buf);
    }
  }

  rettv->vval.v_number = cs_connection(num, (char_u *)dbpath,
                                       (char_u *)prepend);
}

/// "ctxget([{index}])" function
static void f_ctxget(typval_T *argvars, typval_T *rettv, FunPtr fptr)
{
  size_t index = 0;
  if (argvars[0].v_type == VAR_NUMBER) {
    index = (size_t)argvars[0].vval.v_number;
  } else if (argvars[0].v_type != VAR_UNKNOWN) {
    semsg(_(e_invarg2), "expected nothing or a Number as an argument");
    return;
  }

  Context *ctx = ctx_get(index);
  if (ctx == NULL) {
    semsg(_(e_invargNval), "index", "out of bounds");
    return;
  }

  Dictionary ctx_dict = ctx_to_dict(ctx);
  Error err = ERROR_INIT;
  object_to_vim(DICTIONARY_OBJ(ctx_dict), rettv, &err);
  api_free_dictionary(ctx_dict);
  api_clear_error(&err);
}

/// "ctxpop()" function
static void f_ctxpop(typval_T *argvars, typval_T *rettv, FunPtr fptr)
{
  if (!ctx_restore(NULL, kCtxAll)) {
    emsg(_("Context stack is empty"));
  }
}

/// "ctxpush([{types}])" function
static void f_ctxpush(typval_T *argvars, typval_T *rettv, FunPtr fptr)
{
  int types = kCtxAll;
  if (argvars[0].v_type == VAR_LIST) {
    types = 0;
    TV_LIST_ITER(argvars[0].vval.v_list, li, {
      typval_T *tv_li = TV_LIST_ITEM_TV(li);
      if (tv_li->v_type == VAR_STRING) {
        if (strequal((char *)tv_li->vval.v_string, "regs")) {
          types |= kCtxRegs;
        } else if (strequal((char *)tv_li->vval.v_string, "jumps")) {
          types |= kCtxJumps;
        } else if (strequal((char *)tv_li->vval.v_string, "bufs")) {
          types |= kCtxBufs;
        } else if (strequal((char *)tv_li->vval.v_string, "gvars")) {
          types |= kCtxGVars;
        } else if (strequal((char *)tv_li->vval.v_string, "sfuncs")) {
          types |= kCtxSFuncs;
        } else if (strequal((char *)tv_li->vval.v_string, "funcs")) {
          types |= kCtxFuncs;
        }
      }
    });
  } else if (argvars[0].v_type != VAR_UNKNOWN) {
    semsg(_(e_invarg2), "expected nothing or a List as an argument");
    return;
  }
  ctx_save(NULL, types);
}

/// "ctxset({context}[, {index}])" function
static void f_ctxset(typval_T *argvars, typval_T *rettv, FunPtr fptr)
{
  if (argvars[0].v_type != VAR_DICT) {
    semsg(_(e_invarg2), "expected dictionary as first argument");
    return;
  }

  size_t index = 0;
  if (argvars[1].v_type == VAR_NUMBER) {
    index = (size_t)argvars[1].vval.v_number;
  } else if (argvars[1].v_type != VAR_UNKNOWN) {
    semsg(_(e_invarg2), "expected nothing or a Number as second argument");
    return;
  }

  Context *ctx = ctx_get(index);
  if (ctx == NULL) {
    semsg(_(e_invargNval), "index", "out of bounds");
    return;
  }

  int save_did_emsg = did_emsg;
  did_emsg = false;

  Dictionary dict = vim_to_object(&argvars[0]).data.dictionary;
  Context tmp = CONTEXT_INIT;
  ctx_from_dict(dict, &tmp);

  if (did_emsg) {
    ctx_free(&tmp);
  } else {
    ctx_free(ctx);
    *ctx = tmp;
  }

  api_free_dictionary(dict);
  did_emsg = save_did_emsg;
}

/// "ctxsize()" function
static void f_ctxsize(typval_T *argvars, typval_T *rettv, FunPtr fptr)
{
  rettv->v_type = VAR_NUMBER;
  rettv->vval.v_number = (varnumber_T)ctx_size();
}

/// Set the cursor position.
/// If 'charcol' is true, then use the column number as a character offset.
/// Otherwise use the column number as a byte offset.
static void set_cursorpos(typval_T *argvars, typval_T *rettv, bool charcol)
{
  long line, col;
  long coladd = 0;
  bool set_curswant = true;

  rettv->vval.v_number = -1;
  if (argvars[0].v_type == VAR_LIST) {
    pos_T pos;
    colnr_T curswant = -1;

    if (list2fpos(argvars, &pos, NULL, &curswant, charcol) == FAIL) {
      emsg(_(e_invarg));
      return;
    }

    line = pos.lnum;
    col = pos.col;
    coladd = pos.coladd;
    if (curswant >= 0) {
      curwin->w_curswant = curswant - 1;
      set_curswant = false;
    }
  } else if ((argvars[0].v_type == VAR_NUMBER || argvars[0].v_type == VAR_STRING)
             && (argvars[1].v_type == VAR_NUMBER || argvars[1].v_type == VAR_STRING)) {
    line = tv_get_lnum(argvars);
    col = (long)tv_get_number_chk(&argvars[1], NULL);
    if (charcol) {
      col = buf_charidx_to_byteidx(curbuf, (linenr_T)line, (int)col) + 1;
    }
    if (argvars[2].v_type != VAR_UNKNOWN) {
      coladd = (long)tv_get_number_chk(&argvars[2], NULL);
    }
  } else {
    emsg(_(e_invarg));
    return;
  }
  if (line < 0 || col < 0 || coladd < 0) {
    return;  // type error; errmsg already given
  }
  if (line > 0) {
    curwin->w_cursor.lnum = (linenr_T)line;
  }
  if (col > 0) {
    curwin->w_cursor.col = (colnr_T)col - 1;
  }
  curwin->w_cursor.coladd = (colnr_T)coladd;

  // Make sure the cursor is in a valid position.
  check_cursor();
  // Correct cursor for multi-byte character.
  mb_adjust_cursor();

  curwin->w_set_curswant = set_curswant;
  rettv->vval.v_number = 0;
}

/// "cursor(lnum, col)" function, or
/// "cursor(list)"
///
/// Moves the cursor to the specified line and column.
///
/// @return  0 when the position could be set, -1 otherwise.
static void f_cursor(typval_T *argvars, typval_T *rettv, FunPtr fptr)
{
  set_cursorpos(argvars, rettv, false);
}

/// "debugbreak()" function
static void f_debugbreak(typval_T *argvars, typval_T *rettv, FunPtr fptr)
{
  int pid;

  rettv->vval.v_number = FAIL;
  pid = (int)tv_get_number(&argvars[0]);
  if (pid == 0) {
    emsg(_(e_invarg));
  } else {
#ifdef WIN32
    HANDLE hProcess = OpenProcess(PROCESS_ALL_ACCESS, 0, pid);

    if (hProcess != NULL) {
      DebugBreakProcess(hProcess);
      CloseHandle(hProcess);
      rettv->vval.v_number = OK;
    }
#else
    uv_kill(pid, SIGINT);
#endif
  }
}

/// "deepcopy()" function
static void f_deepcopy(typval_T *argvars, typval_T *rettv, FunPtr fptr)
{
  int noref = 0;

  if (argvars[1].v_type != VAR_UNKNOWN) {
    noref = (int)tv_get_number_chk(&argvars[1], NULL);
  }
  if (noref < 0 || noref > 1) {
    emsg(_(e_invarg));
  } else {
    var_item_copy(NULL, &argvars[0], rettv, true, (noref == 0
                                                   ? get_copyID()
                                                   : 0));
  }
}

/// "delete()" function
static void f_delete(typval_T *argvars, typval_T *rettv, FunPtr fptr)
{
  rettv->vval.v_number = -1;
  if (check_secure()) {
    return;
  }

  const char *const name = tv_get_string(&argvars[0]);
  if (*name == NUL) {
    emsg(_(e_invarg));
    return;
  }

  char nbuf[NUMBUFLEN];
  const char *flags;
  if (argvars[1].v_type != VAR_UNKNOWN) {
    flags = tv_get_string_buf(&argvars[1], nbuf);
  } else {
    flags = "";
  }

  if (*flags == NUL) {
    // delete a file
    rettv->vval.v_number = os_remove(name) == 0 ? 0 : -1;
  } else if (strcmp(flags, "d") == 0) {
    // delete an empty directory
    rettv->vval.v_number = os_rmdir(name) == 0 ? 0 : -1;
  } else if (strcmp(flags, "rf") == 0) {
    // delete a directory recursively
    rettv->vval.v_number = delete_recursive(name);
  } else {
    semsg(_(e_invexpr2), flags);
  }
}

/// dictwatcheradd(dict, key, funcref) function
static void f_dictwatcheradd(typval_T *argvars, typval_T *rettv, FunPtr fptr)
{
  if (check_secure()) {
    return;
  }

  if (argvars[0].v_type != VAR_DICT) {
    semsg(_(e_invarg2), "dict");
    return;
  } else if (argvars[0].vval.v_dict == NULL) {
    const char *const arg_errmsg = _("dictwatcheradd() argument");
    const size_t arg_errmsg_len = strlen(arg_errmsg);
    semsg(_(e_readonlyvar), (int)arg_errmsg_len, arg_errmsg);
    return;
  }

  if (argvars[1].v_type != VAR_STRING && argvars[1].v_type != VAR_NUMBER) {
    semsg(_(e_invarg2), "key");
    return;
  }

  const char *const key_pattern = tv_get_string_chk(argvars + 1);
  if (key_pattern == NULL) {
    return;
  }
  const size_t key_pattern_len = strlen(key_pattern);

  Callback callback;
  if (!callback_from_typval(&callback, &argvars[2])) {
    semsg(_(e_invarg2), "funcref");
    return;
  }

  tv_dict_watcher_add(argvars[0].vval.v_dict, key_pattern, key_pattern_len,
                      callback);
}

/// dictwatcherdel(dict, key, funcref) function
static void f_dictwatcherdel(typval_T *argvars, typval_T *rettv, FunPtr fptr)
{
  if (check_secure()) {
    return;
  }

  if (argvars[0].v_type != VAR_DICT) {
    semsg(_(e_invarg2), "dict");
    return;
  }

  if (argvars[2].v_type != VAR_FUNC && argvars[2].v_type != VAR_STRING) {
    semsg(_(e_invarg2), "funcref");
    return;
  }

  const char *const key_pattern = tv_get_string_chk(argvars + 1);
  if (key_pattern == NULL) {
    return;
  }

  Callback callback;
  if (!callback_from_typval(&callback, &argvars[2])) {
    return;
  }

  if (!tv_dict_watcher_remove(argvars[0].vval.v_dict, key_pattern,
                              strlen(key_pattern), callback)) {
    emsg("Couldn't find a watcher matching key and callback");
  }

  callback_free(&callback);
}

/// "deletebufline()" function
static void f_deletebufline(typval_T *argvars, typval_T *rettv, FunPtr fptr)
{
  linenr_T last;
  buf_T *curbuf_save = NULL;
  win_T *curwin_save = NULL;

  buf_T *const buf = tv_get_buf(&argvars[0], false);
  if (buf == NULL) {
    rettv->vval.v_number = 1;  // FAIL
    return;
  }
  const bool is_curbuf = buf == curbuf;
  const bool save_VIsual_active = VIsual_active;

  const linenr_T first = tv_get_lnum_buf(&argvars[1], buf);
  if (argvars[2].v_type != VAR_UNKNOWN) {
    last = tv_get_lnum_buf(&argvars[2], buf);
  } else {
    last = first;
  }

  if (buf->b_ml.ml_mfp == NULL || first < 1
      || first > buf->b_ml.ml_line_count || last < first) {
    rettv->vval.v_number = 1;  // FAIL
    return;
  }

  if (!is_curbuf) {
    VIsual_active = false;
    curbuf_save = curbuf;
    curwin_save = curwin;
    curbuf = buf;
    find_win_for_curbuf();
  }
  if (last > curbuf->b_ml.ml_line_count) {
    last = curbuf->b_ml.ml_line_count;
  }
  const long count = last - first + 1;

  // When coming here from Insert mode, sync undo, so that this can be
  // undone separately from what was previously inserted.
  if (u_sync_once == 2) {
    u_sync_once = 1;  // notify that u_sync() was called
    u_sync(true);
  }

  if (u_save(first - 1, last + 1) == FAIL) {
    rettv->vval.v_number = 1;  // FAIL
  } else {
    for (linenr_T lnum = first; lnum <= last; lnum++) {
      ml_delete(first, true);
    }

    FOR_ALL_TAB_WINDOWS(tp, wp) {
      if (wp->w_buffer == buf) {
        if (wp->w_cursor.lnum > last) {
          wp->w_cursor.lnum -= (linenr_T)count;
        } else if (wp->w_cursor.lnum > first) {
          wp->w_cursor.lnum = first;
        }
        if (wp->w_cursor.lnum > wp->w_buffer->b_ml.ml_line_count) {
          wp->w_cursor.lnum = wp->w_buffer->b_ml.ml_line_count;
        }
      }
    }
    check_cursor_col();
    deleted_lines_mark(first, count);
  }

  if (!is_curbuf) {
    curbuf = curbuf_save;
    curwin = curwin_save;
    VIsual_active = save_VIsual_active;
  }
}

/// "did_filetype()" function
static void f_did_filetype(typval_T *argvars, typval_T *rettv, FunPtr fptr)
{
  rettv->vval.v_number = did_filetype;
}

/// "diff_filler()" function
static void f_diff_filler(typval_T *argvars, typval_T *rettv, FunPtr fptr)
{
  rettv->vval.v_number = MAX(0, diff_check(curwin, tv_get_lnum(argvars)));
}

/// "diff_hlID()" function
static void f_diff_hlID(typval_T *argvars, typval_T *rettv, FunPtr fptr)
{
  linenr_T lnum = tv_get_lnum(argvars);
  static linenr_T prev_lnum = 0;
  static varnumber_T changedtick = 0;
  static int fnum = 0;
  static int change_start = 0;
  static int change_end = 0;
  static hlf_T hlID = (hlf_T)0;
  int filler_lines;
  int col;

  if (lnum < 0) {       // ignore type error in {lnum} arg
    lnum = 0;
  }
  if (lnum != prev_lnum
      || changedtick != buf_get_changedtick(curbuf)
      || fnum != curbuf->b_fnum) {
    // New line, buffer, change: need to get the values.
    filler_lines = diff_check(curwin, lnum);
    if (filler_lines < 0) {
      if (filler_lines == -1) {
        change_start = MAXCOL;
        change_end = -1;
        if (diff_find_change(curwin, lnum, &change_start, &change_end)) {
          hlID = HLF_ADD;               // added line
        } else {
          hlID = HLF_CHD;               // changed line
        }
      } else {
        hlID = HLF_ADD;         // added line
      }
    } else {
      hlID = (hlf_T)0;
    }
    prev_lnum = lnum;
    changedtick = buf_get_changedtick(curbuf);
    fnum = curbuf->b_fnum;
  }

  if (hlID == HLF_CHD || hlID == HLF_TXD) {
    col = (int)tv_get_number(&argvars[1]) - 1;  // Ignore type error in {col}.
    if (col >= change_start && col <= change_end) {
      hlID = HLF_TXD;  // Changed text.
    } else {
      hlID = HLF_CHD;  // Changed line.
    }
  }
  rettv->vval.v_number = hlID == (hlf_T)0 ? 0 : (int)(hlID + 1);
}

/// "empty({expr})" function
static void f_empty(typval_T *argvars, typval_T *rettv, FunPtr fptr)
{
  bool n = true;

  switch (argvars[0].v_type) {
  case VAR_STRING:
  case VAR_FUNC:
    n = argvars[0].vval.v_string == NULL
        || *argvars[0].vval.v_string == NUL;
    break;
  case VAR_PARTIAL:
    n = false;
    break;
  case VAR_NUMBER:
    n = argvars[0].vval.v_number == 0;
    break;
  case VAR_FLOAT:
    n = argvars[0].vval.v_float == 0.0;
    break;
  case VAR_LIST:
    n = (tv_list_len(argvars[0].vval.v_list) == 0);
    break;
  case VAR_DICT:
    n = (tv_dict_len(argvars[0].vval.v_dict) == 0);
    break;
  case VAR_BOOL:
    switch (argvars[0].vval.v_bool) {
    case kBoolVarTrue:
      n = false;
      break;
    case kBoolVarFalse:
      n = true;
      break;
    }
    break;
  case VAR_SPECIAL:
    n = argvars[0].vval.v_special == kSpecialVarNull;
    break;
  case VAR_BLOB:
    n = (tv_blob_len(argvars[0].vval.v_blob) == 0);
    break;
  case VAR_UNKNOWN:
    internal_error("f_empty(UNKNOWN)");
    break;
  }

  rettv->vval.v_number = n;
}

/// "environ()" function
static void f_environ(typval_T *argvars, typval_T *rettv, FunPtr fptr)
{
  tv_dict_alloc_ret(rettv);

  size_t env_size = os_get_fullenv_size();
  char **env = xmalloc(sizeof(*env) * (env_size + 1));
  env[env_size] = NULL;

  os_copy_fullenv(env, env_size);

  for (ssize_t i = (ssize_t)env_size - 1; i >= 0; i--) {
    const char *str = env[i];
    const char * const end = strchr(str + (str[0] == '=' ? 1 : 0),
                                    '=');
    assert(end != NULL);
    ptrdiff_t len = end - str;
    assert(len > 0);
    const char *value = str + len + 1;

    char c = env[i][len];
    env[i][len] = NUL;

#ifdef WIN32
    // Upper-case all the keys for Windows so we can detect duplicates
    char *const key = strcase_save(str, true);
#else
    char *const key = xstrdup(str);
#endif

    env[i][len] = c;

    if (tv_dict_find(rettv->vval.v_dict, key, len) != NULL) {
      // Since we're traversing from the end of the env block to the front, any
      // duplicate names encountered should be ignored.  This preserves the
      // semantics of env vars defined later in the env block taking precedence.
      xfree(key);
      continue;
    }
    tv_dict_add_str(rettv->vval.v_dict, key, (size_t)len, value);
    xfree(key);
  }
  os_free_fullenv(env);
}

/// "escape({string}, {chars})" function
static void f_escape(typval_T *argvars, typval_T *rettv, FunPtr fptr)
{
  char buf[NUMBUFLEN];

  rettv->vval.v_string = (char *)vim_strsave_escaped((const char_u *)tv_get_string(&argvars[0]),
                                                     (const char_u *)tv_get_string_buf(&argvars[1],
                                                                                       buf));
  rettv->v_type = VAR_STRING;
}

/// "getenv()" function
static void f_getenv(typval_T *argvars, typval_T *rettv, FunPtr fptr)
{
  char_u *p = (char_u *)vim_getenv(tv_get_string(&argvars[0]));

  if (p == NULL) {
    rettv->v_type = VAR_SPECIAL;
    rettv->vval.v_special = kSpecialVarNull;
    return;
  }
  rettv->vval.v_string = (char *)p;
  rettv->v_type = VAR_STRING;
}

/// "eval()" function
static void f_eval(typval_T *argvars, typval_T *rettv, FunPtr fptr)
{
  const char *s = tv_get_string_chk(&argvars[0]);
  if (s != NULL) {
    s = (const char *)skipwhite(s);
  }

  const char *const expr_start = s;
  if (s == NULL || eval1((char **)&s, rettv, true) == FAIL) {
    if (expr_start != NULL && !aborting()) {
      semsg(_(e_invexpr2), expr_start);
    }
    need_clr_eos = false;
    rettv->v_type = VAR_NUMBER;
    rettv->vval.v_number = 0;
  } else if (*s != NUL) {
    emsg(_(e_trailing));
  }
}

/// "eventhandler()" function
static void f_eventhandler(typval_T *argvars, typval_T *rettv, FunPtr fptr)
{
  rettv->vval.v_number = vgetc_busy;
}

/// "executable()" function
static void f_executable(typval_T *argvars, typval_T *rettv, FunPtr fptr)
{
  if (tv_check_for_string(&argvars[0]) == FAIL) {
    return;
  }

  // Check in $PATH and also check directly if there is a directory name
  rettv->vval.v_number = os_can_exe(tv_get_string(&argvars[0]), NULL, true);
}

typedef struct {
  const list_T *const l;
  const listitem_T *li;
} GetListLineCookie;

static char *get_list_line(int c, void *cookie, int indent, bool do_concat)
{
  GetListLineCookie *const p = (GetListLineCookie *)cookie;

  const listitem_T *const item = p->li;
  if (item == NULL) {
    return NULL;
  }
  char buf[NUMBUFLEN];
  const char *const s = tv_get_string_buf_chk(TV_LIST_ITEM_TV(item), buf);
  p->li = TV_LIST_ITEM_NEXT(p->l, item);
  return s == NULL ? NULL : xstrdup(s);
}

static void execute_common(typval_T *argvars, typval_T *rettv, FunPtr fptr, int arg_off)
{
  const int save_msg_silent = msg_silent;
  const int save_emsg_silent = emsg_silent;
  const bool save_emsg_noredir = emsg_noredir;
  const bool save_redir_off = redir_off;
  garray_T *const save_capture_ga = capture_ga;
  const int save_msg_col = msg_col;
  bool echo_output = false;

  if (check_secure()) {
    return;
  }

  if (argvars[arg_off + 1].v_type != VAR_UNKNOWN) {
    char buf[NUMBUFLEN];
    const char *const s = tv_get_string_buf_chk(&argvars[arg_off + 1], buf);

    if (s == NULL) {
      return;
    }
    if (*s == NUL) {
      echo_output = true;
    }
    if (strncmp(s, "silent", 6) == 0) {
      msg_silent++;
    }
    if (strcmp(s, "silent!") == 0) {
      emsg_silent = true;
      emsg_noredir = true;
    }
  } else {
    msg_silent++;
  }

  garray_T capture_local;
  ga_init(&capture_local, (int)sizeof(char), 80);
  capture_ga = &capture_local;
  redir_off = false;
  if (!echo_output) {
    msg_col = 0;  // prevent leading spaces
  }

  if (argvars[arg_off].v_type != VAR_LIST) {
    do_cmdline_cmd(tv_get_string(&argvars[arg_off]));
  } else if (argvars[arg_off].vval.v_list != NULL) {
    list_T *const list = argvars[arg_off].vval.v_list;
    tv_list_ref(list);
    GetListLineCookie cookie = {
      .l = list,
      .li = tv_list_first(list),
    };
    do_cmdline(NULL, get_list_line, (void *)&cookie,
               DOCMD_NOWAIT|DOCMD_VERBOSE|DOCMD_REPEAT|DOCMD_KEYTYPED);
    tv_list_unref(list);
  }
  msg_silent = save_msg_silent;
  emsg_silent = save_emsg_silent;
  emsg_noredir = save_emsg_noredir;
  redir_off = save_redir_off;
  // "silent reg" or "silent echo x" leaves msg_col somewhere in the line.
  if (echo_output) {
    // When not working silently: put it in column zero.  A following
    // "echon" will overwrite the message, unavoidably.
    msg_col = 0;
  } else {
    // When working silently: Put it back where it was, since nothing
    // should have been written.
    msg_col = save_msg_col;
  }

  ga_append(capture_ga, NUL);
  rettv->v_type = VAR_STRING;
  rettv->vval.v_string = capture_ga->ga_data;

  capture_ga = save_capture_ga;
}

/// "execute(command)" function
static void f_execute(typval_T *argvars, typval_T *rettv, FunPtr fptr)
{
  execute_common(argvars, rettv, fptr, 0);
}

/// "win_execute(win_id, command)" function
static void f_win_execute(typval_T *argvars, typval_T *rettv, FunPtr fptr)
{
  // Return an empty string if something fails.
  rettv->v_type = VAR_STRING;
  rettv->vval.v_string = NULL;

  int id = (int)tv_get_number(argvars);
  tabpage_T *tp;
  win_T *wp = win_id2wp_tp(id, &tp);
  if (wp != NULL && tp != NULL) {
    WIN_EXECUTE(wp, tp, execute_common(argvars, rettv, fptr, 1));
  }
}

/// "exepath()" function
static void f_exepath(typval_T *argvars, typval_T *rettv, FunPtr fptr)
{
  if (tv_check_for_nonempty_string(&argvars[0]) == FAIL) {
    return;
  }

  char *path = NULL;

  (void)os_can_exe(tv_get_string(&argvars[0]), &path, true);

#ifdef BACKSLASH_IN_FILENAME
  if (path != NULL) {
    slash_adjust((char_u *)path);
  }
#endif

  rettv->v_type = VAR_STRING;
  rettv->vval.v_string = path;
}

/// "exists()" function
static void f_exists(typval_T *argvars, typval_T *rettv, FunPtr fptr)
{
  int n = false;

  const char *p = tv_get_string(&argvars[0]);
  if (*p == '$') {  // Environment variable.
    // First try "normal" environment variables (fast).
    if (os_env_exists(p + 1)) {
      n = true;
    } else {
      // Try expanding things like $VIM and ${HOME}.
      char *const exp = expand_env_save((char *)p);
      if (exp != NULL && *exp != '$') {
        n = true;
      }
      xfree(exp);
    }
  } else if (*p == '&' || *p == '+') {  // Option.
    n = (get_option_tv(&p, NULL, true) == OK);
    if (*skipwhite(p) != NUL) {
      n = false;  // Trailing garbage.
    }
  } else if (*p == '*') {  // Internal or user defined function.
    n = function_exists(p + 1, false);
  } else if (*p == ':') {
    n = cmd_exists(p + 1);
  } else if (*p == '#') {
    if (p[1] == '#') {
      n = autocmd_supported(p + 2);
    } else {
      n = au_exists(p + 1);
    }
  } else {  // Internal variable.
    n = var_exists(p);
  }

  rettv->vval.v_number = n;
}

/// "expand()" function
static void f_expand(typval_T *argvars, typval_T *rettv, FunPtr fptr)
{
  size_t len;
  char *errormsg;
  int options = WILD_SILENT|WILD_USE_NL|WILD_LIST_NOTFOUND;
  expand_T xpc;
  bool error = false;
  char_u *result;
#ifdef BACKSLASH_IN_FILENAME
  char_u *p_csl_save = p_csl;

  // avoid using 'completeslash' here
  p_csl = empty_option;
#endif

  rettv->v_type = VAR_STRING;
  if (argvars[1].v_type != VAR_UNKNOWN
      && argvars[2].v_type != VAR_UNKNOWN
      && tv_get_number_chk(&argvars[2], &error)
      && !error) {
    tv_list_set_ret(rettv, NULL);
  }

  const char *s = tv_get_string(&argvars[0]);
  if (*s == '%' || *s == '#' || *s == '<') {
    emsg_off++;
    result = eval_vars((char_u *)s, (char_u *)s, &len, NULL, &errormsg, NULL);
    emsg_off--;
    if (rettv->v_type == VAR_LIST) {
      tv_list_alloc_ret(rettv, (result != NULL));
      if (result != NULL) {
        tv_list_append_string(rettv->vval.v_list, (const char *)result, -1);
      }
      XFREE_CLEAR(result);
    } else {
      rettv->vval.v_string = (char *)result;
    }
  } else {
    // When the optional second argument is non-zero, don't remove matches
    // for 'wildignore' and don't put matches for 'suffixes' at the end.
    if (argvars[1].v_type != VAR_UNKNOWN
        && tv_get_number_chk(&argvars[1], &error)) {
      options |= WILD_KEEP_ALL;
    }
    if (!error) {
      ExpandInit(&xpc);
      xpc.xp_context = EXPAND_FILES;
      if (p_wic) {
        options += WILD_ICASE;
      }
      if (rettv->v_type == VAR_STRING) {
        rettv->vval.v_string = (char *)ExpandOne(&xpc, (char_u *)s, NULL, options,
                                                 WILD_ALL);
      } else {
        ExpandOne(&xpc, (char_u *)s, NULL, options, WILD_ALL_KEEP);
        tv_list_alloc_ret(rettv, xpc.xp_numfiles);
        for (int i = 0; i < xpc.xp_numfiles; i++) {
          tv_list_append_string(rettv->vval.v_list,
                                (const char *)xpc.xp_files[i], -1);
        }
        ExpandCleanup(&xpc);
      }
    } else {
      rettv->vval.v_string = NULL;
    }
  }
#ifdef BACKSLASH_IN_FILENAME
  p_csl = p_csl_save;
#endif
}

/// "menu_get(path [, modes])" function
static void f_menu_get(typval_T *argvars, typval_T *rettv, FunPtr fptr)
{
  tv_list_alloc_ret(rettv, kListLenMayKnow);
  int modes = MENU_ALL_MODES;
  if (argvars[1].v_type == VAR_STRING) {
    const char *const strmodes = tv_get_string(&argvars[1]);
    modes = get_menu_cmd_modes(strmodes, false, NULL, NULL);
  }
  menu_get((char *)tv_get_string(&argvars[0]), modes, rettv->vval.v_list);
}

/// "expandcmd()" function
/// Expand all the special characters in a command string.
static void f_expandcmd(typval_T *argvars, typval_T *rettv, FunPtr fptr)
{
  char *errormsg = NULL;

  rettv->v_type = VAR_STRING;
  char *cmdstr = xstrdup(tv_get_string(&argvars[0]));

  exarg_T eap = {
    .cmd = cmdstr,
    .arg = cmdstr,
    .usefilter = false,
    .nextcmd = NULL,
    .cmdidx = CMD_USER,
  };
  eap.argt |= EX_NOSPC;

  expand_filename(&eap, &cmdstr, &errormsg);
  if (errormsg != NULL && *errormsg != NUL) {
    emsg(errormsg);
  }
  rettv->vval.v_string = cmdstr;
}

/// "flatten(list[, {maxdepth}])" function
static void f_flatten(typval_T *argvars, typval_T *rettv, FunPtr fptr)
{
  list_T *list;
  long maxdepth;
  bool error = false;

  if (argvars[0].v_type != VAR_LIST) {
    semsg(_(e_listarg), "flatten()");
    return;
  }

  if (argvars[1].v_type == VAR_UNKNOWN) {
    maxdepth = 999999;
  } else {
    maxdepth = (long)tv_get_number_chk(&argvars[1], &error);
    if (error) {
      return;
    }
    if (maxdepth < 0) {
      emsg(_("E900: maxdepth must be non-negative number"));
      return;
    }
  }

  list = argvars[0].vval.v_list;
  if (list != NULL
      && !var_check_lock(tv_list_locked(list),
                         N_("flatten() argument"),
                         TV_TRANSLATE)
      && tv_list_flatten(list, maxdepth) == OK) {
    tv_copy(&argvars[0], rettv);
  }
}

/// "extend(list, list [, idx])" function
/// "extend(dict, dict [, action])" function
static void f_extend(typval_T *argvars, typval_T *rettv, FunPtr fptr)
{
  const char *const arg_errmsg = N_("extend() argument");

  if (argvars[0].v_type == VAR_LIST && argvars[1].v_type == VAR_LIST) {
    long before;
    bool error = false;

    list_T *const l1 = argvars[0].vval.v_list;
    list_T *const l2 = argvars[1].vval.v_list;
    if (!var_check_lock(tv_list_locked(l1), arg_errmsg, TV_TRANSLATE)) {
      listitem_T *item;
      if (argvars[2].v_type != VAR_UNKNOWN) {
        before = (long)tv_get_number_chk(&argvars[2], &error);
        if (error) {
          return;  // Type error; errmsg already given.
        }

        if (before == tv_list_len(l1)) {
          item = NULL;
        } else {
          item = tv_list_find(l1, (int)before);
          if (item == NULL) {
            semsg(_(e_listidx), (int64_t)before);
            return;
          }
        }
      } else {
        item = NULL;
      }
      tv_list_extend(l1, l2, item);

      tv_copy(&argvars[0], rettv);
    }
  } else if (argvars[0].v_type == VAR_DICT && argvars[1].v_type ==
             VAR_DICT) {
    dict_T *const d1 = argvars[0].vval.v_dict;
    dict_T *const d2 = argvars[1].vval.v_dict;
    if (d1 == NULL) {
      const bool locked = var_check_lock(VAR_FIXED, arg_errmsg, TV_TRANSLATE);
      (void)locked;
      assert(locked == true);
    } else if (d2 == NULL) {
      // Do nothing
      tv_copy(&argvars[0], rettv);
    } else if (!var_check_lock(d1->dv_lock, arg_errmsg, TV_TRANSLATE)) {
      const char *action = "force";
      // Check the third argument.
      if (argvars[2].v_type != VAR_UNKNOWN) {
        const char *const av[] = { "keep", "force", "error" };

        action = tv_get_string_chk(&argvars[2]);
        if (action == NULL) {
          return;  // Type error; error message already given.
        }
        size_t i;
        for (i = 0; i < ARRAY_SIZE(av); i++) {
          if (strcmp(action, av[i]) == 0) {
            break;
          }
        }
        if (i == 3) {
          semsg(_(e_invarg2), action);
          return;
        }
      }

      tv_dict_extend(d1, d2, action);

      tv_copy(&argvars[0], rettv);
    }
  } else {
    semsg(_(e_listdictarg), "extend()");
  }
}

/// "feedkeys()" function
static void f_feedkeys(typval_T *argvars, typval_T *rettv, FunPtr fptr)
{
  // This is not allowed in the sandbox.  If the commands would still be
  // executed in the sandbox it would be OK, but it probably happens later,
  // when "sandbox" is no longer set.
  if (check_secure()) {
    return;
  }

  const char *const keys = tv_get_string(&argvars[0]);
  char nbuf[NUMBUFLEN];
  const char *flags = NULL;
  if (argvars[1].v_type != VAR_UNKNOWN) {
    flags = tv_get_string_buf(&argvars[1], nbuf);
  }

  nvim_feedkeys(cstr_as_string((char *)keys),
                cstr_as_string((char *)flags), true);
}

/// "filereadable()" function
static void f_filereadable(typval_T *argvars, typval_T *rettv, FunPtr fptr)
{
  const char *const p = tv_get_string(&argvars[0]);
  rettv->vval.v_number =
    (*p && !os_isdir((const char_u *)p) && os_file_is_readable(p));
}

/// @return  0 for not writable
///          1 for writable file
///          2 for a dir which we have rights to write into.
static void f_filewritable(typval_T *argvars, typval_T *rettv, FunPtr fptr)
{
  const char *filename = tv_get_string(&argvars[0]);
  rettv->vval.v_number = os_file_is_writable(filename);
}

static void findfilendir(typval_T *argvars, typval_T *rettv, int find_what)
{
  char_u *fresult = NULL;
  char_u *path = *curbuf->b_p_path == NUL ? p_path : curbuf->b_p_path;
  int count = 1;
  bool first = true;
  bool error = false;

  rettv->vval.v_string = NULL;
  rettv->v_type = VAR_STRING;

  const char *fname = tv_get_string(&argvars[0]);

  char pathbuf[NUMBUFLEN];
  if (argvars[1].v_type != VAR_UNKNOWN) {
    const char *p = tv_get_string_buf_chk(&argvars[1], pathbuf);
    if (p == NULL) {
      error = true;
    } else {
      if (*p != NUL) {
        path = (char_u *)p;
      }

      if (argvars[2].v_type != VAR_UNKNOWN) {
        count = (int)tv_get_number_chk(&argvars[2], &error);
      }
    }
  }

  if (count < 0) {
    tv_list_alloc_ret(rettv, kListLenUnknown);
  }

  if (*fname != NUL && !error) {
    do {
      if (rettv->v_type == VAR_STRING || rettv->v_type == VAR_LIST) {
        xfree(fresult);
      }
      fresult = find_file_in_path_option(first ? (char_u *)fname : NULL,
                                         first ? strlen(fname) : 0,
                                         0, first, path,
                                         find_what, (char_u *)curbuf->b_ffname,
                                         (find_what == FINDFILE_DIR
                                          ? (char_u *)""
                                          : curbuf->b_p_sua));
      first = false;

      if (fresult != NULL && rettv->v_type == VAR_LIST) {
        tv_list_append_string(rettv->vval.v_list, (const char *)fresult, -1);
      }
    } while ((rettv->v_type == VAR_LIST || --count > 0) && fresult != NULL);
  }

  if (rettv->v_type == VAR_STRING) {
    rettv->vval.v_string = (char *)fresult;
  }
}

/// "filter()" function
static void f_filter(typval_T *argvars, typval_T *rettv, FunPtr fptr)
{
  filter_map(argvars, rettv, FALSE);
}

/// "finddir({fname}[, {path}[, {count}]])" function
static void f_finddir(typval_T *argvars, typval_T *rettv, FunPtr fptr)
{
  findfilendir(argvars, rettv, FINDFILE_DIR);
}

/// "findfile({fname}[, {path}[, {count}]])" function
static void f_findfile(typval_T *argvars, typval_T *rettv, FunPtr fptr)
{
  findfilendir(argvars, rettv, FINDFILE_FILE);
}

/// "float2nr({float})" function
static void f_float2nr(typval_T *argvars, typval_T *rettv, FunPtr fptr)
{
  float_T f;

  if (tv_get_float_chk(argvars, &f)) {
    if (f <= (float_T) - VARNUMBER_MAX + DBL_EPSILON) {
      rettv->vval.v_number = -VARNUMBER_MAX;
    } else if (f >= (float_T)VARNUMBER_MAX - DBL_EPSILON) {
      rettv->vval.v_number = VARNUMBER_MAX;
    } else {
      rettv->vval.v_number = (varnumber_T)f;
    }
  }
}

/// "fmod()" function
static void f_fmod(typval_T *argvars, typval_T *rettv, FunPtr fptr)
{
  float_T fx;
  float_T fy;

  rettv->v_type = VAR_FLOAT;
  if (tv_get_float_chk(argvars, &fx) && tv_get_float_chk(&argvars[1], &fy)) {
    rettv->vval.v_float = fmod(fx, fy);
  } else {
    rettv->vval.v_float = 0.0;
  }
}

/// "fnameescape({string})" function
static void f_fnameescape(typval_T *argvars, typval_T *rettv, FunPtr fptr)
{
  rettv->vval.v_string = vim_strsave_fnameescape(tv_get_string(&argvars[0]), VSE_NONE);
  rettv->v_type = VAR_STRING;
}

/// "fnamemodify({fname}, {mods})" function
static void f_fnamemodify(typval_T *argvars, typval_T *rettv, FunPtr fptr)
{
  char_u *fbuf = NULL;
  size_t len = 0;
  char buf[NUMBUFLEN];
  const char *fname = tv_get_string_chk(&argvars[0]);
  const char *const mods = tv_get_string_buf_chk(&argvars[1], buf);
  if (mods == NULL || fname == NULL) {
    fname = NULL;
  } else {
    len = strlen(fname);
    if (*mods != NUL) {
      size_t usedlen = 0;
      (void)modify_fname((char *)mods, false, &usedlen,
                         (char **)&fname, (char **)&fbuf, &len);
    }
  }

  rettv->v_type = VAR_STRING;
  if (fname == NULL) {
    rettv->vval.v_string = NULL;
  } else {
    rettv->vval.v_string = xmemdupz(fname, len);
  }
  xfree(fbuf);
}

/// "foldclosed()" function
static void foldclosed_both(typval_T *argvars, typval_T *rettv, int end)
{
  const linenr_T lnum = tv_get_lnum(argvars);
  if (lnum >= 1 && lnum <= curbuf->b_ml.ml_line_count) {
    linenr_T first;
    linenr_T last;
    if (hasFoldingWin(curwin, lnum, &first, &last, false, NULL)) {
      if (end) {
        rettv->vval.v_number = (varnumber_T)last;
      } else {
        rettv->vval.v_number = (varnumber_T)first;
      }
      return;
    }
  }
  rettv->vval.v_number = -1;
}

/// "foldclosed()" function
static void f_foldclosed(typval_T *argvars, typval_T *rettv, FunPtr fptr)
{
  foldclosed_both(argvars, rettv, FALSE);
}

/// "foldclosedend()" function
static void f_foldclosedend(typval_T *argvars, typval_T *rettv, FunPtr fptr)
{
  foldclosed_both(argvars, rettv, TRUE);
}

/// "foldlevel()" function
static void f_foldlevel(typval_T *argvars, typval_T *rettv, FunPtr fptr)
{
  const linenr_T lnum = tv_get_lnum(argvars);
  if (lnum >= 1 && lnum <= curbuf->b_ml.ml_line_count) {
    rettv->vval.v_number = foldLevel(lnum);
  }
}

/// "foldtext()" function
static void f_foldtext(typval_T *argvars, typval_T *rettv, FunPtr fptr)
{
  linenr_T foldstart;
  linenr_T foldend;
  char_u *dashes;
  linenr_T lnum;
  char_u *s;
  char_u *r;
  int len;
  char *txt;

  rettv->v_type = VAR_STRING;
  rettv->vval.v_string = NULL;

  foldstart = (linenr_T)get_vim_var_nr(VV_FOLDSTART);
  foldend = (linenr_T)get_vim_var_nr(VV_FOLDEND);
  dashes = (char_u *)get_vim_var_str(VV_FOLDDASHES);
  if (foldstart > 0 && foldend <= curbuf->b_ml.ml_line_count) {
    // Find first non-empty line in the fold.
    for (lnum = foldstart; lnum < foldend; lnum++) {
      if (!linewhite(lnum)) {
        break;
      }
    }

    // Find interesting text in this line.
    s = (char_u *)skipwhite((char *)ml_get(lnum));
    // skip C comment-start
    if (s[0] == '/' && (s[1] == '*' || s[1] == '/')) {
      s = (char_u *)skipwhite((char *)s + 2);
      if (*skipwhite((char *)s) == NUL && lnum + 1 < foldend) {
        s = (char_u *)skipwhite((char *)ml_get(lnum + 1));
        if (*s == '*') {
          s = (char_u *)skipwhite((char *)s + 1);
        }
      }
    }
    unsigned long count = (unsigned long)foldend - (unsigned long)foldstart + 1;
    txt = NGETTEXT("+-%s%3ld line: ", "+-%s%3ld lines: ", count);
    r = xmalloc(STRLEN(txt)
                + STRLEN(dashes)  // for %s
                + 20              // for %3ld
                + STRLEN(s));     // concatenated
    sprintf((char *)r, txt, dashes, count);
    len = (int)STRLEN(r);
    STRCAT(r, s);
    // remove 'foldmarker' and 'commentstring'
    foldtext_cleanup(r + len);
    rettv->vval.v_string = (char *)r;
  }
}

/// "foldtextresult(lnum)" function
static void f_foldtextresult(typval_T *argvars, typval_T *rettv, FunPtr fptr)
{
  char_u *text;
  char_u buf[FOLD_TEXT_LEN];
  static bool entered = false;

  rettv->v_type = VAR_STRING;
  rettv->vval.v_string = NULL;
  if (entered) {
    return;  // reject recursive use
  }
  entered = true;
  linenr_T lnum = tv_get_lnum(argvars);
  // Treat illegal types and illegal string values for {lnum} the same.
  if (lnum < 0) {
    lnum = 0;
  }

  foldinfo_T info = fold_info(curwin, lnum);
  if (info.fi_lines > 0) {
    text = get_foldtext(curwin, lnum, lnum + (linenr_T)info.fi_lines - 1, info, buf);
    if (text == buf) {
      text = vim_strsave(text);
    }
    rettv->vval.v_string = (char *)text;
  }

  entered = false;
}

/// "foreground()" function
static void f_foreground(typval_T *argvars, typval_T *rettv, FunPtr fptr)
{}

static void f_funcref(typval_T *argvars, typval_T *rettv, FunPtr fptr)
{
  common_function(argvars, rettv, true, fptr);
}

static void f_function(typval_T *argvars, typval_T *rettv, FunPtr fptr)
{
  common_function(argvars, rettv, false, fptr);
}

/// "garbagecollect()" function
static void f_garbagecollect(typval_T *argvars, typval_T *rettv, FunPtr fptr)
{
  // This is postponed until we are back at the toplevel, because we may be
  // using Lists and Dicts internally.  E.g.: ":echo [garbagecollect()]".
  want_garbage_collect = true;

  if (argvars[0].v_type != VAR_UNKNOWN && tv_get_number(&argvars[0]) == 1) {
    garbage_collect_at_exit = true;
  }
}

/// "get()" function
static void f_get(typval_T *argvars, typval_T *rettv, FunPtr fptr)
{
  listitem_T *li;
  list_T *l;
  dictitem_T *di;
  dict_T *d;
  typval_T *tv = NULL;
  bool what_is_dict = false;

  if (argvars[0].v_type == VAR_BLOB) {
    bool error = false;
    int idx = (int)tv_get_number_chk(&argvars[1], &error);

    if (!error) {
      rettv->v_type = VAR_NUMBER;
      if (idx < 0) {
        idx = tv_blob_len(argvars[0].vval.v_blob) + idx;
      }
      if (idx < 0 || idx >= tv_blob_len(argvars[0].vval.v_blob)) {
        rettv->vval.v_number = -1;
      } else {
        rettv->vval.v_number = tv_blob_get(argvars[0].vval.v_blob, idx);
        tv = rettv;
      }
    }
  } else if (argvars[0].v_type == VAR_LIST) {
    if ((l = argvars[0].vval.v_list) != NULL) {
      bool error = false;

      li = tv_list_find(l, (int)tv_get_number_chk(&argvars[1], &error));
      if (!error && li != NULL) {
        tv = TV_LIST_ITEM_TV(li);
      }
    }
  } else if (argvars[0].v_type == VAR_DICT) {
    if ((d = argvars[0].vval.v_dict) != NULL) {
      di = tv_dict_find(d, tv_get_string(&argvars[1]), -1);
      if (di != NULL) {
        tv = &di->di_tv;
      }
    }
  } else if (tv_is_func(argvars[0])) {
    partial_T *pt;
    partial_T fref_pt;

    if (argvars[0].v_type == VAR_PARTIAL) {
      pt = argvars[0].vval.v_partial;
    } else {
      memset(&fref_pt, 0, sizeof(fref_pt));
      fref_pt.pt_name = (char_u *)argvars[0].vval.v_string;
      pt = &fref_pt;
    }

    if (pt != NULL) {
      const char *const what = tv_get_string(&argvars[1]);

      if (strcmp(what, "func") == 0 || strcmp(what, "name") == 0) {
        rettv->v_type = (*what == 'f' ? VAR_FUNC : VAR_STRING);
        const char *const n = (const char *)partial_name(pt);
        assert(n != NULL);
        rettv->vval.v_string = xstrdup(n);
        if (rettv->v_type == VAR_FUNC) {
          func_ref((char_u *)rettv->vval.v_string);
        }
      } else if (strcmp(what, "dict") == 0) {
        what_is_dict = true;
        if (pt->pt_dict != NULL) {
          tv_dict_set_ret(rettv, pt->pt_dict);
        }
      } else if (strcmp(what, "args") == 0) {
        rettv->v_type = VAR_LIST;
        tv_list_alloc_ret(rettv, pt->pt_argc);
        for (int i = 0; i < pt->pt_argc; i++) {
          tv_list_append_tv(rettv->vval.v_list, &pt->pt_argv[i]);
        }
      } else {
        semsg(_(e_invarg2), what);
      }

      // When {what} == "dict" and pt->pt_dict == NULL, evaluate the
      // third argument
      if (!what_is_dict) {
        return;
      }
    }
  } else {
    semsg(_(e_listdictblobarg), "get()");
  }

  if (tv == NULL) {
    if (argvars[2].v_type != VAR_UNKNOWN) {
      tv_copy(&argvars[2], rettv);
    }
  } else {
    tv_copy(tv, rettv);
  }
}

/// "getbufinfo()" function
static void f_getbufinfo(typval_T *argvars, typval_T *rettv, FunPtr fptr)
{
  buf_T *argbuf = NULL;
  bool filtered = false;
  bool sel_buflisted = false;
  bool sel_bufloaded = false;
  bool sel_bufmodified = false;

  tv_list_alloc_ret(rettv, kListLenMayKnow);

  // List of all the buffers or selected buffers
  if (argvars[0].v_type == VAR_DICT) {
    dict_T *sel_d = argvars[0].vval.v_dict;

    if (sel_d != NULL) {
      dictitem_T *di;

      filtered = true;

      di = tv_dict_find(sel_d, S_LEN("buflisted"));
      if (di != NULL && tv_get_number(&di->di_tv)) {
        sel_buflisted = true;
      }

      di = tv_dict_find(sel_d, S_LEN("bufloaded"));
      if (di != NULL && tv_get_number(&di->di_tv)) {
        sel_bufloaded = true;
      }
      di = tv_dict_find(sel_d, S_LEN("bufmodified"));
      if (di != NULL && tv_get_number(&di->di_tv)) {
        sel_bufmodified = true;
      }
    }
  } else if (argvars[0].v_type != VAR_UNKNOWN) {
    // Information about one buffer.  Argument specifies the buffer
    argbuf = tv_get_buf_from_arg(&argvars[0]);
    if (argbuf == NULL) {
      return;
    }
  }

  // Return information about all the buffers or a specified buffer
  FOR_ALL_BUFFERS(buf) {
    if (argbuf != NULL && argbuf != buf) {
      continue;
    }
    if (filtered && ((sel_bufloaded && buf->b_ml.ml_mfp == NULL)
                     || (sel_buflisted && !buf->b_p_bl)
                     || (sel_bufmodified && !buf->b_changed))) {
      continue;
    }

    dict_T *const d = get_buffer_info(buf);
    tv_list_append_dict(rettv->vval.v_list, d);
    if (argbuf != NULL) {
      return;
    }
  }
}

/// Get line or list of lines from buffer "buf" into "rettv".
///
/// @param retlist  if TRUE, then the lines are returned as a Vim List.
///
/// @return  range (from start to end) of lines in rettv from the specified
///          buffer.
static void get_buffer_lines(buf_T *buf, linenr_T start, linenr_T end, int retlist, typval_T *rettv)
{
  rettv->v_type = (retlist ? VAR_LIST : VAR_STRING);
  rettv->vval.v_string = NULL;

  if (buf == NULL || buf->b_ml.ml_mfp == NULL || start < 0 || end < start) {
    if (retlist) {
      tv_list_alloc_ret(rettv, 0);
    }
    return;
  }

  if (retlist) {
    if (start < 1) {
      start = 1;
    }
    if (end > buf->b_ml.ml_line_count) {
      end = buf->b_ml.ml_line_count;
    }
    tv_list_alloc_ret(rettv, end - start + 1);
    while (start <= end) {
      tv_list_append_string(rettv->vval.v_list,
                            (const char *)ml_get_buf(buf, start++, false), -1);
    }
  } else {
    rettv->v_type = VAR_STRING;
    rettv->vval.v_string =
      (char *)((start >= 1 && start <= buf->b_ml.ml_line_count)
               ? vim_strsave(ml_get_buf(buf, start, false)) : NULL);
  }
}

/// "getbufline()" function
static void f_getbufline(typval_T *argvars, typval_T *rettv, FunPtr fptr)
{
  buf_T *const buf = tv_get_buf_from_arg(&argvars[0]);

  const linenr_T lnum = tv_get_lnum_buf(&argvars[1], buf);
  const linenr_T end = (argvars[2].v_type == VAR_UNKNOWN
                        ? lnum
                        : tv_get_lnum_buf(&argvars[2], buf));

  get_buffer_lines(buf, lnum, end, true, rettv);
}

/// "getchangelist()" function
static void f_getchangelist(typval_T *argvars, typval_T *rettv, FunPtr fptr)
{
  tv_list_alloc_ret(rettv, 2);

  const buf_T *buf;
  if (argvars[0].v_type == VAR_UNKNOWN) {
    buf = curbuf;
  } else {
    vim_ignored = (int)tv_get_number(&argvars[0]);  // issue errmsg if type error
    emsg_off++;
    buf = tv_get_buf(&argvars[0], false);
    emsg_off--;
  }
  if (buf == NULL) {
    return;
  }

  list_T *const l = tv_list_alloc(buf->b_changelistlen);
  tv_list_append_list(rettv->vval.v_list, l);
  // The current window change list index tracks only the position for the
  // current buffer. For other buffers use the stored index for the current
  // window, or, if that's not available, the change list length.
  int changelistindex;
  if (buf == curwin->w_buffer) {
    changelistindex = curwin->w_changelistidx;
  } else {
    wininfo_T *wip;

    FOR_ALL_BUF_WININFO(buf, wip) {
      if (wip->wi_win == curwin) {
        break;
      }
    }
    changelistindex = wip != NULL ? wip->wi_changelistidx : buf->b_changelistlen;
  }
  tv_list_append_number(rettv->vval.v_list, (varnumber_T)changelistindex);

  for (int i = 0; i < buf->b_changelistlen; i++) {
    if (buf->b_changelist[i].mark.lnum == 0) {
      continue;
    }
    dict_T *const d = tv_dict_alloc();
    tv_list_append_dict(l, d);
    tv_dict_add_nr(d, S_LEN("lnum"), buf->b_changelist[i].mark.lnum);
    tv_dict_add_nr(d, S_LEN("col"), buf->b_changelist[i].mark.col);
    tv_dict_add_nr(d, S_LEN("coladd"), buf->b_changelist[i].mark.coladd);
  }
}

/// "getchar()" and "getcharstr()" functions
static void getchar_common(typval_T *argvars, typval_T *rettv)
  FUNC_ATTR_NONNULL_ALL
{
  varnumber_T n;
  bool error = false;

  no_mapping++;
  allow_keys++;
  for (;;) {
    // Position the cursor.  Needed after a message that ends in a space,
    // or if event processing caused a redraw.
    ui_cursor_goto(msg_row, msg_col);

    if (argvars[0].v_type == VAR_UNKNOWN) {
      // getchar(): blocking wait.
      // TODO(bfredl): deduplicate shared logic with state_enter ?
      if (!char_avail()) {
        (void)os_inchar(NULL, 0, -1, 0, main_loop.events);
        if (!multiqueue_empty(main_loop.events)) {
          state_handle_k_event();
          continue;
        }
      }
      n = safe_vgetc();
    } else if (tv_get_number_chk(&argvars[0], &error) == 1) {
      // getchar(1): only check if char avail
      n = vpeekc_any();
    } else if (error || vpeekc_any() == NUL) {
      // illegal argument or getchar(0) and no char avail: return zero
      n = 0;
    } else {
      // getchar(0) and char avail() != NUL: get a character.
      // Note that vpeekc_any() returns K_SPECIAL for K_IGNORE.
      n = safe_vgetc();
    }

    if (n == K_IGNORE
        || n == K_MOUSEMOVE
        || n == K_VER_SCROLLBAR
        || n == K_HOR_SCROLLBAR) {
      continue;
    }
    break;
  }
  no_mapping--;
  allow_keys--;

  if (!ui_has_messages()) {
    // redraw the screen after getchar()
    update_screen(CLEAR);
  }

  set_vim_var_nr(VV_MOUSE_WIN, 0);
  set_vim_var_nr(VV_MOUSE_WINID, 0);
  set_vim_var_nr(VV_MOUSE_LNUM, 0);
  set_vim_var_nr(VV_MOUSE_COL, 0);

  rettv->vval.v_number = n;
  if (n != 0 && (IS_SPECIAL(n) || mod_mask != 0)) {
    char_u temp[10];                // modifier: 3, mbyte-char: 6, NUL: 1
    int i = 0;

    // Turn a special key into three bytes, plus modifier.
    if (mod_mask != 0) {
      temp[i++] = K_SPECIAL;
      temp[i++] = KS_MODIFIER;
      temp[i++] = (char_u)mod_mask;
    }
    if (IS_SPECIAL(n)) {
      temp[i++] = K_SPECIAL;
      temp[i++] = (char_u)K_SECOND(n);
      temp[i++] = K_THIRD(n);
    } else {
      i += utf_char2bytes((int)n, (char *)temp + i);
    }
    assert(i < 10);
    temp[i++] = NUL;
    rettv->v_type = VAR_STRING;
    rettv->vval.v_string = (char *)vim_strsave(temp);

    if (is_mouse_key((int)n)) {
      int row = mouse_row;
      int col = mouse_col;
      int grid = mouse_grid;
      linenr_T lnum;
      win_T *wp;
      int winnr = 1;

      if (row >= 0 && col >= 0) {
        // Find the window at the mouse coordinates and compute the
        // text position.
        win_T *const win = mouse_find_win(&grid, &row, &col);
        if (win == NULL) {
          return;
        }
        (void)mouse_comp_pos(win, &row, &col, &lnum);
        for (wp = firstwin; wp != win; wp = wp->w_next) {
          ++winnr;
        }
        set_vim_var_nr(VV_MOUSE_WIN, winnr);
        set_vim_var_nr(VV_MOUSE_WINID, wp->handle);
        set_vim_var_nr(VV_MOUSE_LNUM, lnum);
        set_vim_var_nr(VV_MOUSE_COL, col + 1);
      }
    }
  }
}

/// "getchar()" function
static void f_getchar(typval_T *argvars, typval_T *rettv, FunPtr fptr)
{
  getchar_common(argvars, rettv);
}

/// "getcharstr()" function
static void f_getcharstr(typval_T *argvars, typval_T *rettv, FunPtr fptr)
{
  getchar_common(argvars, rettv);

  if (rettv->v_type == VAR_NUMBER) {
    char temp[7];   // mbyte-char: 6, NUL: 1
    const varnumber_T n = rettv->vval.v_number;
    int i = 0;

    if (n != 0) {
      i += utf_char2bytes((int)n, (char *)temp);
    }
    assert(i < 7);
    temp[i++] = NUL;
    rettv->v_type = VAR_STRING;
    rettv->vval.v_string = xstrdup(temp);
  }
}

/// "getcharmod()" function
static void f_getcharmod(typval_T *argvars, typval_T *rettv, FunPtr fptr)
{
  rettv->vval.v_number = mod_mask;
}

static void getpos_both(typval_T *argvars, typval_T *rettv, bool getcurpos, bool charcol)
{
  pos_T *fp = NULL;
  pos_T pos;
  win_T *wp = curwin;
  int fnum = -1;

  if (getcurpos) {
    if (argvars[0].v_type != VAR_UNKNOWN) {
      wp = find_win_by_nr_or_id(&argvars[0]);
      if (wp != NULL) {
        fp = &wp->w_cursor;
      }
    } else {
      fp = &curwin->w_cursor;
    }
    if (fp != NULL && charcol) {
      pos = *fp;
      pos.col = buf_byteidx_to_charidx(wp->w_buffer, pos.lnum, pos.col);
      fp = &pos;
    }
  } else {
    fp = var2fpos(&argvars[0], true, &fnum, charcol);
  }

  list_T *const l = tv_list_alloc_ret(rettv, 4 + getcurpos);
  tv_list_append_number(l, (fnum != -1) ? (varnumber_T)fnum : (varnumber_T)0);
  tv_list_append_number(l, ((fp != NULL) ? (varnumber_T)fp->lnum : (varnumber_T)0));
  tv_list_append_number(l, ((fp != NULL)
                            ? (varnumber_T)(fp->col == MAXCOL ? MAXCOL : fp->col + 1)
                            : (varnumber_T)0));
  tv_list_append_number(l, (fp != NULL) ? (varnumber_T)fp->coladd : (varnumber_T)0);
  if (getcurpos) {
    const int save_set_curswant = curwin->w_set_curswant;
    const colnr_T save_curswant = curwin->w_curswant;
    const colnr_T save_virtcol = curwin->w_virtcol;

    if (wp == curwin) {
      update_curswant();
    }
    tv_list_append_number(l, (wp == NULL) ? 0 : ((wp->w_curswant == MAXCOL)
                                                 ? (varnumber_T)MAXCOL
                                                 : (varnumber_T)wp->w_curswant + 1));

    // Do not change "curswant", as it is unexpected that a get
    // function has a side effect.
    if (wp == curwin && save_set_curswant) {
      curwin->w_set_curswant = save_set_curswant;
      curwin->w_curswant = save_curswant;
      curwin->w_virtcol = save_virtcol;
      curwin->w_valid &= ~VALID_VIRTCOL;
    }
  }
}

/// "getcharpos()" function
static void f_getcharpos(typval_T *argvars, typval_T *rettv, FunPtr fptr)
{
  getpos_both(argvars, rettv, false, true);
}

/// "getcharsearch()" function
static void f_getcharsearch(typval_T *argvars, typval_T *rettv, FunPtr fptr)
{
  tv_dict_alloc_ret(rettv);

  dict_T *dict = rettv->vval.v_dict;

  tv_dict_add_str(dict, S_LEN("char"), last_csearch());
  tv_dict_add_nr(dict, S_LEN("forward"), last_csearch_forward());
  tv_dict_add_nr(dict, S_LEN("until"), last_csearch_until());
}

/// "getcmdcompltype()" function
static void f_getcmdcompltype(typval_T *argvars, typval_T *rettv, FunPtr fptr)
{
  rettv->v_type = VAR_STRING;
  rettv->vval.v_string = (char *)get_cmdline_completion();
}

/// "getcmdline()" function
static void f_getcmdline(typval_T *argvars, typval_T *rettv, FunPtr fptr)
{
  rettv->v_type = VAR_STRING;
  rettv->vval.v_string = (char *)get_cmdline_str();
}

/// "getcmdpos()" function
static void f_getcmdpos(typval_T *argvars, typval_T *rettv, FunPtr fptr)
{
  rettv->vval.v_number = get_cmdline_pos() + 1;
}

/// "getcmdscreenpos()" function
static void f_getcmdscreenpos(typval_T *argvars, typval_T *rettv, FunPtr fptr)
{
  rettv->vval.v_number = get_cmdline_screen_pos() + 1;
}

/// "getcmdtype()" function
static void f_getcmdtype(typval_T *argvars, typval_T *rettv, FunPtr fptr)
{
  rettv->v_type = VAR_STRING;
  rettv->vval.v_string = xmallocz(1);
  rettv->vval.v_string[0] = (char)get_cmdline_type();
}

/// "getcmdwintype()" function
static void f_getcmdwintype(typval_T *argvars, typval_T *rettv, FunPtr fptr)
{
  rettv->v_type = VAR_STRING;
  rettv->vval.v_string = NULL;
  rettv->vval.v_string = xmallocz(1);
  rettv->vval.v_string[0] = (char)cmdwin_type;
}

/// "getcompletion()" function
static void f_getcompletion(typval_T *argvars, typval_T *rettv, FunPtr fptr)
{
  char_u *pat;
  expand_T xpc;
  bool filtered = false;
  int options = WILD_SILENT | WILD_USE_NL | WILD_ADD_SLASH
                | WILD_NO_BEEP | WILD_HOME_REPLACE;

  if (argvars[1].v_type != VAR_STRING) {
    semsg(_(e_invarg2), "type must be a string");
    return;
  }
  const char *const type = tv_get_string(&argvars[1]);

  if (argvars[2].v_type != VAR_UNKNOWN) {
    filtered = (bool)tv_get_number_chk(&argvars[2], NULL);
  }

  if (p_wic) {
    options |= WILD_ICASE;
  }

  // For filtered results, 'wildignore' is used
  if (!filtered) {
    options |= WILD_KEEP_ALL;
  }

  if (argvars[0].v_type != VAR_STRING) {
    emsg(_(e_invarg));
    return;
  }
  const char *pattern = tv_get_string(&argvars[0]);

  if (strcmp(type, "cmdline") == 0) {
    set_one_cmd_context(&xpc, pattern);
    xpc.xp_pattern_len = STRLEN(xpc.xp_pattern);
    xpc.xp_col = (int)STRLEN(pattern);
    goto theend;
  }

  ExpandInit(&xpc);
  xpc.xp_pattern = (char *)pattern;
  xpc.xp_pattern_len = STRLEN(xpc.xp_pattern);
  xpc.xp_context = cmdcomplete_str_to_type(type);
  if (xpc.xp_context == EXPAND_NOTHING) {
    semsg(_(e_invarg2), type);
    return;
  }

  if (xpc.xp_context == EXPAND_MENUS) {
    set_context_in_menu_cmd(&xpc, "menu", xpc.xp_pattern, false);
    xpc.xp_pattern_len = STRLEN(xpc.xp_pattern);
  }

  if (xpc.xp_context == EXPAND_CSCOPE) {
    set_context_in_cscope_cmd(&xpc, (const char *)xpc.xp_pattern, CMD_cscope);
    xpc.xp_pattern_len = STRLEN(xpc.xp_pattern);
  }

  if (xpc.xp_context == EXPAND_SIGN) {
    set_context_in_sign_cmd(&xpc, (char_u *)xpc.xp_pattern);
    xpc.xp_pattern_len = STRLEN(xpc.xp_pattern);
  }

theend:
  pat = addstar((char_u *)xpc.xp_pattern, xpc.xp_pattern_len, xpc.xp_context);
  ExpandOne(&xpc, pat, NULL, options, WILD_ALL_KEEP);
  tv_list_alloc_ret(rettv, xpc.xp_numfiles);

  for (int i = 0; i < xpc.xp_numfiles; i++) {
    tv_list_append_string(rettv->vval.v_list, (const char *)xpc.xp_files[i],
                          -1);
  }
  xfree(pat);
  ExpandCleanup(&xpc);
}

/// `getcwd([{win}[, {tab}]])` function
///
/// Every scope not specified implies the currently selected scope object.
///
/// @pre  The arguments must be of type number.
/// @pre  There may not be more than two arguments.
/// @pre  An argument may not be -1 if preceding arguments are not all -1.
///
/// @post  The return value will be a string.
static void f_getcwd(typval_T *argvars, typval_T *rettv, FunPtr fptr)
{
  // Possible scope of working directory to return.
  CdScope scope = kCdScopeInvalid;

  // Numbers of the scope objects (window, tab) we want the working directory
  // of. A `-1` means to skip this scope, a `0` means the current object.
  int scope_number[] = {
    [kCdScopeWindow] = 0,  // Number of window to look at.
    [kCdScopeTabpage] = 0,  // Number of tab to look at.
  };

  char *cwd  = NULL;    // Current working directory to print
  char *from = NULL;    // The original string to copy

  tabpage_T *tp  = curtab;  // The tabpage to look at.
  win_T *win = curwin;  // The window to look at.

  rettv->v_type = VAR_STRING;
  rettv->vval.v_string = NULL;

  // Pre-conditions and scope extraction together
  for (int i = MIN_CD_SCOPE; i < MAX_CD_SCOPE; i++) {
    // If there is no argument there are no more scopes after it, break out.
    if (argvars[i].v_type == VAR_UNKNOWN) {
      break;
    }
    if (argvars[i].v_type != VAR_NUMBER) {
      emsg(_(e_invarg));
      return;
    }
    scope_number[i] = (int)argvars[i].vval.v_number;
    // It is an error for the scope number to be less than `-1`.
    if (scope_number[i] < -1) {
      emsg(_(e_invarg));
      return;
    }
    // Use the narrowest scope the user requested
    if (scope_number[i] >= 0 && scope == kCdScopeInvalid) {
      // The scope is the current iteration step.
      scope = i;
    } else if (scope_number[i] < 0) {
      scope = i + 1;
    }
  }

  // Find the tabpage by number
  if (scope_number[kCdScopeTabpage] > 0) {
    tp = find_tabpage(scope_number[kCdScopeTabpage]);
    if (!tp) {
      emsg(_("E5000: Cannot find tab number."));
      return;
    }
  }

  // Find the window in `tp` by number, `NULL` if none.
  if (scope_number[kCdScopeWindow] >= 0) {
    if (scope_number[kCdScopeTabpage] < 0) {
      emsg(_("E5001: Higher scope cannot be -1 if lower scope is >= 0."));
      return;
    }

    if (scope_number[kCdScopeWindow] > 0) {
      win = find_win_by_nr(&argvars[0], tp);
      if (!win) {
        emsg(_("E5002: Cannot find window number."));
        return;
      }
    }
  }

  cwd = xmalloc(MAXPATHL);

  switch (scope) {
  case kCdScopeWindow:
    assert(win);
    from = win->w_localdir;
    if (from) {
      break;
    }
    FALLTHROUGH;
  case kCdScopeTabpage:
    assert(tp);
    from = tp->tp_localdir;
    if (from) {
      break;
    }
    FALLTHROUGH;
  case kCdScopeGlobal:
    if (globaldir) {        // `globaldir` is not always set.
      from = globaldir;
      break;
    }
    FALLTHROUGH;            // In global directory, just need to get OS CWD.
  case kCdScopeInvalid:     // If called without any arguments, get OS CWD.
    if (os_dirname((char_u *)cwd, MAXPATHL) == FAIL) {
      from = "";  // Return empty string on failure.
    }
  }

  if (from) {
    STRLCPY(cwd, from, MAXPATHL);
  }

  rettv->vval.v_string = xstrdup(cwd);
#ifdef BACKSLASH_IN_FILENAME
  slash_adjust(rettv->vval.v_string);
#endif

  xfree(cwd);
}

/// "getfontname()" function
static void f_getfontname(typval_T *argvars, typval_T *rettv, FunPtr fptr)
{
  rettv->v_type = VAR_STRING;
  rettv->vval.v_string = NULL;
}

/// "getfperm({fname})" function
static void f_getfperm(typval_T *argvars, typval_T *rettv, FunPtr fptr)
{
  char *perm = NULL;
  char_u flags[] = "rwx";

  const char *filename = tv_get_string(&argvars[0]);
  int32_t file_perm = os_getperm(filename);
  if (file_perm >= 0) {
    perm = xstrdup("---------");
    for (int i = 0; i < 9; i++) {
      if (file_perm & (1 << (8 - i))) {
        perm[i] = (char)flags[i % 3];
      }
    }
  }
  rettv->v_type = VAR_STRING;
  rettv->vval.v_string = perm;
}

/// "getfsize({fname})" function
static void f_getfsize(typval_T *argvars, typval_T *rettv, FunPtr fptr)
{
  const char *fname = tv_get_string(&argvars[0]);

  rettv->v_type = VAR_NUMBER;

  FileInfo file_info;
  if (os_fileinfo(fname, &file_info)) {
    uint64_t filesize = os_fileinfo_size(&file_info);
    if (os_isdir((const char_u *)fname)) {
      rettv->vval.v_number = 0;
    } else {
      rettv->vval.v_number = (varnumber_T)filesize;

      // non-perfect check for overflow
      if ((uint64_t)rettv->vval.v_number != filesize) {
        rettv->vval.v_number = -2;
      }
    }
  } else {
    rettv->vval.v_number = -1;
  }
}

/// "getftime({fname})" function
static void f_getftime(typval_T *argvars, typval_T *rettv, FunPtr fptr)
{
  const char *fname = tv_get_string(&argvars[0]);

  FileInfo file_info;
  if (os_fileinfo(fname, &file_info)) {
    rettv->vval.v_number = (varnumber_T)file_info.stat.st_mtim.tv_sec;
  } else {
    rettv->vval.v_number = -1;
  }
}

/// "getftype({fname})" function
static void f_getftype(typval_T *argvars, typval_T *rettv, FunPtr fptr)
{
  char_u *type = NULL;
  char *t;

  const char *fname = tv_get_string(&argvars[0]);

  rettv->v_type = VAR_STRING;
  FileInfo file_info;
  if (os_fileinfo_link(fname, &file_info)) {
    uint64_t mode = file_info.stat.st_mode;
    if (S_ISREG(mode)) {
      t = "file";
    } else if (S_ISDIR(mode)) {
      t = "dir";
    } else if (S_ISLNK(mode)) {
      t = "link";
    } else if (S_ISBLK(mode)) {
      t = "bdev";
    } else if (S_ISCHR(mode)) {
      t = "cdev";
    } else if (S_ISFIFO(mode)) {
      t = "fifo";
    } else if (S_ISSOCK(mode)) {
      t = "socket";
    } else {
      t = "other";
    }
    type = vim_strsave((char_u *)t);
  }
  rettv->vval.v_string = (char *)type;
}

/// "getjumplist()" function
static void f_getjumplist(typval_T *argvars, typval_T *rettv, FunPtr fptr)
{
  tv_list_alloc_ret(rettv, kListLenMayKnow);
  win_T *const wp = find_tabwin(&argvars[0], &argvars[1]);
  if (wp == NULL) {
    return;
  }

  cleanup_jumplist(wp, true);

  list_T *const l = tv_list_alloc(wp->w_jumplistlen);
  tv_list_append_list(rettv->vval.v_list, l);
  tv_list_append_number(rettv->vval.v_list, wp->w_jumplistidx);

  for (int i = 0; i < wp->w_jumplistlen; i++) {
    if (wp->w_jumplist[i].fmark.mark.lnum == 0) {
      continue;
    }
    dict_T *const d = tv_dict_alloc();
    tv_list_append_dict(l, d);
    tv_dict_add_nr(d, S_LEN("lnum"), wp->w_jumplist[i].fmark.mark.lnum);
    tv_dict_add_nr(d, S_LEN("col"), wp->w_jumplist[i].fmark.mark.col);
    tv_dict_add_nr(d, S_LEN("coladd"), wp->w_jumplist[i].fmark.mark.coladd);
    tv_dict_add_nr(d, S_LEN("bufnr"), wp->w_jumplist[i].fmark.fnum);
    if (wp->w_jumplist[i].fname != NULL) {
      tv_dict_add_str(d, S_LEN("filename"), wp->w_jumplist[i].fname);
    }
  }
}

/// "getline(lnum, [end])" function
static void f_getline(typval_T *argvars, typval_T *rettv, FunPtr fptr)
{
  linenr_T end;
  bool retlist;

  const linenr_T lnum = tv_get_lnum(argvars);
  if (argvars[1].v_type == VAR_UNKNOWN) {
    end = lnum;
    retlist = false;
  } else {
    end = tv_get_lnum(&argvars[1]);
    retlist = true;
  }

  get_buffer_lines(curbuf, lnum, end, retlist, rettv);
}

/// "getloclist()" function
static void f_getloclist(typval_T *argvars, typval_T *rettv, FunPtr fptr)
{
  win_T *wp = find_win_by_nr_or_id(&argvars[0]);
  get_qf_loc_list(false, wp, &argvars[1], rettv);
}

/// "getmarklist()" function
static void f_getmarklist(typval_T *argvars, typval_T *rettv, FunPtr fptr)
{
  tv_list_alloc_ret(rettv, kListLenMayKnow);

  if (argvars[0].v_type == VAR_UNKNOWN) {
    get_global_marks(rettv->vval.v_list);
    return;
  }

  buf_T *buf = tv_get_buf(&argvars[0], false);
  if (buf == NULL) {
    return;
  }

  get_buf_local_marks(buf, rettv->vval.v_list);
}

/// "getmousepos()" function
static void f_getmousepos(typval_T *argvars, typval_T *rettv, FunPtr fptr)
{
  dict_T *d;
  win_T *wp;
  int row = mouse_row;
  int col = mouse_col;
  int grid = mouse_grid;
  varnumber_T winid = 0;
  varnumber_T winrow = 0;
  varnumber_T wincol = 0;
  linenr_T lnum = 0;
  varnumber_T column = 0;

  tv_dict_alloc_ret(rettv);
  d = rettv->vval.v_dict;

  tv_dict_add_nr(d, S_LEN("screenrow"), (varnumber_T)mouse_row + 1);
  tv_dict_add_nr(d, S_LEN("screencol"), (varnumber_T)mouse_col + 1);

  wp = mouse_find_win(&grid, &row, &col);
  if (wp != NULL) {
    int height = wp->w_height + wp->w_hsep_height + wp->w_status_height;
    // The height is adjusted by 1 when there is a bottom border. This is not
    // necessary for a top border since `row` starts at -1 in that case.
    if (row < height + wp->w_border_adj[2]) {
      winid = wp->handle;
      winrow = row + 1 + wp->w_winrow_off;  // Adjust by 1 for top border
      wincol = col + 1 + wp->w_wincol_off;  // Adjust by 1 for left border
      if (row >= 0 && row < wp->w_height && col >= 0 && col < wp->w_width) {
        (void)mouse_comp_pos(wp, &row, &col, &lnum);
        col = vcol2col(wp, lnum, col);
        column = col + 1;
      }
    }
  }
  tv_dict_add_nr(d, S_LEN("winid"), winid);
  tv_dict_add_nr(d, S_LEN("winrow"), winrow);
  tv_dict_add_nr(d, S_LEN("wincol"), wincol);
  tv_dict_add_nr(d, S_LEN("line"), (varnumber_T)lnum);
  tv_dict_add_nr(d, S_LEN("column"), column);
}

/// "getpid()" function
static void f_getpid(typval_T *argvars, typval_T *rettv, FunPtr fptr)
{
  rettv->vval.v_number = os_get_pid();
}

/// "getcurpos(string)" function
static void f_getcurpos(typval_T *argvars, typval_T *rettv, FunPtr fptr)
{
  getpos_both(argvars, rettv, true, false);
}

static void f_getcursorcharpos(typval_T *argvars, typval_T *rettv, FunPtr fptr)
{
  getpos_both(argvars, rettv, true, true);
}

/// "getpos(string)" function
static void f_getpos(typval_T *argvars, typval_T *rettv, FunPtr fptr)
{
  getpos_both(argvars, rettv, false, false);
}

/// "getqflist()" functions
static void f_getqflist(typval_T *argvars, typval_T *rettv, FunPtr fptr)
{
  get_qf_loc_list(true, NULL, &argvars[0], rettv);
}

/// Common between getreg(), getreginfo() and getregtype(): get the register
/// name from the first argument.
/// Returns zero on error.
static int getreg_get_regname(typval_T *argvars)
{
  const char_u *strregname;

  if (argvars[0].v_type != VAR_UNKNOWN) {
    strregname = (const char_u *)tv_get_string_chk(&argvars[0]);
    if (strregname == NULL) {  // type error; errmsg already given
      return 0;
    }
  } else {
    // Default to v:register
    strregname = (char_u *)get_vim_var_str(VV_REG);
  }

  return *strregname == 0 ? '"' : *strregname;
}

/// "getreg()" function
static void f_getreg(typval_T *argvars, typval_T *rettv, FunPtr fptr)
{
  int arg2 = false;
  bool return_list = false;

  int regname = getreg_get_regname(argvars);
  if (regname == 0) {
    return;
  }

  if (argvars[0].v_type != VAR_UNKNOWN && argvars[1].v_type != VAR_UNKNOWN) {
    bool error = false;
    arg2 = (int)tv_get_number_chk(&argvars[1], &error);
    if (!error && argvars[2].v_type != VAR_UNKNOWN) {
      return_list = (bool)tv_get_number_chk(&argvars[2], &error);
    }
    if (error) {
      return;
    }
  }

  if (return_list) {
    rettv->v_type = VAR_LIST;
    rettv->vval.v_list =
      get_reg_contents(regname, (arg2 ? kGRegExprSrc : 0) | kGRegList);
    if (rettv->vval.v_list == NULL) {
      rettv->vval.v_list = tv_list_alloc(0);
    }
    tv_list_ref(rettv->vval.v_list);
  } else {
    rettv->v_type = VAR_STRING;
    rettv->vval.v_string = get_reg_contents(regname, arg2 ? kGRegExprSrc : 0);
  }
}

/// "getregtype()" function
static void f_getregtype(typval_T *argvars, typval_T *rettv, FunPtr fptr)
{
  // on error return an empty string
  rettv->v_type = VAR_STRING;
  rettv->vval.v_string = NULL;

  int regname = getreg_get_regname(argvars);
  if (regname == 0) {
    return;
  }

  colnr_T reglen = 0;
  char buf[NUMBUFLEN + 2];
  MotionType reg_type = get_reg_type(regname, &reglen);
  format_reg_type(reg_type, reglen, buf, ARRAY_SIZE(buf));

  rettv->vval.v_string = xstrdup(buf);
}

/// "gettabinfo()" function
static void f_gettabinfo(typval_T *argvars, typval_T *rettv, FunPtr fptr)
{
  tabpage_T *tparg = NULL;

  tv_list_alloc_ret(rettv, (argvars[0].v_type == VAR_UNKNOWN
                            ? 1
                            : kListLenMayKnow));

  if (argvars[0].v_type != VAR_UNKNOWN) {
    // Information about one tab page
    tparg = find_tabpage((int)tv_get_number_chk(&argvars[0], NULL));
    if (tparg == NULL) {
      return;
    }
  }

  // Get information about a specific tab page or all tab pages
  int tpnr = 0;
  FOR_ALL_TABS(tp) {
    tpnr++;
    if (tparg != NULL && tp != tparg) {
      continue;
    }
    dict_T *const d = get_tabpage_info(tp, tpnr);
    tv_list_append_dict(rettv->vval.v_list, d);
    if (tparg != NULL) {
      return;
    }
  }
}

/// "gettagstack()" function
static void f_gettagstack(typval_T *argvars, typval_T *rettv, FunPtr fptr)
{
  win_T *wp = curwin;                  // default is current window

  tv_dict_alloc_ret(rettv);

  if (argvars[0].v_type != VAR_UNKNOWN) {
    wp = find_win_by_nr_or_id(&argvars[0]);
    if (wp == NULL) {
      return;
    }
  }

  get_tagstack(wp, rettv->vval.v_dict);
}

/// "getwininfo()" function
static void f_getwininfo(typval_T *argvars, typval_T *rettv, FunPtr fptr)
{
  win_T *wparg = NULL;

  tv_list_alloc_ret(rettv, kListLenMayKnow);

  if (argvars[0].v_type != VAR_UNKNOWN) {
    wparg = win_id2wp((int)tv_get_number(&argvars[0]));
    if (wparg == NULL) {
      return;
    }
  }

  // Collect information about either all the windows across all the tab
  // pages or one particular window.
  int16_t tabnr = 0;
  FOR_ALL_TABS(tp) {
    tabnr++;
    int16_t winnr = 0;
    FOR_ALL_WINDOWS_IN_TAB(wp, tp) {
      winnr++;
      if (wparg != NULL && wp != wparg) {
        continue;
      }
      dict_T *const d = get_win_info(wp, tabnr, winnr);
      tv_list_append_dict(rettv->vval.v_list, d);
      if (wparg != NULL) {
        // found information about a specific window
        return;
      }
    }
  }
}

/// Dummy timer callback. Used by f_wait().
static void dummy_timer_due_cb(TimeWatcher *tw, void *data)
{}

/// Dummy timer close callback. Used by f_wait().
static void dummy_timer_close_cb(TimeWatcher *tw, void *data)
{
  xfree(tw);
}

/// "wait(timeout, condition[, interval])" function
static void f_wait(typval_T *argvars, typval_T *rettv, FunPtr fptr)
{
  rettv->v_type = VAR_NUMBER;
  rettv->vval.v_number = -1;

  if (argvars[0].v_type != VAR_NUMBER) {
    semsg(_(e_invargval), "1");
    return;
  }
  if ((argvars[2].v_type != VAR_NUMBER && argvars[2].v_type != VAR_UNKNOWN)
      || (argvars[2].v_type == VAR_NUMBER && argvars[2].vval.v_number <= 0)) {
    semsg(_(e_invargval), "3");
    return;
  }

  int timeout = (int)argvars[0].vval.v_number;
  typval_T expr = argvars[1];
  int interval = argvars[2].v_type == VAR_NUMBER
    ? (int)argvars[2].vval.v_number
    : 200;  // Default.
  TimeWatcher *tw = xmalloc(sizeof(TimeWatcher));

  // Start dummy timer.
  time_watcher_init(&main_loop, tw, NULL);
  tw->events = main_loop.events;
  tw->blockable = true;
  time_watcher_start(tw, dummy_timer_due_cb, (uint64_t)interval, (uint64_t)interval);

  typval_T argv = TV_INITIAL_VALUE;
  typval_T exprval = TV_INITIAL_VALUE;
  bool error = false;
  const int called_emsg_before = called_emsg;

  LOOP_PROCESS_EVENTS_UNTIL(&main_loop, main_loop.events, timeout,
                            eval_expr_typval(&expr, &argv, 0, &exprval) != OK
                            || tv_get_number_chk(&exprval, &error)
                            || called_emsg > called_emsg_before || error || got_int);

  if (called_emsg > called_emsg_before || error) {
    rettv->vval.v_number = -3;
  } else if (got_int) {
    got_int = false;
    vgetc();
    rettv->vval.v_number = -2;
  } else if (tv_get_number_chk(&exprval, &error)) {
    rettv->vval.v_number = 0;
  }

  // Stop dummy timer
  time_watcher_stop(tw);
  time_watcher_close(tw, dummy_timer_close_cb);
}

/// "win_screenpos()" function
static void f_win_screenpos(typval_T *argvars, typval_T *rettv, FunPtr fptr)
{
  tv_list_alloc_ret(rettv, 2);
  const win_T *const wp = find_win_by_nr_or_id(&argvars[0]);
  tv_list_append_number(rettv->vval.v_list, wp == NULL ? 0 : wp->w_winrow + 1);
  tv_list_append_number(rettv->vval.v_list, wp == NULL ? 0 : wp->w_wincol + 1);
}

/// Move the window wp into a new split of targetwin in a given direction
static void win_move_into_split(win_T *wp, win_T *targetwin, int size, int flags)
{
  int dir;
  int height = wp->w_height;
  win_T *oldwin = curwin;

  if (wp == targetwin || wp == aucmd_win) {
    return;
  }

  // Jump to the target window
  if (curwin != targetwin) {
    win_goto(targetwin);
  }

  // Remove the old window and frame from the tree of frames
  (void)winframe_remove(wp, &dir, NULL);
  win_remove(wp, NULL);
  last_status(false);     // may need to remove last status line
  (void)win_comp_pos();   // recompute window positions

  // Split a window on the desired side and put the old window there
  (void)win_split_ins(size, flags, wp, dir);

  // If splitting horizontally, try to preserve height
  if (size == 0 && !(flags & WSP_VERT)) {
    win_setheight_win(height, wp);
    if (p_ea) {
      win_equal(wp, true, 'v');
    }
  }

  if (oldwin != curwin) {
    win_goto(oldwin);
  }
}

/// "win_splitmove()" function
static void f_win_splitmove(typval_T *argvars, typval_T *rettv, FunPtr fptr)
{
  win_T *wp;
  win_T *targetwin;
  int flags = 0, size = 0;

  wp = find_win_by_nr_or_id(&argvars[0]);
  targetwin = find_win_by_nr_or_id(&argvars[1]);

  if (wp == NULL || targetwin == NULL || wp == targetwin
      || !win_valid(wp) || !win_valid(targetwin)
      || win_valid_floating(wp) || win_valid_floating(targetwin)) {
    emsg(_(e_invalwindow));
    rettv->vval.v_number = -1;
    return;
  }

  if (argvars[2].v_type != VAR_UNKNOWN) {
    dict_T *d;
    dictitem_T *di;

    if (argvars[2].v_type != VAR_DICT || argvars[2].vval.v_dict == NULL) {
      emsg(_(e_invarg));
      return;
    }

    d = argvars[2].vval.v_dict;
    if (tv_dict_get_number(d, "vertical")) {
      flags |= WSP_VERT;
    }
    if ((di = tv_dict_find(d, "rightbelow", -1)) != NULL) {
      flags |= tv_get_number(&di->di_tv) ? WSP_BELOW : WSP_ABOVE;
    }
    size = (int)tv_dict_get_number(d, "size");
  }

  win_move_into_split(wp, targetwin, size, flags);
}

/// "getwinpos({timeout})" function
static void f_getwinpos(typval_T *argvars, typval_T *rettv, FunPtr fptr)
{
  tv_list_alloc_ret(rettv, 2);
  tv_list_append_number(rettv->vval.v_list, -1);
  tv_list_append_number(rettv->vval.v_list, -1);
}

/// "getwinposx()" function
static void f_getwinposx(typval_T *argvars, typval_T *rettv, FunPtr fptr)
{
  rettv->vval.v_number = -1;
}

/// "getwinposy()" function
static void f_getwinposy(typval_T *argvars, typval_T *rettv, FunPtr fptr)
{
  rettv->vval.v_number = -1;
}

/// "glob()" function
static void f_glob(typval_T *argvars, typval_T *rettv, FunPtr fptr)
{
  int options = WILD_SILENT|WILD_USE_NL;
  expand_T xpc;
  bool error = false;

  /* When the optional second argument is non-zero, don't remove matches
  * for 'wildignore' and don't put matches for 'suffixes' at the end. */
  rettv->v_type = VAR_STRING;
  if (argvars[1].v_type != VAR_UNKNOWN) {
    if (tv_get_number_chk(&argvars[1], &error)) {
      options |= WILD_KEEP_ALL;
    }
    if (argvars[2].v_type != VAR_UNKNOWN) {
      if (tv_get_number_chk(&argvars[2], &error)) {
        tv_list_set_ret(rettv, NULL);
      }
      if (argvars[3].v_type != VAR_UNKNOWN
          && tv_get_number_chk(&argvars[3], &error)) {
        options |= WILD_ALLLINKS;
      }
    }
  }
  if (!error) {
    ExpandInit(&xpc);
    xpc.xp_context = EXPAND_FILES;
    if (p_wic) {
      options += WILD_ICASE;
    }
    if (rettv->v_type == VAR_STRING) {
      rettv->vval.v_string = (char *)ExpandOne(&xpc, (char_u *)
                                               tv_get_string(&argvars[0]), NULL, options,
                                               WILD_ALL);
    } else {
      ExpandOne(&xpc, (char_u *)tv_get_string(&argvars[0]), NULL, options,
                WILD_ALL_KEEP);
      tv_list_alloc_ret(rettv, xpc.xp_numfiles);
      for (int i = 0; i < xpc.xp_numfiles; i++) {
        tv_list_append_string(rettv->vval.v_list, (const char *)xpc.xp_files[i],
                              -1);
      }
      ExpandCleanup(&xpc);
    }
  } else {
    rettv->vval.v_string = NULL;
  }
}

/// "globpath()" function
static void f_globpath(typval_T *argvars, typval_T *rettv, FunPtr fptr)
{
  int flags = WILD_IGNORE_COMPLETESLASH;  // Flags for globpath.
  bool error = false;

  // Return a string, or a list if the optional third argument is non-zero.
  rettv->v_type = VAR_STRING;

  if (argvars[2].v_type != VAR_UNKNOWN) {
    // When the optional second argument is non-zero, don't remove matches
    // for 'wildignore' and don't put matches for 'suffixes' at the end.
    if (tv_get_number_chk(&argvars[2], &error)) {
      flags |= WILD_KEEP_ALL;
    }

    if (argvars[3].v_type != VAR_UNKNOWN) {
      if (tv_get_number_chk(&argvars[3], &error)) {
        tv_list_set_ret(rettv, NULL);
      }
      if (argvars[4].v_type != VAR_UNKNOWN
          && tv_get_number_chk(&argvars[4], &error)) {
        flags |= WILD_ALLLINKS;
      }
    }
  }

  char buf1[NUMBUFLEN];
  const char *const file = tv_get_string_buf_chk(&argvars[1], buf1);
  if (file != NULL && !error) {
    garray_T ga;
    ga_init(&ga, (int)sizeof(char_u *), 10);
    globpath((char_u *)tv_get_string(&argvars[0]), (char_u *)file, &ga, flags);

    if (rettv->v_type == VAR_STRING) {
      rettv->vval.v_string = ga_concat_strings_sep(&ga, "\n");
    } else {
      tv_list_alloc_ret(rettv, ga.ga_len);
      for (int i = 0; i < ga.ga_len; i++) {
        tv_list_append_string(rettv->vval.v_list,
                              ((const char **)(ga.ga_data))[i], -1);
      }
    }

    ga_clear_strings(&ga);
  } else {
    rettv->vval.v_string = NULL;
  }
}

/// "glob2regpat()" function
static void f_glob2regpat(typval_T *argvars, typval_T *rettv, FunPtr fptr)
{
  const char *const pat = tv_get_string_chk(&argvars[0]);  // NULL on type error

  rettv->v_type = VAR_STRING;
  rettv->vval.v_string = (pat == NULL) ? NULL : file_pat_to_reg_pat(pat, NULL, NULL, false);
}

/// "has()" function
static void f_has(typval_T *argvars, typval_T *rettv, FunPtr fptr)
{
  static const char *const has_list[] = {
#if defined(BSD) && !defined(__APPLE__)
    "bsd",
#endif
#ifdef __linux__
    "linux",
#endif
#ifdef SUN_SYSTEM
    "sun",
#endif
#ifdef UNIX
    "unix",
#endif
#if defined(WIN32)
    "win32",
#endif
#ifdef _WIN64
    "win64",
#endif
#ifndef CASE_INSENSITIVE_FILENAME
    "fname_case",
#endif
#ifdef HAVE_ACL
    "acl",
#endif
    "autochdir",
    "arabic",
    "autocmd",
    "browsefilter",
    "byte_offset",
    "cindent",
    "cmdline_compl",
    "cmdline_hist",
    "cmdwin",
    "comments",
    "conceal",
    "cscope",
    "cursorbind",
    "cursorshape",
#ifdef DEBUG
    "debug",
#endif
    "dialog_con",
    "diff",
    "digraphs",
    "eval",         // always present, of course!
    "ex_extra",
    "extra_search",
    "file_in_path",
    "filterpipe",
    "find_in_path",
    "float",
    "folding",
#if defined(UNIX)
    "fork",
#endif
    "gettext",
#if defined(HAVE_ICONV)
    "iconv",
#endif
    "insert_expand",
    "jumplist",
    "keymap",
    "lambda",
    "langmap",
    "libcall",
    "linebreak",
    "lispindent",
    "listcmds",
    "localmap",
#ifdef __APPLE__
    "mac",
    "macunix",
    "osx",
    "osxdarwin",
#endif
    "menu",
    "mksession",
    "modify_fname",
    "mouse",
    "multi_byte",
    "multi_lang",
    "nanotime",
    "num64",
    "packages",
    "path_extra",
    "persistent_undo",
    "postscript",
    "printer",
    "profile",
    "pythonx",
    "reltime",
    "quickfix",
    "rightleft",
    "scrollbind",
    "showcmd",
    "cmdline_info",
    "shada",
    "signs",
    "smartindent",
    "startuptime",
    "statusline",
    "spell",
    "syntax",
#if !defined(UNIX)
    "system",  // TODO(SplinterOfChaos): This IS defined for UNIX!
#endif
    "tablineat",
    "tag_binary",
    "termguicolors",
    "termresponse",
    "textobjects",
    "timers",
    "title",
    "user-commands",        // was accidentally included in 5.4
    "user_commands",
    "vartabs",
    "vertsplit",
    "vimscript-1",
    "virtualedit",
    "visual",
    "visualextra",
    "vreplace",
    "wildignore",
    "wildmenu",
    "windows",
    "winaltkeys",
    "writebackup",
    "nvim",
  };

  // XXX: eval_has_provider() may shell out :(
  const int save_shell_error = (int)get_vim_var_nr(VV_SHELL_ERROR);
  bool n = false;
  const char *const name = tv_get_string(&argvars[0]);
  for (size_t i = 0; i < ARRAY_SIZE(has_list); i++) {
    if (STRICMP(name, has_list[i]) == 0) {
      n = true;
      break;
    }
  }

  if (!n) {
    if (STRNICMP(name, "patch", 5) == 0) {
      if (name[5] == '-'
          && strlen(name) >= 11
          && ascii_isdigit(name[6])
          && ascii_isdigit(name[8])
          && ascii_isdigit(name[10])) {
        int major = atoi(name + 6);
        int minor = atoi(name + 8);

        // Expect "patch-9.9.01234".
        n = (major < VIM_VERSION_MAJOR
             || (major == VIM_VERSION_MAJOR
                 && (minor < VIM_VERSION_MINOR
                     || (minor == VIM_VERSION_MINOR
                         && has_vim_patch(atoi(name + 10))))));
      } else {
        n = has_vim_patch(atoi(name + 5));
      }
    } else if (STRNICMP(name, "nvim-", 5) == 0) {
      // Expect "nvim-x.y.z"
      n = has_nvim_version(name + 5);
    } else if (STRICMP(name, "vim_starting") == 0) {
      n = (starting != 0);
    } else if (STRICMP(name, "ttyin") == 0) {
      n = stdin_isatty;
    } else if (STRICMP(name, "ttyout") == 0) {
      n = stdout_isatty;
    } else if (STRICMP(name, "multi_byte_encoding") == 0) {
      n = true;
    } else if (STRICMP(name, "syntax_items") == 0) {
      n = syntax_present(curwin);
    } else if (STRICMP(name, "clipboard_working") == 0) {
      n = eval_has_provider("clipboard");
    } else if (STRICMP(name, "wsl") == 0) {
      n = has_wsl();
#ifdef UNIX
    } else if (STRICMP(name, "unnamedplus") == 0) {
      n = eval_has_provider("clipboard");
#endif
    }
  }

  if (!n && eval_has_provider(name)) {
    n = true;
  }

  set_vim_var_nr(VV_SHELL_ERROR, save_shell_error);
  rettv->vval.v_number = n;
}

static bool has_wsl(void)
{
  static TriState has_wsl = kNone;
  if (has_wsl == kNone) {
    Error err = ERROR_INIT;
    Object o = nlua_exec(STATIC_CSTR_AS_STRING("return vim.loop.os_uname()['release']:lower()"
                                               ":match('microsoft') and true or false"),
                         (Array)ARRAY_DICT_INIT, &err);
    assert(!ERROR_SET(&err));
    assert(o.type == kObjectTypeBoolean);
    has_wsl = o.data.boolean ? kTrue : kFalse;
    api_free_object(o);
  }
  return has_wsl == kTrue;
}

/// `haslocaldir([{win}[, {tab}]])` function
///
/// Returns `1` if the scope object has a local directory, `0` otherwise. If a
/// scope object is not specified the current one is implied. This function
/// share a lot of code with `f_getcwd`.
///
/// @pre  The arguments must be of type number.
/// @pre  There may not be more than two arguments.
/// @pre  An argument may not be -1 if preceding arguments are not all -1.
///
/// @post  The return value will be either the number `1` or `0`.
static void f_haslocaldir(typval_T *argvars, typval_T *rettv, FunPtr fptr)
{
  // Possible scope of working directory to return.
  CdScope scope = kCdScopeInvalid;

  // Numbers of the scope objects (window, tab) we want the working directory
  // of. A `-1` means to skip this scope, a `0` means the current object.
  int scope_number[] = {
    [kCdScopeWindow] = 0,  // Number of window to look at.
    [kCdScopeTabpage] = 0,  // Number of tab to look at.
  };

  tabpage_T *tp  = curtab;  // The tabpage to look at.
  win_T *win = curwin;  // The window to look at.

  rettv->v_type = VAR_NUMBER;
  rettv->vval.v_number = 0;

  // Pre-conditions and scope extraction together
  for (int i = MIN_CD_SCOPE; i < MAX_CD_SCOPE; i++) {
    if (argvars[i].v_type == VAR_UNKNOWN) {
      break;
    }
    if (argvars[i].v_type != VAR_NUMBER) {
      emsg(_(e_invarg));
      return;
    }
    scope_number[i] = (int)argvars[i].vval.v_number;
    if (scope_number[i] < -1) {
      emsg(_(e_invarg));
      return;
    }
    // Use the narrowest scope the user requested
    if (scope_number[i] >= 0 && scope == kCdScopeInvalid) {
      // The scope is the current iteration step.
      scope = i;
    } else if (scope_number[i] < 0) {
      scope = i + 1;
    }
  }

  // If the user didn't specify anything, default to window scope
  if (scope == kCdScopeInvalid) {
    scope = MIN_CD_SCOPE;
  }

  // Find the tabpage by number
  if (scope_number[kCdScopeTabpage] > 0) {
    tp = find_tabpage(scope_number[kCdScopeTabpage]);
    if (!tp) {
      emsg(_("E5000: Cannot find tab number."));
      return;
    }
  }

  // Find the window in `tp` by number, `NULL` if none.
  if (scope_number[kCdScopeWindow] >= 0) {
    if (scope_number[kCdScopeTabpage] < 0) {
      emsg(_("E5001: Higher scope cannot be -1 if lower scope is >= 0."));
      return;
    }

    if (scope_number[kCdScopeWindow] > 0) {
      win = find_win_by_nr(&argvars[0], tp);
      if (!win) {
        emsg(_("E5002: Cannot find window number."));
        return;
      }
    }
  }

  switch (scope) {
  case kCdScopeWindow:
    assert(win);
    rettv->vval.v_number = win->w_localdir ? 1 : 0;
    break;
  case kCdScopeTabpage:
    assert(tp);
    rettv->vval.v_number = tp->tp_localdir ? 1 : 0;
    break;
  case kCdScopeGlobal:
    // The global scope never has a local directory
    break;
  case kCdScopeInvalid:
    // We should never get here
    abort();
  }
}

/// "histadd()" function
static void f_histadd(typval_T *argvars, typval_T *rettv, FunPtr fptr)
{
  HistoryType histype;

  rettv->vval.v_number = false;
  if (check_secure()) {
    return;
  }
  const char *str = tv_get_string_chk(&argvars[0]);  // NULL on type error
  histype = str != NULL ? get_histtype(str, strlen(str), false) : HIST_INVALID;
  if (histype != HIST_INVALID) {
    char buf[NUMBUFLEN];
    str = tv_get_string_buf(&argvars[1], buf);
    if (*str != NUL) {
      init_history();
      add_to_history(histype, (char_u *)str, false, NUL);
      rettv->vval.v_number = true;
      return;
    }
  }
}

/// "histdel()" function
static void f_histdel(typval_T *argvars, typval_T *rettv, FunPtr fptr)
{
  int n;
  const char *const str = tv_get_string_chk(&argvars[0]);  // NULL on type error
  if (str == NULL) {
    n = 0;
  } else if (argvars[1].v_type == VAR_UNKNOWN) {
    // only one argument: clear entire history
    n = clr_history(get_histtype(str, strlen(str), false));
  } else if (argvars[1].v_type == VAR_NUMBER) {
    // index given: remove that entry
    n = del_history_idx(get_histtype(str, strlen(str), false),
                        (int)tv_get_number(&argvars[1]));
  } else {
    // string given: remove all matching entries
    char buf[NUMBUFLEN];
    n = del_history_entry(get_histtype(str, strlen(str), false),
                          (char_u *)tv_get_string_buf(&argvars[1], buf));
  }
  rettv->vval.v_number = n;
}

/// "histget()" function
static void f_histget(typval_T *argvars, typval_T *rettv, FunPtr fptr)
{
  HistoryType type;
  int idx;

  const char *const str = tv_get_string_chk(&argvars[0]);  // NULL on type error
  if (str == NULL) {
    rettv->vval.v_string = NULL;
  } else {
    type = get_histtype(str, strlen(str), false);
    if (argvars[1].v_type == VAR_UNKNOWN) {
      idx = get_history_idx(type);
    } else {
      idx = (int)tv_get_number_chk(&argvars[1], NULL);
    }
    // -1 on type error
    rettv->vval.v_string = (char *)vim_strsave(get_history_entry(type, idx));
  }
  rettv->v_type = VAR_STRING;
}

/// "histnr()" function
static void f_histnr(typval_T *argvars, typval_T *rettv, FunPtr fptr)
{
  const char *const history = tv_get_string_chk(&argvars[0]);
  HistoryType i = history == NULL
    ? HIST_INVALID
    : get_histtype(history, strlen(history), false);
  if (i != HIST_INVALID) {
    i = get_history_idx(i);
  }
  rettv->vval.v_number = i;
}

/// "highlightID(name)" function
static void f_hlID(typval_T *argvars, typval_T *rettv, FunPtr fptr)
{
  rettv->vval.v_number = syn_name2id(tv_get_string(&argvars[0]));
}

/// "highlight_exists()" function
static void f_hlexists(typval_T *argvars, typval_T *rettv, FunPtr fptr)
{
  rettv->vval.v_number = highlight_exists(tv_get_string(&argvars[0]));
}

/// "hostname()" function
static void f_hostname(typval_T *argvars, typval_T *rettv, FunPtr fptr)
{
  char hostname[256];

  os_get_hostname(hostname, 256);
  rettv->v_type = VAR_STRING;
  rettv->vval.v_string = (char *)vim_strsave((char_u *)hostname);
}

/// iconv() function
static void f_iconv(typval_T *argvars, typval_T *rettv, FunPtr fptr)
{
  vimconv_T vimconv;

  rettv->v_type = VAR_STRING;
  rettv->vval.v_string = NULL;

  const char *const str = tv_get_string(&argvars[0]);
  char buf1[NUMBUFLEN];
  char_u *const from = enc_canonize(enc_skip((char_u *)tv_get_string_buf(&argvars[1], buf1)));
  char buf2[NUMBUFLEN];
  char_u *const to = enc_canonize(enc_skip((char_u *)tv_get_string_buf(&argvars[2], buf2)));
  vimconv.vc_type = CONV_NONE;
  convert_setup(&vimconv, from, to);

  // If the encodings are equal, no conversion needed.
  if (vimconv.vc_type == CONV_NONE) {
    rettv->vval.v_string = xstrdup(str);
  } else {
    rettv->vval.v_string = (char *)string_convert(&vimconv, (char_u *)str, NULL);
  }

  convert_setup(&vimconv, NULL, NULL);
  xfree(from);
  xfree(to);
}

/// "indent()" function
static void f_indent(typval_T *argvars, typval_T *rettv, FunPtr fptr)
{
  const linenr_T lnum = tv_get_lnum(argvars);
  if (lnum >= 1 && lnum <= curbuf->b_ml.ml_line_count) {
    rettv->vval.v_number = get_indent_lnum(lnum);
  } else {
    rettv->vval.v_number = -1;
  }
}

/// "index()" function
static void f_index(typval_T *argvars, typval_T *rettv, FunPtr fptr)
{
  long idx = 0;
  bool ic = false;

  rettv->vval.v_number = -1;
  if (argvars[0].v_type == VAR_BLOB) {
    bool error = false;
    int start = 0;

    if (argvars[2].v_type != VAR_UNKNOWN) {
      start = (int)tv_get_number_chk(&argvars[2], &error);
      if (error) {
        return;
      }
    }
    blob_T *const b = argvars[0].vval.v_blob;
    if (b == NULL) {
      return;
    }
    if (start < 0) {
      start = tv_blob_len(b) + start;
      if (start < 0) {
        start = 0;
      }
    }
    for (idx = start; idx < tv_blob_len(b); idx++) {
      typval_T tv;
      tv.v_type = VAR_NUMBER;
      tv.vval.v_number = tv_blob_get(b, (int)idx);
      if (tv_equal(&tv, &argvars[1], ic, false)) {
        rettv->vval.v_number = idx;
        return;
      }
    }
    return;
  } else if (argvars[0].v_type != VAR_LIST) {
    emsg(_(e_listblobreq));
    return;
  }
  list_T *const l = argvars[0].vval.v_list;
  if (l != NULL) {
    listitem_T *item = tv_list_first(l);
    if (argvars[2].v_type != VAR_UNKNOWN) {
      bool error = false;

      // Start at specified item.
      idx = tv_list_uidx(l, (int)tv_get_number_chk(&argvars[2], &error));
      if (error || idx == -1) {
        item = NULL;
      } else {
        item = tv_list_find(l, (int)idx);
        assert(item != NULL);
      }
      if (argvars[3].v_type != VAR_UNKNOWN) {
        ic = !!tv_get_number_chk(&argvars[3], &error);
        if (error) {
          item = NULL;
        }
      }
    }

    for (; item != NULL; item = TV_LIST_ITEM_NEXT(l, item), idx++) {
      if (tv_equal(TV_LIST_ITEM_TV(item), &argvars[1], ic, false)) {
        rettv->vval.v_number = idx;
        break;
      }
    }
  }
}

static bool inputsecret_flag = false;

/// "input()" function
///     Also handles inputsecret() when inputsecret is set.
static void f_input(typval_T *argvars, typval_T *rettv, FunPtr fptr)
{
  get_user_input(argvars, rettv, FALSE, inputsecret_flag);
}

/// "inputdialog()" function
static void f_inputdialog(typval_T *argvars, typval_T *rettv, FunPtr fptr)
{
  get_user_input(argvars, rettv, TRUE, inputsecret_flag);
}

/// "inputlist()" function
static void f_inputlist(typval_T *argvars, typval_T *rettv, FunPtr fptr)
{
  int selected;
  int mouse_used;

  if (argvars[0].v_type != VAR_LIST) {
    semsg(_(e_listarg), "inputlist()");
    return;
  }

  msg_start();
  msg_row = Rows - 1;   // for when 'cmdheight' > 1
  lines_left = Rows;    // avoid more prompt
  msg_scroll = true;
  msg_clr_eos();

  TV_LIST_ITER_CONST(argvars[0].vval.v_list, li, {
    msg_puts(tv_get_string(TV_LIST_ITEM_TV(li)));
    msg_putchar('\n');
  });

  // Ask for choice.
  selected = prompt_for_number(&mouse_used);
  if (mouse_used) {
    selected -= lines_left;
  }

  rettv->vval.v_number = selected;
}

static garray_T ga_userinput = { 0, 0, sizeof(tasave_T), 4, NULL };

/// "inputrestore()" function
static void f_inputrestore(typval_T *argvars, typval_T *rettv, FunPtr fptr)
{
  if (!GA_EMPTY(&ga_userinput)) {
    ga_userinput.ga_len--;
    restore_typeahead((tasave_T *)(ga_userinput.ga_data)
                      + ga_userinput.ga_len);
    // default return is zero == OK
  } else if (p_verbose > 1) {
    verb_msg(_("called inputrestore() more often than inputsave()"));
    rettv->vval.v_number = 1;  // Failed
  }
}

/// "inputsave()" function
static void f_inputsave(typval_T *argvars, typval_T *rettv, FunPtr fptr)
{
  // Add an entry to the stack of typeahead storage.
  tasave_T *p = GA_APPEND_VIA_PTR(tasave_T, &ga_userinput);
  save_typeahead(p);
}

/// "inputsecret()" function
static void f_inputsecret(typval_T *argvars, typval_T *rettv, FunPtr fptr)
{
  cmdline_star++;
  inputsecret_flag = true;
  f_input(argvars, rettv, NULL);
  cmdline_star--;
  inputsecret_flag = false;
}

/// "insert()" function
static void f_insert(typval_T *argvars, typval_T *rettv, FunPtr fptr)
{
  list_T *l;
  bool error = false;

  if (argvars[0].v_type == VAR_BLOB) {
    blob_T *const b = argvars[0].vval.v_blob;

    if (b == NULL
        || var_check_lock(b->bv_lock, N_("insert() argument"),
                          TV_TRANSLATE)) {
      return;
    }

    long before = 0;
    const int len = tv_blob_len(b);

    if (argvars[2].v_type != VAR_UNKNOWN) {
      before = (long)tv_get_number_chk(&argvars[2], &error);
      if (error) {
        return;  // type error; errmsg already given
      }
      if (before < 0 || before > len) {
        semsg(_(e_invarg2), tv_get_string(&argvars[2]));
        return;
      }
    }
    const int val = (int)tv_get_number_chk(&argvars[1], &error);
    if (error) {
      return;
    }
    if (val < 0 || val > 255) {
      semsg(_(e_invarg2), tv_get_string(&argvars[1]));
      return;
    }

    ga_grow(&b->bv_ga, 1);
    char_u *const p = (char_u *)b->bv_ga.ga_data;
    memmove(p + before + 1, p + before, (size_t)(len - before));
    *(p + before) = (char_u)val;
    b->bv_ga.ga_len++;

    tv_copy(&argvars[0], rettv);
  } else if (argvars[0].v_type != VAR_LIST) {
    semsg(_(e_listblobarg), "insert()");
  } else if (!var_check_lock(tv_list_locked((l = argvars[0].vval.v_list)),
                             N_("insert() argument"), TV_TRANSLATE)) {
    long before = 0;
    if (argvars[2].v_type != VAR_UNKNOWN) {
      before = tv_get_number_chk(&argvars[2], &error);
    }
    if (error) {
      // type error; errmsg already given
      return;
    }

    listitem_T *item = NULL;
    if (before != tv_list_len(l)) {
      item = tv_list_find(l, (int)before);
      if (item == NULL) {
        semsg(_(e_listidx), (int64_t)before);
        l = NULL;
      }
    }
    if (l != NULL) {
      tv_list_insert_tv(l, &argvars[1], item);
      tv_copy(&argvars[0], rettv);
    }
  }
}

/// "interrupt()" function
static void f_interrupt(typval_T *argvars FUNC_ATTR_UNUSED, typval_T *rettv FUNC_ATTR_UNUSED,
                        FunPtr fptr FUNC_ATTR_UNUSED)
{
  got_int = true;
}

/// "invert(expr)" function
static void f_invert(typval_T *argvars, typval_T *rettv, FunPtr fptr)
{
  rettv->vval.v_number = ~tv_get_number_chk(&argvars[0], NULL);
}

/// "isdirectory()" function
static void f_isdirectory(typval_T *argvars, typval_T *rettv, FunPtr fptr)
{
  rettv->vval.v_number = os_isdir((const char_u *)tv_get_string(&argvars[0]));
}

/// "islocked()" function
static void f_islocked(typval_T *argvars, typval_T *rettv, FunPtr fptr)
{
  lval_T lv;
  dictitem_T *di;

  rettv->vval.v_number = -1;
  const char_u *const end = (char_u *)get_lval((char *)tv_get_string(&argvars[0]),
                                               NULL,
                                               &lv, false, false,
                                               GLV_NO_AUTOLOAD|GLV_READ_ONLY,
                                               FNE_CHECK_START);
  if (end != NULL && lv.ll_name != NULL) {
    if (*end != NUL) {
      emsg(_(e_trailing));
    } else {
      if (lv.ll_tv == NULL) {
        di = find_var(lv.ll_name, lv.ll_name_len, NULL, true);
        if (di != NULL) {
          // Consider a variable locked when:
          // 1. the variable itself is locked
          // 2. the value of the variable is locked.
          // 3. the List or Dict value is locked.
          rettv->vval.v_number = ((di->di_flags & DI_FLAGS_LOCK)
                                  || tv_islocked(&di->di_tv));
        }
      } else if (lv.ll_range) {
        emsg(_("E786: Range not allowed"));
      } else if (lv.ll_newkey != NULL) {
        semsg(_(e_dictkey), lv.ll_newkey);
      } else if (lv.ll_list != NULL) {
        // List item.
        rettv->vval.v_number = tv_islocked(TV_LIST_ITEM_TV(lv.ll_li));
      } else {
        // Dictionary item.
        rettv->vval.v_number = tv_islocked(&lv.ll_di->di_tv);
      }
    }
  }

  clear_lval(&lv);
}

/// "isinf()" function
static void f_isinf(typval_T *argvars, typval_T *rettv, FunPtr fptr)
{
  if (argvars[0].v_type == VAR_FLOAT
      && xisinf(argvars[0].vval.v_float)) {
    rettv->vval.v_number = argvars[0].vval.v_float > 0.0 ? 1 : -1;
  }
}

/// "isnan()" function
static void f_isnan(typval_T *argvars, typval_T *rettv, FunPtr fptr)
{
  rettv->vval.v_number = argvars[0].v_type == VAR_FLOAT
                         && xisnan(argvars[0].vval.v_float);
}

/// "id()" function
static void f_id(typval_T *argvars, typval_T *rettv, FunPtr fptr)
  FUNC_ATTR_NONNULL_ALL
{
  const int len = vim_vsnprintf_typval(NULL, 0, "%p", dummy_ap, argvars);
  rettv->v_type = VAR_STRING;
  rettv->vval.v_string = xmalloc((size_t)len + 1);
  vim_vsnprintf_typval(rettv->vval.v_string, (size_t)len + 1, "%p", dummy_ap, argvars);
}

/// "jobpid(id)" function
static void f_jobpid(typval_T *argvars, typval_T *rettv, FunPtr fptr)
{
  rettv->v_type = VAR_NUMBER;
  rettv->vval.v_number = 0;

  if (check_secure()) {
    return;
  }

  if (argvars[0].v_type != VAR_NUMBER) {
    emsg(_(e_invarg));
    return;
  }

  Channel *data = find_job((uint64_t)argvars[0].vval.v_number, true);
  if (!data) {
    return;
  }

  Process *proc = &data->stream.proc;
  rettv->vval.v_number = proc->pid;
}

/// "jobresize(job, width, height)" function
static void f_jobresize(typval_T *argvars, typval_T *rettv, FunPtr fptr)
{
  rettv->v_type = VAR_NUMBER;
  rettv->vval.v_number = 0;

  if (check_secure()) {
    return;
  }

  if (argvars[0].v_type != VAR_NUMBER || argvars[1].v_type != VAR_NUMBER
      || argvars[2].v_type != VAR_NUMBER) {
    // job id, width, height
    emsg(_(e_invarg));
    return;
  }

  Channel *data = find_job((uint64_t)argvars[0].vval.v_number, true);
  if (!data) {
    return;
  }

  if (data->stream.proc.type != kProcessTypePty) {
    emsg(_(e_channotpty));
    return;
  }

  pty_process_resize(&data->stream.pty, (uint16_t)argvars[1].vval.v_number,
                     (uint16_t)argvars[2].vval.v_number);
  rettv->vval.v_number = 1;
}

static const char *ignored_env_vars[] = {
#ifndef WIN32
  "COLUMNS",
  "LINES",
  "TERMCAP",
  "COLORFGBG",
#endif
  NULL
};

/// According to comments in src/win/process.c of libuv, Windows has a few
/// "essential" environment variables.
static const char *required_env_vars[] = {
#ifdef WIN32
  "HOMEDRIVE",
  "HOMEPATH",
  "LOGONSERVER",
  "PATH",
  "SYSTEMDRIVE",
  "SYSTEMROOT",
  "TEMP",
  "USERDOMAIN",
  "USERNAME",
  "USERPROFILE",
  "WINDIR",
#endif
  NULL
};

static dict_T *create_environment(const dictitem_T *job_env, const bool clear_env, const bool pty,
                                  const char * const pty_term_name)
{
  dict_T *env = tv_dict_alloc();

  if (!clear_env) {
    typval_T temp_env = TV_INITIAL_VALUE;
    f_environ(NULL, &temp_env, NULL);
    tv_dict_extend(env, temp_env.vval.v_dict, "force");
    tv_dict_free(temp_env.vval.v_dict);

    if (pty) {
      // These environment variables generally shouldn't be propagated to the
      // child process.  We're removing them here so the user can still decide
      // they want to explicitly set them.
      for (size_t i = 0;
           i < ARRAY_SIZE(ignored_env_vars) && ignored_env_vars[i];
           i++) {
        dictitem_T *dv = tv_dict_find(env, ignored_env_vars[i], -1);
        if (dv) {
          tv_dict_item_remove(env, dv);
        }
      }
#ifndef WIN32
      // Set COLORTERM to "truecolor" if termguicolors is set and 256
      // otherwise, but only if it was set in the parent terminal at all
      dictitem_T *dv = tv_dict_find(env, S_LEN("COLORTERM"));
      if (dv) {
        tv_dict_item_remove(env, dv);
        tv_dict_add_str(env, S_LEN("COLORTERM"), p_tgc ? "truecolor" : "256");
      }
#endif
    }
  }

  // For a pty, we need a sane $TERM set.  We can't rely on nvim's environment,
  // because the child process is going to be communicating with nvim, not the
  // parent terminal.  Set a sane default, but let the user override it in the
  // job's environment if they want.
  if (pty) {
    dictitem_T *dv = tv_dict_find(env, S_LEN("TERM"));
    if (dv) {
      tv_dict_item_remove(env, dv);
    }
    tv_dict_add_str(env, S_LEN("TERM"), pty_term_name);
  }

  // Set $NVIM (in the child process) to v:servername. #3118
  char *nvim_addr = get_vim_var_str(VV_SEND_SERVER);
  if (nvim_addr[0] != '\0') {
    dictitem_T *dv = tv_dict_find(env, S_LEN("NVIM"));
    if (dv) {
      tv_dict_item_remove(env, dv);
    }
    tv_dict_add_str(env, S_LEN("NVIM"), nvim_addr);
  }

  if (job_env) {
#ifdef WIN32
    TV_DICT_ITER(job_env->di_tv.vval.v_dict, var, {
      // Always use upper-case keys for Windows so we detect duplicate keys
      char *const key = strcase_save((const char *)var->di_key, true);
      size_t len = strlen(key);
      dictitem_T *dv = tv_dict_find(env, key, len);
      if (dv) {
        tv_dict_item_remove(env, dv);
      }
      tv_dict_add_str(env, key, len, tv_get_string(&var->di_tv));
      xfree(key);
    });
#else
    tv_dict_extend(env, job_env->di_tv.vval.v_dict, "force");
#endif
  }

  if (pty) {
    // Now that the custom environment is configured, we need to ensure certain
    // environment variables are present.
    for (size_t i = 0;
         i < ARRAY_SIZE(required_env_vars) && required_env_vars[i];
         i++) {
      size_t len = strlen(required_env_vars[i]);
      dictitem_T *dv = tv_dict_find(env, required_env_vars[i], (ptrdiff_t)len);
      if (!dv) {
        const char *env_var = os_getenv(required_env_vars[i]);
        if (env_var) {
          tv_dict_add_str(env, required_env_vars[i], len, env_var);
        }
      }
    }
  }

  return env;
}

/// "jobstart()" function
static void f_jobstart(typval_T *argvars, typval_T *rettv, FunPtr fptr)
{
  rettv->v_type = VAR_NUMBER;
  rettv->vval.v_number = 0;

  if (check_secure()) {
    return;
  }

  bool executable = true;
  char **argv = tv_to_argv(&argvars[0], NULL, &executable);
  dict_T *env = NULL;
  if (!argv) {
    rettv->vval.v_number = executable ? 0 : -1;
    return;  // Did error message in tv_to_argv.
  }

  if (argvars[1].v_type != VAR_DICT && argvars[1].v_type != VAR_UNKNOWN) {
    // Wrong argument types
    semsg(_(e_invarg2), "expected dictionary");
    shell_free_argv(argv);
    return;
  }

  dict_T *job_opts = NULL;
  bool detach = false;
  bool rpc = false;
  bool pty = false;
  bool clear_env = false;
  bool overlapped = false;
  ChannelStdinMode stdin_mode = kChannelStdinPipe;
  CallbackReader on_stdout = CALLBACK_READER_INIT,
                 on_stderr = CALLBACK_READER_INIT;
  Callback on_exit = CALLBACK_NONE;
  char *cwd = NULL;
  dictitem_T *job_env = NULL;
  if (argvars[1].v_type == VAR_DICT) {
    job_opts = argvars[1].vval.v_dict;

    detach = tv_dict_get_number(job_opts, "detach") != 0;
    rpc = tv_dict_get_number(job_opts, "rpc") != 0;
    pty = tv_dict_get_number(job_opts, "pty") != 0;
    clear_env = tv_dict_get_number(job_opts, "clear_env") != 0;
    overlapped = tv_dict_get_number(job_opts, "overlapped") != 0;

    char *s = tv_dict_get_string(job_opts, "stdin", false);
    if (s) {
      if (!strncmp(s, "null", NUMBUFLEN)) {
        stdin_mode = kChannelStdinNull;
      } else if (!strncmp(s, "pipe", NUMBUFLEN)) {
        // Nothing to do, default value
      } else {
        semsg(_(e_invargNval), "stdin", s);
      }
    }

    if (pty && rpc) {
      semsg(_(e_invarg2), "job cannot have both 'pty' and 'rpc' options set");
      shell_free_argv(argv);
      return;
    }

#ifdef WIN32
    if (pty && overlapped) {
      semsg(_(e_invarg2),
            "job cannot have both 'pty' and 'overlapped' options set");
      shell_free_argv(argv);
      return;
    }
#endif

    char *new_cwd = tv_dict_get_string(job_opts, "cwd", false);
    if (new_cwd && *new_cwd != NUL) {
      cwd = new_cwd;
      // The new cwd must be a directory.
      if (!os_isdir_executable((const char *)cwd)) {
        semsg(_(e_invarg2), "expected valid directory");
        shell_free_argv(argv);
        return;
      }
    }

    job_env = tv_dict_find(job_opts, S_LEN("env"));
    if (job_env && job_env->di_tv.v_type != VAR_DICT) {
      semsg(_(e_invarg2), "env");
      shell_free_argv(argv);
      return;
    }

    if (!common_job_callbacks(job_opts, &on_stdout, &on_stderr, &on_exit)) {
      shell_free_argv(argv);
      return;
    }
  }

  uint16_t width = 0, height = 0;
  char *term_name = NULL;

  if (pty) {
    width = (uint16_t)tv_dict_get_number(job_opts, "width");
    height = (uint16_t)tv_dict_get_number(job_opts, "height");
    // Legacy method, before env option existed, to specify $TERM.  No longer
    // documented, but still usable to avoid breaking scripts.
    term_name = tv_dict_get_string(job_opts, "TERM", false);
    if (!term_name) {
      term_name = "ansi";
    }
  }

  env = create_environment(job_env, clear_env, pty, term_name);

  Channel *chan = channel_job_start(argv, on_stdout, on_stderr, on_exit, pty,
                                    rpc, overlapped, detach, stdin_mode, cwd,
                                    width, height, env, &rettv->vval.v_number);
  if (chan) {
    channel_create_event(chan, NULL);
  }
}

/// "jobstop()" function
static void f_jobstop(typval_T *argvars, typval_T *rettv, FunPtr fptr)
{
  rettv->v_type = VAR_NUMBER;
  rettv->vval.v_number = 0;

  if (check_secure()) {
    return;
  }

  if (argvars[0].v_type != VAR_NUMBER) {
    // Only argument is the job id
    emsg(_(e_invarg));
    return;
  }

  Channel *data = find_job((uint64_t)argvars[0].vval.v_number, false);
  if (!data) {
    return;
  }

  const char *error = NULL;
  if (data->is_rpc) {
    // Ignore return code, but show error later.
    (void)channel_close(data->id, kChannelPartRpc, &error);
  }
  process_stop(&data->stream.proc);
  rettv->vval.v_number = 1;
  if (error) {
    emsg(error);
  }
}

/// "jobwait(ids[, timeout])" function
static void f_jobwait(typval_T *argvars, typval_T *rettv, FunPtr fptr)
{
  rettv->v_type = VAR_NUMBER;
  rettv->vval.v_number = 0;

  if (check_secure()) {
    return;
  }
  if (argvars[0].v_type != VAR_LIST || (argvars[1].v_type != VAR_NUMBER
                                        && argvars[1].v_type != VAR_UNKNOWN)) {
    emsg(_(e_invarg));
    return;
  }

  ui_busy_start();
  list_T *args = argvars[0].vval.v_list;
  Channel **jobs = xcalloc((size_t)tv_list_len(args), sizeof(*jobs));
  MultiQueue *waiting_jobs = multiqueue_new_parent(loop_on_put, &main_loop);

  // Validate, prepare jobs for waiting.
  int i = 0;
  TV_LIST_ITER_CONST(args, arg, {
    Channel *chan = NULL;
    if (TV_LIST_ITEM_TV(arg)->v_type != VAR_NUMBER
        || !(chan = find_channel((uint64_t)TV_LIST_ITEM_TV(arg)->vval.v_number))
        || chan->streamtype != kChannelStreamProc) {
      jobs[i] = NULL;  // Invalid job.
    } else if (process_is_stopped(&chan->stream.proc)) {
      // Job is stopped but not fully destroyed.
      // Ensure all callbacks on its event queue are executed. #15402
      process_wait(&chan->stream.proc, -1, NULL);
      jobs[i] = NULL;  // Invalid job.
    } else {
      jobs[i] = chan;
      channel_incref(chan);
      if (chan->stream.proc.status < 0) {
        // Flush any events in the job's queue before temporarily replacing it.
        multiqueue_process_events(chan->events);
        multiqueue_replace_parent(chan->events, waiting_jobs);
      }
    }
    i++;
  });

  int remaining = -1;
  uint64_t before = 0;
  if (argvars[1].v_type == VAR_NUMBER && argvars[1].vval.v_number >= 0) {
    remaining = (int)argvars[1].vval.v_number;
    before = os_hrtime();
  }

  for (i = 0; i < tv_list_len(args); i++) {
    if (remaining == 0) {
      break;  // Timeout.
    }
    if (jobs[i] == NULL) {
      continue;  // Invalid job, will assign status=-3 below.
    }
    int status = process_wait(&jobs[i]->stream.proc, remaining,
                              waiting_jobs);
    if (status < 0) {
      break;  // Interrupted (CTRL-C) or timeout, skip remaining jobs.
    }
    if (remaining > 0) {
      uint64_t now = os_hrtime();
      remaining = MIN(0, remaining - (int)((now - before) / 1000000));
      before = now;
    }
  }

  list_T *const rv = tv_list_alloc(tv_list_len(args));

  // For each job:
  //  * Restore its parent queue if the job is still alive.
  //  * Append its status to the output list, or:
  //       -3 for "invalid job id"
  //       -2 for "interrupted" (user hit CTRL-C)
  //       -1 for jobs that were skipped or timed out
  for (i = 0; i < tv_list_len(args); i++) {
    if (jobs[i] == NULL) {
      tv_list_append_number(rv, -3);
      continue;
    }
    multiqueue_process_events(jobs[i]->events);
    multiqueue_replace_parent(jobs[i]->events, main_loop.events);

    tv_list_append_number(rv, jobs[i]->stream.proc.status);
    channel_decref(jobs[i]);
  }

  multiqueue_free(waiting_jobs);
  xfree(jobs);
  ui_busy_stop();
  tv_list_ref(rv);
  rettv->v_type = VAR_LIST;
  rettv->vval.v_list = rv;
}

/// json_decode() function
static void f_json_decode(typval_T *argvars, typval_T *rettv, FunPtr fptr)
{
  char numbuf[NUMBUFLEN];
  const char *s = NULL;
  char *tofree = NULL;
  size_t len;
  if (argvars[0].v_type == VAR_LIST) {
    if (!encode_vim_list_to_buf(argvars[0].vval.v_list, &len, &tofree)) {
      emsg(_("E474: Failed to convert list to string"));
      return;
    }
    s = tofree;
    if (s == NULL) {
      assert(len == 0);
      s = "";
    }
  } else {
    s = tv_get_string_buf_chk(&argvars[0], numbuf);
    if (s) {
      len = strlen(s);
    } else {
      return;
    }
  }
  if (json_decode_string(s, len, rettv) == FAIL) {
    semsg(_("E474: Failed to parse %.*s"), (int)len, s);
    rettv->v_type = VAR_NUMBER;
    rettv->vval.v_number = 0;
  }
  assert(rettv->v_type != VAR_UNKNOWN);
  xfree(tofree);
}

/// json_encode() function
static void f_json_encode(typval_T *argvars, typval_T *rettv, FunPtr fptr)
{
  rettv->v_type = VAR_STRING;
  rettv->vval.v_string = encode_tv2json(&argvars[0], NULL);
}

/// "last_buffer_nr()" function.
static void f_last_buffer_nr(typval_T *argvars, typval_T *rettv, FunPtr fptr)
{
  int n = 0;

  FOR_ALL_BUFFERS(buf) {
    if (n < buf->b_fnum) {
      n = buf->b_fnum;
    }
  }

  rettv->vval.v_number = n;
}

/// "len()" function
static void f_len(typval_T *argvars, typval_T *rettv, FunPtr fptr)
{
  switch (argvars[0].v_type) {
  case VAR_STRING:
  case VAR_NUMBER:
    rettv->vval.v_number = (varnumber_T)strlen(tv_get_string(&argvars[0]));
    break;
  case VAR_BLOB:
    rettv->vval.v_number = tv_blob_len(argvars[0].vval.v_blob);
    break;
  case VAR_LIST:
    rettv->vval.v_number = tv_list_len(argvars[0].vval.v_list);
    break;
  case VAR_DICT:
    rettv->vval.v_number = tv_dict_len(argvars[0].vval.v_dict);
    break;
  case VAR_UNKNOWN:
  case VAR_BOOL:
  case VAR_SPECIAL:
  case VAR_FLOAT:
  case VAR_PARTIAL:
  case VAR_FUNC:
    emsg(_("E701: Invalid type for len()"));
    break;
  }
}

static void libcall_common(typval_T *argvars, typval_T *rettv, int out_type)
{
  rettv->v_type = (VarType)out_type;
  if (out_type != VAR_NUMBER) {
    rettv->vval.v_string = NULL;
  }

  if (check_secure()) {
    return;
  }

  // The first two args (libname and funcname) must be strings
  if (argvars[0].v_type != VAR_STRING || argvars[1].v_type != VAR_STRING) {
    return;
  }

  const char *libname = argvars[0].vval.v_string;
  const char *funcname = argvars[1].vval.v_string;

  VarType in_type = argvars[2].v_type;

  // input variables
  char *str_in = (in_type == VAR_STRING) ? argvars[2].vval.v_string : NULL;
  int int_in = (int)argvars[2].vval.v_number;

  // output variables
  char **str_out = (out_type == VAR_STRING) ? &rettv->vval.v_string : NULL;
  int int_out = 0;

  bool success = os_libcall(libname, funcname,
                            str_in, int_in,
                            str_out, &int_out);

  if (!success) {
    semsg(_(e_libcall), funcname);
    return;
  }

  if (out_type == VAR_NUMBER) {
    rettv->vval.v_number = (varnumber_T)int_out;
  }
}

/// "libcall()" function
static void f_libcall(typval_T *argvars, typval_T *rettv, FunPtr fptr)
{
  libcall_common(argvars, rettv, VAR_STRING);
}

/// "libcallnr()" function
static void f_libcallnr(typval_T *argvars, typval_T *rettv, FunPtr fptr)
{
  libcall_common(argvars, rettv, VAR_NUMBER);
}

/// "line(string, [winid])" function
static void f_line(typval_T *argvars, typval_T *rettv, FunPtr fptr)
{
  linenr_T lnum = 0;
  pos_T *fp = NULL;
  int fnum;

  if (argvars[1].v_type != VAR_UNKNOWN) {
    // use window specified in the second argument
    int id = (int)tv_get_number(&argvars[1]);
    tabpage_T *tp;
    win_T *wp = win_id2wp_tp(id, &tp);
    if (wp != NULL && tp != NULL) {
      switchwin_T switchwin;
      if (switch_win_noblock(&switchwin, wp, tp, true) == OK) {
        check_cursor();
        fp = var2fpos(&argvars[0], true, &fnum, false);
      }
      restore_win_noblock(&switchwin, true);
    }
  } else {
    // use current window
    fp = var2fpos(&argvars[0], true, &fnum, false);
  }

  if (fp != NULL) {
    lnum = fp->lnum;
  }
  rettv->vval.v_number = lnum;
}

/// "line2byte(lnum)" function
static void f_line2byte(typval_T *argvars, typval_T *rettv, FunPtr fptr)
{
  const linenr_T lnum = tv_get_lnum(argvars);
  if (lnum < 1 || lnum > curbuf->b_ml.ml_line_count + 1) {
    rettv->vval.v_number = -1;
  } else {
    rettv->vval.v_number = ml_find_line_or_offset(curbuf, lnum, NULL, false);
  }
  if (rettv->vval.v_number >= 0) {
    rettv->vval.v_number++;
  }
}

/// "lispindent(lnum)" function
static void f_lispindent(typval_T *argvars, typval_T *rettv, FunPtr fptr)
{
  const pos_T pos = curwin->w_cursor;
  const linenr_T lnum = tv_get_lnum(argvars);
  if (lnum >= 1 && lnum <= curbuf->b_ml.ml_line_count) {
    curwin->w_cursor.lnum = lnum;
    rettv->vval.v_number = get_lisp_indent();
    curwin->w_cursor = pos;
  } else {
    rettv->vval.v_number = -1;
  }
}

/// "localtime()" function
static void f_localtime(typval_T *argvars, typval_T *rettv, FunPtr fptr)
{
  rettv->vval.v_number = (varnumber_T)time(NULL);
}

/// luaeval() function implementation
static void f_luaeval(typval_T *argvars, typval_T *rettv, FunPtr fptr)
  FUNC_ATTR_NONNULL_ALL
{
  const char *const str = tv_get_string_chk(&argvars[0]);
  if (str == NULL) {
    return;
  }

  nlua_typval_eval(cstr_as_string((char *)str), &argvars[1], rettv);
}

/// "map()" function
static void f_map(typval_T *argvars, typval_T *rettv, FunPtr fptr)
{
  filter_map(argvars, rettv, TRUE);
}

static void find_some_match(typval_T *const argvars, typval_T *const rettv,
                            const SomeMatchType type)
{
  char_u *str = NULL;
  long len = 0;
  char_u *expr = NULL;
  regmatch_T regmatch;
  char *save_cpo;
  long start = 0;
  long nth = 1;
  colnr_T startcol = 0;
  bool match = false;
  list_T *l = NULL;
  listitem_T *li = NULL;
  long idx = 0;
  char_u *tofree = NULL;

  // Make 'cpoptions' empty, the 'l' flag should not be used here.
  save_cpo = p_cpo;
  p_cpo = "";

  rettv->vval.v_number = -1;
  switch (type) {
  // matchlist(): return empty list when there are no matches.
  case kSomeMatchList:
    tv_list_alloc_ret(rettv, kListLenMayKnow);
    break;
  // matchstrpos(): return ["", -1, -1, -1]
  case kSomeMatchStrPos:
    tv_list_alloc_ret(rettv, 4);
    tv_list_append_string(rettv->vval.v_list, "", 0);
    tv_list_append_number(rettv->vval.v_list, -1);
    tv_list_append_number(rettv->vval.v_list, -1);
    tv_list_append_number(rettv->vval.v_list, -1);
    break;
  case kSomeMatchStr:
    rettv->v_type = VAR_STRING;
    rettv->vval.v_string = NULL;
    break;
  case kSomeMatch:
  case kSomeMatchEnd:
    // Do nothing: zero is default.
    break;
  }

  if (argvars[0].v_type == VAR_LIST) {
    if ((l = argvars[0].vval.v_list) == NULL) {
      goto theend;
    }
    li = tv_list_first(l);
  } else {
    expr = str = (char_u *)tv_get_string(&argvars[0]);
    len = (long)STRLEN(str);
  }

  char patbuf[NUMBUFLEN];
  const char *const pat = tv_get_string_buf_chk(&argvars[1], patbuf);
  if (pat == NULL) {
    goto theend;
  }

  if (argvars[2].v_type != VAR_UNKNOWN) {
    bool error = false;

    start = tv_get_number_chk(&argvars[2], &error);
    if (error) {
      goto theend;
    }
    if (l != NULL) {
      idx = tv_list_uidx(l, (int)start);
      if (idx == -1) {
        goto theend;
      }
      li = tv_list_find(l, (int)idx);
    } else {
      if (start < 0) {
        start = 0;
      }
      if (start > len) {
        goto theend;
      }
      // When "count" argument is there ignore matches before "start",
      // otherwise skip part of the string.  Differs when pattern is "^"
      // or "\<".
      if (argvars[3].v_type != VAR_UNKNOWN) {
        startcol = (colnr_T)start;
      } else {
        str += start;
        len -= start;
      }
    }

    if (argvars[3].v_type != VAR_UNKNOWN) {
      nth = tv_get_number_chk(&argvars[3], &error);
    }
    if (error) {
      goto theend;
    }
  }

  regmatch.regprog = vim_regcomp((char *)pat, RE_MAGIC + RE_STRING);
  if (regmatch.regprog != NULL) {
    regmatch.rm_ic = p_ic;

    for (;;) {
      if (l != NULL) {
        if (li == NULL) {
          match = false;
          break;
        }
        xfree(tofree);
        tofree = expr = str = (char_u *)encode_tv2echo(TV_LIST_ITEM_TV(li),
                                                       NULL);
        if (str == NULL) {
          break;
        }
      }

      match = vim_regexec_nl(&regmatch, str, startcol);

      if (match && --nth <= 0) {
        break;
      }
      if (l == NULL && !match) {
        break;
      }

      // Advance to just after the match.
      if (l != NULL) {
        li = TV_LIST_ITEM_NEXT(l, li);
        idx++;
      } else {
        startcol = (colnr_T)(regmatch.startp[0]
                             + utfc_ptr2len((char *)regmatch.startp[0]) - str);
        if (startcol > (colnr_T)len || str + startcol <= regmatch.startp[0]) {
          match = false;
          break;
        }
      }
    }

    if (match) {
      switch (type) {
      case kSomeMatchStrPos: {
        list_T *const ret_l = rettv->vval.v_list;
        listitem_T *li1 = tv_list_first(ret_l);
        listitem_T *li2 = TV_LIST_ITEM_NEXT(ret_l, li1);
        listitem_T *li3 = TV_LIST_ITEM_NEXT(ret_l, li2);
        listitem_T *li4 = TV_LIST_ITEM_NEXT(ret_l, li3);
        xfree(TV_LIST_ITEM_TV(li1)->vval.v_string);

        const size_t rd = (size_t)(regmatch.endp[0] - regmatch.startp[0]);
        TV_LIST_ITEM_TV(li1)->vval.v_string = xmemdupz((const char *)regmatch.startp[0], rd);
        TV_LIST_ITEM_TV(li3)->vval.v_number = (varnumber_T)(
                                                            regmatch.startp[0] - expr);
        TV_LIST_ITEM_TV(li4)->vval.v_number = (varnumber_T)(
                                                            regmatch.endp[0] - expr);
        if (l != NULL) {
          TV_LIST_ITEM_TV(li2)->vval.v_number = (varnumber_T)idx;
        }
        break;
      }
      case kSomeMatchList:
        // Return list with matched string and submatches.
        for (int i = 0; i < NSUBEXP; i++) {
          if (regmatch.endp[i] == NULL) {
            tv_list_append_string(rettv->vval.v_list, NULL, 0);
          } else {
            tv_list_append_string(rettv->vval.v_list,
                                  (const char *)regmatch.startp[i],
                                  (regmatch.endp[i] - regmatch.startp[i]));
          }
        }
        break;
      case kSomeMatchStr:
        // Return matched string.
        if (l != NULL) {
          tv_copy(TV_LIST_ITEM_TV(li), rettv);
        } else {
          rettv->vval.v_string = xmemdupz((const char *)regmatch.startp[0],
                                          (size_t)(regmatch.endp[0] -
                                                   regmatch.startp[0]));
        }
        break;
      case kSomeMatch:
      case kSomeMatchEnd:
        if (l != NULL) {
          rettv->vval.v_number = idx;
        } else {
          if (type == kSomeMatch) {
            rettv->vval.v_number =
              (varnumber_T)(regmatch.startp[0] - str);
          } else {
            rettv->vval.v_number =
              (varnumber_T)(regmatch.endp[0] - str);
          }
          rettv->vval.v_number += (varnumber_T)(str - expr);
        }
        break;
      }
    }
    vim_regfree(regmatch.regprog);
  }

theend:
  if (type == kSomeMatchStrPos && l == NULL && rettv->vval.v_list != NULL) {
    // matchstrpos() without a list: drop the second item
    list_T *const ret_l = rettv->vval.v_list;
    tv_list_item_remove(ret_l, TV_LIST_ITEM_NEXT(ret_l, tv_list_first(ret_l)));
  }

  xfree(tofree);
  p_cpo = save_cpo;
}

/// "match()" function
static void f_match(typval_T *argvars, typval_T *rettv, FunPtr fptr)
{
  find_some_match(argvars, rettv, kSomeMatch);
}

/// "matchend()" function
static void f_matchend(typval_T *argvars, typval_T *rettv, FunPtr fptr)
{
  find_some_match(argvars, rettv, kSomeMatchEnd);
}

/// "matchlist()" function
static void f_matchlist(typval_T *argvars, typval_T *rettv, FunPtr fptr)
{
  find_some_match(argvars, rettv, kSomeMatchList);
}

/// "matchstr()" function
static void f_matchstr(typval_T *argvars, typval_T *rettv, FunPtr fptr)
{
  find_some_match(argvars, rettv, kSomeMatchStr);
}

/// "matchstrpos()" function
static void f_matchstrpos(typval_T *argvars, typval_T *rettv, FunPtr fptr)
{
  find_some_match(argvars, rettv, kSomeMatchStrPos);
}

/// Get maximal/minimal number value in a list or dictionary
///
/// @param[in]  tv  List or dictionary to work with. If it contains something
///                 that is not an integer number (or cannot be coerced to
///                 it) error is given.
/// @param[out]  rettv  Location where result will be saved. Only assigns
///                     vval.v_number, type is not touched. Returns zero for
///                     empty lists/dictionaries.
/// @param[in]  domax  Determines whether maximal or minimal value is desired.
static void max_min(const typval_T *const tv, typval_T *const rettv, const bool domax)
  FUNC_ATTR_NONNULL_ALL
{
  bool error = false;

  rettv->vval.v_number = 0;
  varnumber_T n = (domax ? VARNUMBER_MIN : VARNUMBER_MAX);
  if (tv->v_type == VAR_LIST) {
    if (tv_list_len(tv->vval.v_list) == 0) {
      return;
    }
    TV_LIST_ITER_CONST(tv->vval.v_list, li, {
      const varnumber_T i = tv_get_number_chk(TV_LIST_ITEM_TV(li), &error);
      if (error) {
        return;
      }
      if (domax ? i > n : i < n) {
        n = i;
      }
    });
  } else if (tv->v_type == VAR_DICT) {
    if (tv_dict_len(tv->vval.v_dict) == 0) {
      return;
    }
    TV_DICT_ITER(tv->vval.v_dict, di, {
      const varnumber_T i = tv_get_number_chk(&di->di_tv, &error);
      if (error) {
        return;
      }
      if (domax ? i > n : i < n) {
        n = i;
      }
    });
  } else {
    semsg(_(e_listdictarg), domax ? "max()" : "min()");
    return;
  }
  rettv->vval.v_number = n;
}

/// "max()" function
static void f_max(typval_T *argvars, typval_T *rettv, FunPtr fptr)
{
  max_min(argvars, rettv, TRUE);
}

/// "min()" function
static void f_min(typval_T *argvars, typval_T *rettv, FunPtr fptr)
{
  max_min(argvars, rettv, FALSE);
}

/// "mkdir()" function
static void f_mkdir(typval_T *argvars, typval_T *rettv, FunPtr fptr)
{
  int prot = 0755;  // -V536

  rettv->vval.v_number = FAIL;
  if (check_secure()) {
    return;
  }

  char buf[NUMBUFLEN];
  const char *const dir = tv_get_string_buf(&argvars[0], buf);
  if (*dir == NUL) {
    return;
  }

  if (*path_tail(dir) == NUL) {
    // Remove trailing slashes.
    *path_tail_with_sep((char *)dir) = NUL;
  }

  if (argvars[1].v_type != VAR_UNKNOWN) {
    if (argvars[2].v_type != VAR_UNKNOWN) {
      prot = (int)tv_get_number_chk(&argvars[2], NULL);
      if (prot == -1) {
        return;
      }
    }
    if (strcmp(tv_get_string(&argvars[1]), "p") == 0) {
      char *failed_dir;
      int ret = os_mkdir_recurse(dir, prot, &failed_dir);
      if (ret != 0) {
        semsg(_(e_mkdir), failed_dir, os_strerror(ret));
        xfree(failed_dir);
        rettv->vval.v_number = FAIL;
        return;
      } else {
        rettv->vval.v_number = OK;
        return;
      }
    }
  }
  rettv->vval.v_number = vim_mkdir_emsg(dir, prot);
}

/// "mode()" function
static void f_mode(typval_T *argvars, typval_T *rettv, FunPtr fptr)
{
  char buf[MODE_MAX_LENGTH];

  get_mode(buf);

  // Clear out the minor mode when the argument is not a non-zero number or
  // non-empty string.
  if (!non_zero_arg(&argvars[0])) {
    buf[1] = NUL;
  }

  rettv->vval.v_string = xstrdup(buf);
  rettv->v_type = VAR_STRING;
}

/// "msgpackdump()" function
static void f_msgpackdump(typval_T *argvars, typval_T *rettv, FunPtr fptr)
  FUNC_ATTR_NONNULL_ALL
{
  if (argvars[0].v_type != VAR_LIST) {
    semsg(_(e_listarg), "msgpackdump()");
    return;
  }
  list_T *const list = argvars[0].vval.v_list;
  msgpack_packer *packer;
  if (argvars[1].v_type != VAR_UNKNOWN
      && strequal(tv_get_string(&argvars[1]), "B")) {
    tv_blob_alloc_ret(rettv);
    packer = msgpack_packer_new(rettv->vval.v_blob, &encode_blob_write);
  } else {
    packer = msgpack_packer_new(tv_list_alloc_ret(rettv, kListLenMayKnow),
                                &encode_list_write);
  }
  const char *const msg = _("msgpackdump() argument, index %i");
  // Assume that translation will not take more then 4 times more space
  char msgbuf[sizeof("msgpackdump() argument, index ") * 4 + NUMBUFLEN];
  int idx = 0;
  TV_LIST_ITER(list, li, {
    vim_snprintf(msgbuf, sizeof(msgbuf), (char *)msg, idx);
    idx++;
    if (encode_vim_to_msgpack(packer, TV_LIST_ITEM_TV(li), msgbuf) == FAIL) {
      break;
    }
  });
  msgpack_packer_free(packer);
}

static int msgpackparse_convert_item(const msgpack_object data, const msgpack_unpack_return result,
                                     list_T *const ret_list, const bool fail_if_incomplete)
  FUNC_ATTR_NONNULL_ALL
{
  switch (result) {
  case MSGPACK_UNPACK_PARSE_ERROR:
    semsg(_(e_invarg2), "Failed to parse msgpack string");
    return FAIL;
  case MSGPACK_UNPACK_NOMEM_ERROR:
    emsg(_(e_outofmem));
    return FAIL;
  case MSGPACK_UNPACK_CONTINUE:
    if (fail_if_incomplete) {
      semsg(_(e_invarg2), "Incomplete msgpack string");
      return FAIL;
    }
    return NOTDONE;
  case MSGPACK_UNPACK_SUCCESS: {
    typval_T tv = { .v_type = VAR_UNKNOWN };
    if (msgpack_to_vim(data, &tv) == FAIL) {
      semsg(_(e_invarg2), "Failed to convert msgpack string");
      return FAIL;
    }
    tv_list_append_owned_tv(ret_list, tv);
    return OK;
  }
  default:
    abort();
  }
}

static void msgpackparse_unpack_list(const list_T *const list, list_T *const ret_list)
  FUNC_ATTR_NONNULL_ARG(2)
{
  if (tv_list_len(list) == 0) {
    return;
  }
  if (TV_LIST_ITEM_TV(tv_list_first(list))->v_type != VAR_STRING) {
    semsg(_(e_invarg2), "List item is not a string");
    return;
  }
  ListReaderState lrstate = encode_init_lrstate(list);
  msgpack_unpacker *const unpacker = msgpack_unpacker_new(IOSIZE);
  if (unpacker == NULL) {
    emsg(_(e_outofmem));
    return;
  }
  msgpack_unpacked unpacked;
  msgpack_unpacked_init(&unpacked);
  do {
    if (!msgpack_unpacker_reserve_buffer(unpacker, IOSIZE)) {
      emsg(_(e_outofmem));
      goto end;
    }
    size_t read_bytes;
    const int rlret = encode_read_from_list(&lrstate, msgpack_unpacker_buffer(unpacker), IOSIZE,
                                            &read_bytes);
    if (rlret == FAIL) {
      semsg(_(e_invarg2), "List item is not a string");
      goto end;
    }
    msgpack_unpacker_buffer_consumed(unpacker, read_bytes);
    if (read_bytes == 0) {
      break;
    }
    while (unpacker->off < unpacker->used) {
      const msgpack_unpack_return result
        = msgpack_unpacker_next(unpacker, &unpacked);
      const int conv_result = msgpackparse_convert_item(unpacked.data, result,
                                                        ret_list, rlret == OK);
      if (conv_result == NOTDONE) {
        break;
      } else if (conv_result == FAIL) {
        goto end;
      }
    }
    if (rlret == OK) {
      break;
    }
  } while (true);

end:
  msgpack_unpacker_free(unpacker);
  msgpack_unpacked_destroy(&unpacked);
}

static void msgpackparse_unpack_blob(const blob_T *const blob, list_T *const ret_list)
  FUNC_ATTR_NONNULL_ARG(2)
{
  const int len = tv_blob_len(blob);
  if (len == 0) {
    return;
  }
  msgpack_unpacked unpacked;
  msgpack_unpacked_init(&unpacked);
  for (size_t offset = 0; offset < (size_t)len;) {
    const msgpack_unpack_return result
      = msgpack_unpack_next(&unpacked, blob->bv_ga.ga_data, (size_t)len, &offset);
    if (msgpackparse_convert_item(unpacked.data, result, ret_list, true)
        != OK) {
      break;
    }
  }

  msgpack_unpacked_destroy(&unpacked);
}

/// "msgpackparse" function
static void f_msgpackparse(typval_T *argvars, typval_T *rettv, FunPtr fptr)
  FUNC_ATTR_NONNULL_ALL
{
  if (argvars[0].v_type != VAR_LIST && argvars[0].v_type != VAR_BLOB) {
    semsg(_(e_listblobarg), "msgpackparse()");
    return;
  }
  list_T *const ret_list = tv_list_alloc_ret(rettv, kListLenMayKnow);
  if (argvars[0].v_type == VAR_LIST) {
    msgpackparse_unpack_list(argvars[0].vval.v_list, ret_list);
  } else {
    msgpackparse_unpack_blob(argvars[0].vval.v_blob, ret_list);
  }
}

/// "nextnonblank()" function
static void f_nextnonblank(typval_T *argvars, typval_T *rettv, FunPtr fptr)
{
  linenr_T lnum;

  for (lnum = tv_get_lnum(argvars);; lnum++) {
    if (lnum < 0 || lnum > curbuf->b_ml.ml_line_count) {
      lnum = 0;
      break;
    }
    if (*skipwhite((char *)ml_get(lnum)) != NUL) {
      break;
    }
  }
  rettv->vval.v_number = lnum;
}

/// "nr2char()" function
static void f_nr2char(typval_T *argvars, typval_T *rettv, FunPtr fptr)
{
  if (argvars[1].v_type != VAR_UNKNOWN) {
    if (!tv_check_num(&argvars[1])) {
      return;
    }
  }

  bool error = false;
  const varnumber_T num = tv_get_number_chk(&argvars[0], &error);
  if (error) {
    return;
  }
  if (num < 0) {
    emsg(_("E5070: Character number must not be less than zero"));
    return;
  }
  if (num > INT_MAX) {
    semsg(_("E5071: Character number must not be greater than INT_MAX (%i)"),
          INT_MAX);
    return;
  }

  char buf[MB_MAXBYTES];
  const int len = utf_char2bytes((int)num, buf);

  rettv->v_type = VAR_STRING;
  rettv->vval.v_string = xmemdupz(buf, (size_t)len);
}

/// "or(expr, expr)" function
static void f_or(typval_T *argvars, typval_T *rettv, FunPtr fptr)
{
  rettv->vval.v_number = tv_get_number_chk(&argvars[0], NULL)
                         | tv_get_number_chk(&argvars[1], NULL);
}

/// "pathshorten()" function
static void f_pathshorten(typval_T *argvars, typval_T *rettv, FunPtr fptr)
{
  int trim_len = 1;

  if (argvars[1].v_type != VAR_UNKNOWN) {
    trim_len = (int)tv_get_number(&argvars[1]);
    if (trim_len < 1) {
      trim_len = 1;
    }
  }

  rettv->v_type = VAR_STRING;
  const char_u *p = (char_u *)tv_get_string_chk(&argvars[0]);
  if (p == NULL) {
    rettv->vval.v_string = NULL;
  } else {
    rettv->vval.v_string = (char *)vim_strsave(p);
    shorten_dir_len((char_u *)rettv->vval.v_string, trim_len);
  }
}

/// "pow()" function
static void f_pow(typval_T *argvars, typval_T *rettv, FunPtr fptr)
{
  float_T fx;
  float_T fy;

  rettv->v_type = VAR_FLOAT;
  if (tv_get_float_chk(argvars, &fx) && tv_get_float_chk(&argvars[1], &fy)) {
    rettv->vval.v_float = pow(fx, fy);
  } else {
    rettv->vval.v_float = 0.0;
  }
}

/// "prevnonblank()" function
static void f_prevnonblank(typval_T *argvars, typval_T *rettv, FunPtr fptr)
{
  linenr_T lnum = tv_get_lnum(argvars);
  if (lnum < 1 || lnum > curbuf->b_ml.ml_line_count) {
    lnum = 0;
  } else {
    while (lnum >= 1 && *skipwhite((char *)ml_get(lnum)) == NUL) {
      lnum--;
    }
  }
  rettv->vval.v_number = lnum;
}

/// "printf()" function
static void f_printf(typval_T *argvars, typval_T *rettv, FunPtr fptr)
{
  rettv->v_type = VAR_STRING;
  rettv->vval.v_string = NULL;
  {
    int len;
    int saved_did_emsg = did_emsg;

    // Get the required length, allocate the buffer and do it for real.
    did_emsg = false;
    char buf[NUMBUFLEN];
    const char *fmt = tv_get_string_buf(&argvars[0], buf);
    len = vim_vsnprintf_typval(NULL, 0, fmt, dummy_ap, argvars + 1);
    if (!did_emsg) {
      char *s = xmalloc((size_t)len + 1);
      rettv->vval.v_string = s;
      (void)vim_vsnprintf_typval(s, (size_t)len + 1, fmt, dummy_ap, argvars + 1);
    }
    did_emsg |= saved_did_emsg;
  }
}

/// "prompt_setcallback({buffer}, {callback})" function
static void f_prompt_setcallback(typval_T *argvars, typval_T *rettv, FunPtr fptr)
{
  buf_T *buf;
  Callback prompt_callback = { .type = kCallbackNone };

  if (check_secure()) {
    return;
  }
  buf = tv_get_buf(&argvars[0], false);
  if (buf == NULL) {
    return;
  }

  if (argvars[1].v_type != VAR_STRING || *argvars[1].vval.v_string != NUL) {
    if (!callback_from_typval(&prompt_callback, &argvars[1])) {
      return;
    }
  }

  callback_free(&buf->b_prompt_callback);
  buf->b_prompt_callback = prompt_callback;
}

/// "prompt_setinterrupt({buffer}, {callback})" function
static void f_prompt_setinterrupt(typval_T *argvars, typval_T *rettv, FunPtr fptr)
{
  buf_T *buf;
  Callback interrupt_callback = { .type = kCallbackNone };

  if (check_secure()) {
    return;
  }
  buf = tv_get_buf(&argvars[0], false);
  if (buf == NULL) {
    return;
  }

  if (argvars[1].v_type != VAR_STRING || *argvars[1].vval.v_string != NUL) {
    if (!callback_from_typval(&interrupt_callback, &argvars[1])) {
      return;
    }
  }

  callback_free(&buf->b_prompt_interrupt);
  buf->b_prompt_interrupt= interrupt_callback;
}

/// "prompt_getprompt({buffer})" function
static void f_prompt_getprompt(typval_T *argvars, typval_T *rettv, FunPtr fptr)
  FUNC_ATTR_NONNULL_ALL
{
  // return an empty string by default, e.g. it's not a prompt buffer
  rettv->v_type = VAR_STRING;
  rettv->vval.v_string = NULL;

  buf_T *const buf = tv_get_buf_from_arg(&argvars[0]);
  if (buf == NULL) {
    return;
  }

  if (!bt_prompt(buf)) {
    return;
  }

  rettv->vval.v_string = (char *)vim_strsave(buf_prompt_text(buf));
}

/// "prompt_setprompt({buffer}, {text})" function
static void f_prompt_setprompt(typval_T *argvars, typval_T *rettv, FunPtr fptr)
{
  if (check_secure()) {
    return;
  }
  buf_T *buf = tv_get_buf(&argvars[0], false);
  if (buf == NULL) {
    return;
  }

  const char *text = tv_get_string(&argvars[1]);
  xfree(buf->b_prompt_text);
  buf->b_prompt_text = xstrdup(text);
}

/// "pum_getpos()" function
static void f_pum_getpos(typval_T *argvars, typval_T *rettv, FunPtr fptr)
{
  tv_dict_alloc_ret(rettv);
  pum_set_event_info(rettv->vval.v_dict);
}

/// "pumvisible()" function
static void f_pumvisible(typval_T *argvars, typval_T *rettv, FunPtr fptr)
{
  if (pum_visible()) {
    rettv->vval.v_number = 1;
  }
}

/// "py3eval()" and "pyxeval()" functions (always python3)
static void f_py3eval(typval_T *argvars, typval_T *rettv, FunPtr fptr)
{
  script_host_eval("python3", argvars, rettv);
}

static void init_srand(uint32_t *const x)
  FUNC_ATTR_NONNULL_ALL
{
#ifndef MSWIN
  static int dev_urandom_state = NOTDONE;  // FAIL or OK once tried

  if (dev_urandom_state != FAIL) {
    const int fd = os_open("/dev/urandom", O_RDONLY, 0);
    struct {
      union {
        uint32_t number;
        char bytes[sizeof(uint32_t)];
      } contents;
    } buf;

    // Attempt reading /dev/urandom.
    if (fd == -1) {
      dev_urandom_state = FAIL;
    } else {
      buf.contents.number = 0;
      if (read(fd, buf.contents.bytes, sizeof(uint32_t)) != sizeof(uint32_t)) {
        dev_urandom_state = FAIL;
      } else {
        dev_urandom_state = OK;
        *x = buf.contents.number;
      }
      os_close(fd);
    }
  }
  if (dev_urandom_state != OK) {
    // Reading /dev/urandom doesn't work, fall back to time().
#endif
  // uncrustify:off
    *x = (uint32_t)time(NULL);
#ifndef MSWIN
  }
#endif
  // uncrustify:on
}

static inline uint32_t splitmix32(uint32_t *const x)
  FUNC_ATTR_NONNULL_ALL FUNC_ATTR_ALWAYS_INLINE
{
  uint32_t z = (*x += 0x9e3779b9);
  z = (z ^ (z >> 16)) * 0x85ebca6b;
  z = (z ^ (z >> 13)) * 0xc2b2ae35;
  return z ^ (z >> 16);
}

static inline uint32_t shuffle_xoshiro128starstar(uint32_t *const x, uint32_t *const y,
                                                  uint32_t *const z, uint32_t *const w)
  FUNC_ATTR_NONNULL_ALL FUNC_ATTR_ALWAYS_INLINE
{
#define ROTL(x, k) (((x) << (k)) | ((x) >> (32 - (k))))
  const uint32_t result = ROTL(*y * 5, 7) * 9;
  const uint32_t t = *y << 9;
  *z ^= *x;
  *w ^= *y;
  *y ^= *z;
  *x ^= *w;
  *z ^= t;
  *w = ROTL(*w, 11);
#undef ROTL
  return result;
}

/// "rand()" function
static void f_rand(typval_T *argvars, typval_T *rettv, FunPtr fptr)
{
  uint32_t result;

  if (argvars[0].v_type == VAR_UNKNOWN) {
    static uint32_t gx, gy, gz, gw;
    static bool initialized = false;

    // When no argument is given use the global seed list.
    if (!initialized) {
      // Initialize the global seed list.
      uint32_t x;
      init_srand(&x);

      gx = splitmix32(&x);
      gy = splitmix32(&x);
      gz = splitmix32(&x);
      gw = splitmix32(&x);
      initialized = true;
    }

    result = shuffle_xoshiro128starstar(&gx, &gy, &gz, &gw);
  } else if (argvars[0].v_type == VAR_LIST) {
    list_T *const l = argvars[0].vval.v_list;
    if (tv_list_len(l) != 4) {
      goto theend;
    }

    typval_T *const tvx = TV_LIST_ITEM_TV(tv_list_find(l, 0L));
    typval_T *const tvy = TV_LIST_ITEM_TV(tv_list_find(l, 1L));
    typval_T *const tvz = TV_LIST_ITEM_TV(tv_list_find(l, 2L));
    typval_T *const tvw = TV_LIST_ITEM_TV(tv_list_find(l, 3L));
    if (tvx->v_type != VAR_NUMBER) {
      goto theend;
    }
    if (tvy->v_type != VAR_NUMBER) {
      goto theend;
    }
    if (tvz->v_type != VAR_NUMBER) {
      goto theend;
    }
    if (tvw->v_type != VAR_NUMBER) {
      goto theend;
    }
    uint32_t x = (uint32_t)tvx->vval.v_number;
    uint32_t y = (uint32_t)tvy->vval.v_number;
    uint32_t z = (uint32_t)tvz->vval.v_number;
    uint32_t w = (uint32_t)tvw->vval.v_number;

    result = shuffle_xoshiro128starstar(&x, &y, &z, &w);

    tvx->vval.v_number = (varnumber_T)x;
    tvy->vval.v_number = (varnumber_T)y;
    tvz->vval.v_number = (varnumber_T)z;
    tvw->vval.v_number = (varnumber_T)w;
  } else {
    goto theend;
  }

  rettv->v_type = VAR_NUMBER;
  rettv->vval.v_number = (varnumber_T)result;
  return;

theend:
  semsg(_(e_invarg2), tv_get_string(&argvars[0]));
  rettv->v_type = VAR_NUMBER;
  rettv->vval.v_number = -1;
}

/// "srand()" function
static void f_srand(typval_T *argvars, typval_T *rettv, FunPtr fptr)
{
  uint32_t x = 0;

  tv_list_alloc_ret(rettv, 4);
  if (argvars[0].v_type == VAR_UNKNOWN) {
    init_srand(&x);
  } else {
    bool error = false;
    x = (uint32_t)tv_get_number_chk(&argvars[0], &error);
    if (error) {
      return;
    }
  }

  tv_list_append_number(rettv->vval.v_list, (varnumber_T)splitmix32(&x));
  tv_list_append_number(rettv->vval.v_list, (varnumber_T)splitmix32(&x));
  tv_list_append_number(rettv->vval.v_list, (varnumber_T)splitmix32(&x));
  tv_list_append_number(rettv->vval.v_list, (varnumber_T)splitmix32(&x));
}

/// "perleval()" function
static void f_perleval(typval_T *argvars, typval_T *rettv, FunPtr fptr)
{
  script_host_eval("perl", argvars, rettv);
}

/// "rubyeval()" function
static void f_rubyeval(typval_T *argvars, typval_T *rettv, FunPtr fptr)
{
  script_host_eval("ruby", argvars, rettv);
}

/// "range()" function
static void f_range(typval_T *argvars, typval_T *rettv, FunPtr fptr)
{
  varnumber_T start;
  varnumber_T end;
  varnumber_T stride = 1;
  varnumber_T i;
  bool error = false;

  start = tv_get_number_chk(&argvars[0], &error);
  if (argvars[1].v_type == VAR_UNKNOWN) {
    end = start - 1;
    start = 0;
  } else {
    end = tv_get_number_chk(&argvars[1], &error);
    if (argvars[2].v_type != VAR_UNKNOWN) {
      stride = tv_get_number_chk(&argvars[2], &error);
    }
  }

  if (error) {
    return;  // Type error; errmsg already given.
  }
  if (stride == 0) {
    emsg(_("E726: Stride is zero"));
  } else if (stride > 0 ? end + 1 < start : end - 1 > start) {
    emsg(_("E727: Start past end"));
  } else {
    tv_list_alloc_ret(rettv, (end - start) / stride);
    for (i = start; stride > 0 ? i <= end : i >= end; i += stride) {
      tv_list_append_number(rettv->vval.v_list, i);
    }
  }
}

/// Evaluate "expr" (= "context") for readdir().
static varnumber_T readdir_checkitem(void *context, const char *name)
  FUNC_ATTR_NONNULL_ALL
{
  typval_T *expr = (typval_T *)context;
  typval_T save_val;
  typval_T rettv;
  typval_T argv[2];
  varnumber_T retval = 0;
  bool error = false;

  if (expr->v_type == VAR_UNKNOWN) {
    return 1;
  }

  prepare_vimvar(VV_VAL, &save_val);
  set_vim_var_string(VV_VAL, name, -1);
  argv[0].v_type = VAR_STRING;
  argv[0].vval.v_string = (char *)name;

  if (eval_expr_typval(expr, argv, 1, &rettv) == FAIL) {
    goto theend;
  }

  retval = tv_get_number_chk(&rettv, &error);
  if (error) {
    retval = -1;
  }

  tv_clear(&rettv);

theend:
  set_vim_var_string(VV_VAL, NULL, 0);
  restore_vimvar(VV_VAL, &save_val);
  return retval;
}

/// "readdir()" function
static void f_readdir(typval_T *argvars, typval_T *rettv, FunPtr fptr)
{
  tv_list_alloc_ret(rettv, kListLenUnknown);

  const char *path = tv_get_string(&argvars[0]);
  typval_T *expr = &argvars[1];
  garray_T ga;
  int ret = readdir_core(&ga, path, (void *)expr, readdir_checkitem);
  if (ret == OK && ga.ga_len > 0) {
    for (int i = 0; i < ga.ga_len; i++) {
      const char *p = ((const char **)ga.ga_data)[i];
      tv_list_append_string(rettv->vval.v_list, p, -1);
    }
  }
  ga_clear_strings(&ga);
}

/// "readfile()" function
static void f_readfile(typval_T *argvars, typval_T *rettv, FunPtr fptr)
{
  bool binary = false;
  bool blob = false;
  FILE *fd;
  char_u buf[(IOSIZE/256) * 256];       // rounded to avoid odd + 1
  int io_size = sizeof(buf);
  int readlen;                          // size of last fread()
  char_u *prev    = NULL;          // previously read bytes, if any
  long prevlen  = 0;                    // length of data in prev
  long prevsize = 0;                    // size of prev buffer
  long maxline  = MAXLNUM;

  if (argvars[1].v_type != VAR_UNKNOWN) {
    if (strcmp(tv_get_string(&argvars[1]), "b") == 0) {
      binary = true;
    } else if (strcmp(tv_get_string(&argvars[1]), "B") == 0) {
      blob = true;
    }
    if (argvars[2].v_type != VAR_UNKNOWN) {
      maxline = tv_get_number(&argvars[2]);
    }
  }

  // Always open the file in binary mode, library functions have a mind of
  // their own about CR-LF conversion.
  const char *const fname = tv_get_string(&argvars[0]);

  if (os_isdir((const char_u *)fname)) {
    semsg(_(e_isadir2), fname);
    return;
  }
  if (*fname == NUL || (fd = os_fopen(fname, READBIN)) == NULL) {
    semsg(_(e_notopen), *fname == NUL ? _("<empty>") : fname);
    return;
  }

  if (blob) {
    tv_blob_alloc_ret(rettv);
    if (!read_blob(fd, rettv->vval.v_blob)) {
      semsg(_(e_notread), fname);
      // An empty blob is returned on error.
      tv_blob_free(rettv->vval.v_blob);
      rettv->vval.v_blob = NULL;
    }
    fclose(fd);
    return;
  }

  list_T *const l = tv_list_alloc_ret(rettv, kListLenUnknown);

  while (maxline < 0 || tv_list_len(l) < maxline) {
    readlen = (int)fread(buf, 1, (size_t)io_size, fd);

    // This for loop processes what was read, but is also entered at end
    // of file so that either:
    // - an incomplete line gets written
    // - a "binary" file gets an empty line at the end if it ends in a
    //   newline.
    char_u *p;  // Position in buf.
    char_u *start;  // Start of current line.
    for (p = buf, start = buf;
         p < buf + readlen || (readlen <= 0 && (prevlen > 0 || binary));
         p++) {
      if (*p == '\n' || readlen <= 0) {
        char_u *s  = NULL;
        size_t len = (size_t)(p - start);

        // Finished a line.  Remove CRs before NL.
        if (readlen > 0 && !binary) {
          while (len > 0 && start[len - 1] == '\r') {
            len--;
          }
          // removal may cross back to the "prev" string
          if (len == 0) {
            while (prevlen > 0 && prev[prevlen - 1] == '\r') {
              prevlen--;
            }
          }
        }
        if (prevlen == 0) {
          assert(len < INT_MAX);
          s = vim_strnsave(start, len);
        } else {
          /* Change "prev" buffer to be the right size.  This way
           * the bytes are only copied once, and very long lines are
           * allocated only once.  */
          s = xrealloc(prev, (size_t)prevlen + len + 1);
          memcpy(s + prevlen, start, len);
          s[(size_t)prevlen + len] = NUL;
          prev = NULL;             // the list will own the string
          prevlen = prevsize = 0;
        }

        tv_list_append_owned_tv(l, (typval_T) {
          .v_type = VAR_STRING,
          .v_lock = VAR_UNLOCKED,
          .vval.v_string = (char *)s,
        });

        start = p + 1;  // Step over newline.
        if (maxline < 0) {
          if (tv_list_len(l) > -maxline) {
            assert(tv_list_len(l) == 1 + (-maxline));
            tv_list_item_remove(l, tv_list_first(l));
          }
        } else if (tv_list_len(l) >= maxline) {
          assert(tv_list_len(l) == maxline);
          break;
        }
        if (readlen <= 0) {
          break;
        }
      } else if (*p == NUL) {
        *p = '\n';
        // Check for utf8 "bom"; U+FEFF is encoded as EF BB BF.  Do this
        // when finding the BF and check the previous two bytes.
      } else if (*p == 0xbf && !binary) {
        // Find the two bytes before the 0xbf.  If p is at buf, or buf + 1,
        // these may be in the "prev" string.
        char_u back1 = p >= buf + 1 ? p[-1]
                                    : prevlen >= 1 ? prev[prevlen - 1] : NUL;
        char_u back2 = p >= buf + 2 ? p[-2]
                                    : p == buf + 1 && prevlen >= 1 ? prev[prevlen - 1]
                                                                   : prevlen >=
                       2 ? prev[prevlen - 2] : NUL;

        if (back2 == 0xef && back1 == 0xbb) {
          char_u *dest = p - 2;

          // Usually a BOM is at the beginning of a file, and so at
          // the beginning of a line; then we can just step over it.
          if (start == dest) {
            start = p + 1;
          } else {
            // have to shuffle buf to close gap
            int adjust_prevlen = 0;

            if (dest < buf) {  // -V782
              adjust_prevlen = (int)(buf - dest);  // -V782
              // adjust_prevlen must be 1 or 2.
              dest = buf;
            }
            if (readlen > p - buf + 1) {
              memmove(dest, p + 1, (size_t)readlen - (size_t)(p - buf) - 1);
            }
            readlen -= 3 - adjust_prevlen;
            prevlen -= adjust_prevlen;
            p = dest - 1;
          }
        }
      }
    }     // for

    if ((maxline >= 0 && tv_list_len(l) >= maxline) || readlen <= 0) {
      break;
    }
    if (start < p) {
      // There's part of a line in buf, store it in "prev".
      if (p - start + prevlen >= prevsize) {
        /* A common use case is ordinary text files and "prev" gets a
         * fragment of a line, so the first allocation is made
         * small, to avoid repeatedly 'allocing' large and
         * 'reallocing' small. */
        if (prevsize == 0) {
          prevsize = (long)(p - start);
        } else {
          long grow50pc = (prevsize * 3) / 2;
          long growmin  = (long)((p - start) * 2 + prevlen);
          prevsize = grow50pc > growmin ? grow50pc : growmin;
        }
        prev = xrealloc(prev, (size_t)prevsize);
      }
      // Add the line part to end of "prev".
      memmove(prev + prevlen, start, (size_t)(p - start));
      prevlen += (long)(p - start);
    }
  }   // while

  xfree(prev);
  fclose(fd);
}

/// "getreginfo()" function
static void f_getreginfo(typval_T *argvars, typval_T *rettv, FunPtr fptr)
{
  int regname = getreg_get_regname(argvars);
  if (regname == 0) {
    return;
  }

  if (regname == '@') {
    regname = '"';
  }

  tv_dict_alloc_ret(rettv);
  dict_T *const dict = rettv->vval.v_dict;

  list_T *const list = get_reg_contents(regname, kGRegExprSrc | kGRegList);
  if (list == NULL) {
    return;
  }
  (void)tv_dict_add_list(dict, S_LEN("regcontents"), list);

  char buf[NUMBUFLEN + 2];
  buf[0] = NUL;
  buf[1] = NUL;
  colnr_T reglen = 0;
  switch (get_reg_type(regname, &reglen)) {
  case kMTLineWise:
    buf[0] = 'V';
    break;
  case kMTCharWise:
    buf[0] = 'v';
    break;
  case kMTBlockWise:
    vim_snprintf(buf, sizeof(buf), "%c%d", Ctrl_V, reglen + 1);
    break;
  case kMTUnknown:
    abort();
  }
  (void)tv_dict_add_str(dict, S_LEN("regtype"), buf);

  buf[0] = (char)get_register_name(get_unname_register());
  buf[1] = NUL;
  if (regname == '"') {
    (void)tv_dict_add_str(dict, S_LEN("points_to"), buf);
  } else {
    (void)tv_dict_add_bool(dict, S_LEN("isunnamed"),
                           regname == buf[0] ? kBoolVarTrue : kBoolVarFalse);
  }
}

/// "reg_executing()" function
static void f_reg_executing(typval_T *argvars, typval_T *rettv, FunPtr fptr)
{
  return_register(reg_executing, rettv);
}

/// "reg_recording()" function
static void f_reg_recording(typval_T *argvars, typval_T *rettv, FunPtr fptr)
{
  return_register(reg_recording, rettv);
}

static void f_reg_recorded(typval_T *argvars, typval_T *rettv, FunPtr fptr)
{
  return_register(reg_recorded, rettv);
}

/// list2proftime - convert a List to proftime_T
///
/// @param arg The input list, must be of type VAR_LIST and have
///            exactly 2 items
/// @param[out] tm The proftime_T representation of `arg`
/// @return OK In case of success, FAIL in case of error
static int list2proftime(typval_T *arg, proftime_T *tm) FUNC_ATTR_NONNULL_ALL
{
  if (arg->v_type != VAR_LIST || tv_list_len(arg->vval.v_list) != 2) {
    return FAIL;
  }

  bool error = false;
  varnumber_T n1 = tv_list_find_nr(arg->vval.v_list, 0L, &error);
  varnumber_T n2 = tv_list_find_nr(arg->vval.v_list, 1L, &error);
  if (error) {
    return FAIL;
  }

  // in f_reltime() we split up the 64-bit proftime_T into two 32-bit
  // values, now we combine them again.
  union {
    struct { int32_t low, high; } split;
    proftime_T prof;
  } u = { .split.high = (int32_t)n1, .split.low = (int32_t)n2 };

  *tm = u.prof;

  return OK;
}

/// f_reltime - return an item that represents a time value
///
/// @param[out] rettv Without an argument it returns the current time. With
///             one argument it returns the time passed since the argument.
///             With two arguments it returns the time passed between
///             the two arguments.
static void f_reltime(typval_T *argvars, typval_T *rettv, FunPtr fptr)
{
  proftime_T res;
  proftime_T start;

  if (argvars[0].v_type == VAR_UNKNOWN) {
    // no arguments: get current time.
    res = profile_start();
  } else if (argvars[1].v_type == VAR_UNKNOWN) {
    if (list2proftime(&argvars[0], &res) == FAIL) {
      return;
    }
    res = profile_end(res);
  } else {
    // two arguments: compute the difference.
    if (list2proftime(&argvars[0], &start) == FAIL
        || list2proftime(&argvars[1], &res) == FAIL) {
      return;
    }
    res = profile_sub(res, start);
  }

  // we have to store the 64-bit proftime_T inside of a list of int's
  // (varnumber_T is defined as int). For all our supported platforms, int's
  // are at least 32-bits wide. So we'll use two 32-bit values to store it.
  union {
    struct { int32_t low, high; } split;
    proftime_T prof;
  } u = { .prof = res };

  // statically assert that the union type conv will provide the correct
  // results, if varnumber_T or proftime_T change, the union cast will need
  // to be revised.
  STATIC_ASSERT(sizeof(u.prof) == sizeof(u) && sizeof(u.split) == sizeof(u),
                "type punning will produce incorrect results on this platform");

  tv_list_alloc_ret(rettv, 2);
  tv_list_append_number(rettv->vval.v_list, u.split.high);
  tv_list_append_number(rettv->vval.v_list, u.split.low);
}

/// "reltimestr()" function
static void f_reltimestr(typval_T *argvars, typval_T *rettv, FunPtr fptr)
  FUNC_ATTR_NONNULL_ALL
{
  proftime_T tm;

  rettv->v_type = VAR_STRING;
  rettv->vval.v_string = NULL;
  if (list2proftime(&argvars[0], &tm) == OK) {
    rettv->vval.v_string = xstrdup(profile_msg(tm));
  }
}

/// "remove()" function
static void f_remove(typval_T *argvars, typval_T *rettv, FunPtr fptr)
{
  const char *const arg_errmsg = N_("remove() argument");

  if (argvars[0].v_type == VAR_DICT) {
    tv_dict_remove(argvars, rettv, arg_errmsg);
  } else if (argvars[0].v_type == VAR_BLOB) {
    tv_blob_remove(argvars, rettv, arg_errmsg);
  } else if (argvars[0].v_type == VAR_LIST) {
    tv_list_remove(argvars, rettv, arg_errmsg);
  } else {
    semsg(_(e_listdictblobarg), "remove()");
  }
}

/// "rename({from}, {to})" function
static void f_rename(typval_T *argvars, typval_T *rettv, FunPtr fptr)
{
  if (check_secure()) {
    rettv->vval.v_number = -1;
  } else {
    char buf[NUMBUFLEN];
    rettv->vval.v_number = vim_rename((const char_u *)tv_get_string(&argvars[0]),
                                      (const char_u *)tv_get_string_buf(&argvars[1], buf));
  }
}

/// "repeat()" function
static void f_repeat(typval_T *argvars, typval_T *rettv, FunPtr fptr)
{
  varnumber_T n = tv_get_number(&argvars[1]);
  if (argvars[0].v_type == VAR_LIST) {
    tv_list_alloc_ret(rettv, (n > 0) * n * tv_list_len(argvars[0].vval.v_list));
    while (n-- > 0) {
      tv_list_extend(rettv->vval.v_list, argvars[0].vval.v_list, NULL);
    }
  } else {
    rettv->v_type = VAR_STRING;
    rettv->vval.v_string = NULL;
    if (n <= 0) {
      return;
    }

    const char *const p = tv_get_string(&argvars[0]);

    const size_t slen = strlen(p);
    if (slen == 0) {
      return;
    }
    const size_t len = slen * (size_t)n;
    // Detect overflow.
    if (len / (size_t)n != slen) {
      return;
    }

    char *const r = xmallocz(len);
    for (varnumber_T i = 0; i < n; i++) {
      memmove(r + (size_t)i * slen, p, slen);
    }

    rettv->vval.v_string = r;
  }
}

/// "resolve()" function
static void f_resolve(typval_T *argvars, typval_T *rettv, FunPtr fptr)
{
  rettv->v_type = VAR_STRING;
  const char *fname = tv_get_string(&argvars[0]);
#ifdef WIN32
  char *v = os_resolve_shortcut(fname);
  if (v == NULL) {
    if (os_is_reparse_point_include(fname)) {
      v = os_realpath(fname, v);
    }
  }
  rettv->vval.v_string = (char_u *)(v == NULL ? xstrdup(fname) : v);
#else
# ifdef HAVE_READLINK
  {
    bool is_relative_to_current = false;
    bool has_trailing_pathsep = false;
    int limit = 100;

    char *p = xstrdup(fname);

    if (p[0] == '.' && (vim_ispathsep(p[1])
                        || (p[1] == '.' && (vim_ispathsep(p[2]))))) {
      is_relative_to_current = true;
    }

    ptrdiff_t len = (ptrdiff_t)strlen(p);
    if (len > 1 && after_pathsep(p, p + len)) {
      has_trailing_pathsep = true;
      p[len - 1] = NUL;  // The trailing slash breaks readlink().
    }

    char *q = (char *)path_next_component(p);
    char *remain = NULL;
    if (*q != NUL) {
      // Separate the first path component in "p", and keep the
      // remainder (beginning with the path separator).
      remain = xstrdup(q - 1);
      q[-1] = NUL;
    }

    char *const buf = xmallocz(MAXPATHL);

    char *cpy;
    for (;;) {
      for (;;) {
        len = readlink(p, buf, MAXPATHL);
        if (len <= 0) {
          break;
        }
        buf[len] = NUL;

        if (limit-- == 0) {
          xfree(p);
          xfree(remain);
          emsg(_("E655: Too many symbolic links (cycle?)"));
          rettv->vval.v_string = NULL;
          xfree(buf);
          return;
        }

        // Ensure that the result will have a trailing path separator
        // if the argument has one. */
        if (remain == NULL && has_trailing_pathsep) {
          add_pathsep(buf);
        }

        // Separate the first path component in the link value and
        // concatenate the remainders. */
        q = (char *)path_next_component(vim_ispathsep(*buf) ? buf + 1 : buf);
        if (*q != NUL) {
          cpy = remain;
          remain = (remain
                    ? (char *)concat_str((char_u *)q - 1, (char_u *)remain)
                    : xstrdup(q - 1));
          xfree(cpy);
          q[-1] = NUL;
        }

        q = path_tail(p);
        if (q > p && *q == NUL) {
          // Ignore trailing path separator.
          q[-1] = NUL;
          q = path_tail(p);
        }
        if (q > p && !path_is_absolute((const char_u *)buf)) {
          // Symlink is relative to directory of argument. Replace the
          // symlink with the resolved name in the same directory.
          const size_t p_len = strlen(p);
          const size_t buf_len = strlen(buf);
          p = xrealloc(p, p_len + buf_len + 1);
          memcpy(path_tail(p), buf, buf_len + 1);
        } else {
          xfree(p);
          p = xstrdup(buf);
        }
      }

      if (remain == NULL) {
        break;
      }

      // Append the first path component of "remain" to "p".
      q = (char *)path_next_component(remain + 1);
      len = q - remain - (*q != NUL);
      const size_t p_len = strlen(p);
      cpy = xmallocz(p_len + (size_t)len);
      memcpy(cpy, p, p_len + 1);
      xstrlcat(cpy + p_len, remain, (size_t)len + 1);
      xfree(p);
      p = cpy;

      // Shorten "remain".
      if (*q != NUL) {
        STRMOVE(remain, q - 1);
      } else {
        XFREE_CLEAR(remain);
      }
    }

    // If the result is a relative path name, make it explicitly relative to
    // the current directory if and only if the argument had this form.
    if (!vim_ispathsep(*p)) {
      if (is_relative_to_current
          && *p != NUL
          && !(p[0] == '.'
               && (p[1] == NUL
                   || vim_ispathsep(p[1])
                   || (p[1] == '.'
                       && (p[2] == NUL
                           || vim_ispathsep(p[2])))))) {
        // Prepend "./".
        cpy = (char *)concat_str((const char_u *)"./", (const char_u *)p);
        xfree(p);
        p = cpy;
      } else if (!is_relative_to_current) {
        // Strip leading "./".
        q = p;
        while (q[0] == '.' && vim_ispathsep(q[1])) {
          q += 2;
        }
        if (q > p) {
          STRMOVE(p, p + 2);
        }
      }
    }

    // Ensure that the result will have no trailing path separator
    // if the argument had none.  But keep "/" or "//".
    if (!has_trailing_pathsep) {
      q = p + strlen(p);
      if (after_pathsep(p, q)) {
        *path_tail_with_sep(p) = NUL;
      }
    }

    rettv->vval.v_string = p;
    xfree(buf);
  }
# else
  char *v = os_realpath(fname, NULL);
  rettv->vval.v_string = (char_u *)(v == NULL ? xstrdup(fname) : v);
# endif
#endif

  simplify_filename((char_u *)rettv->vval.v_string);
}

/// "reverse({list})" function
static void f_reverse(typval_T *argvars, typval_T *rettv, FunPtr fptr)
{
  if (argvars[0].v_type == VAR_BLOB) {
    blob_T *const b = argvars[0].vval.v_blob;
    const int len = tv_blob_len(b);

    for (int i = 0; i < len / 2; i++) {
      const char_u tmp = tv_blob_get(b, i);
      tv_blob_set(b, i, tv_blob_get(b, len - i - 1));
      tv_blob_set(b, len - i - 1, tmp);
    }
    tv_blob_set_ret(rettv, b);
  } else if (argvars[0].v_type != VAR_LIST) {
    semsg(_(e_listblobarg), "reverse()");
  } else {
    list_T *const l = argvars[0].vval.v_list;
    if (!var_check_lock(tv_list_locked(l), N_("reverse() argument"),
                        TV_TRANSLATE)) {
      tv_list_reverse(l);
      tv_list_set_ret(rettv, l);
    }
  }
}

/// "reduce(list, { accumulator, element -> value } [, initial])" function
static void f_reduce(typval_T *argvars, typval_T *rettv, FunPtr fptr)
{
  if (argvars[0].v_type != VAR_LIST && argvars[0].v_type != VAR_BLOB) {
    emsg(_(e_listblobreq));
    return;
  }

  const char *func_name;
  partial_T *partial = NULL;
  if (argvars[1].v_type == VAR_FUNC) {
    func_name = argvars[1].vval.v_string;
  } else if (argvars[1].v_type == VAR_PARTIAL) {
    partial = argvars[1].vval.v_partial;
    func_name = partial_name(partial);
  } else {
    func_name = tv_get_string(&argvars[1]);
  }
  if (*func_name == NUL) {
    return;  // type error or empty name
  }

  funcexe_T funcexe = FUNCEXE_INIT;
  funcexe.evaluate = true;
  funcexe.partial = partial;

  typval_T initial;
  typval_T argv[3];
  if (argvars[0].v_type == VAR_LIST) {
    list_T *const l = argvars[0].vval.v_list;
    const listitem_T *li;

    if (argvars[2].v_type == VAR_UNKNOWN) {
      if (tv_list_len(l) == 0) {
        semsg(_(e_reduceempty), "List");
        return;
      }
      const listitem_T *const first = tv_list_first(l);
      initial = *TV_LIST_ITEM_TV(first);
      li = TV_LIST_ITEM_NEXT(l, first);
    } else {
      initial = argvars[2];
      li = tv_list_first(l);
    }

    tv_copy(&initial, rettv);

    if (l != NULL) {
      const VarLockStatus prev_locked = tv_list_locked(l);
      const int called_emsg_start = called_emsg;

      tv_list_set_lock(l, VAR_FIXED);  // disallow the list changing here
      for (; li != NULL; li = TV_LIST_ITEM_NEXT(l, li)) {
        argv[0] = *rettv;
        argv[1] = *TV_LIST_ITEM_TV(li);
        rettv->v_type = VAR_UNKNOWN;
        const int r = call_func((char *)func_name, -1, rettv, 2, argv, &funcexe);
        tv_clear(&argv[0]);
        if (r == FAIL || called_emsg != called_emsg_start) {
          break;
        }
      }
      tv_list_set_lock(l, prev_locked);
    }
  } else {
    const blob_T *const b = argvars[0].vval.v_blob;
    int i;

    if (argvars[2].v_type == VAR_UNKNOWN) {
      if (tv_blob_len(b) == 0) {
        semsg(_(e_reduceempty), "Blob");
        return;
      }
      initial.v_type = VAR_NUMBER;
      initial.vval.v_number = tv_blob_get(b, 0);
      i = 1;
    } else if (argvars[2].v_type != VAR_NUMBER) {
      emsg(_(e_number_exp));
      return;
    } else {
      initial = argvars[2];
      i = 0;
    }

    tv_copy(&initial, rettv);
    for (; i < tv_blob_len(b); i++) {
      argv[0] = *rettv;
      argv[1].v_type = VAR_NUMBER;
      argv[1].vval.v_number = tv_blob_get(b, i);
      if (call_func((char *)func_name, -1, rettv, 2, argv, &funcexe) == FAIL) {
        return;
      }
    }
  }
}

#define SP_NOMOVE       0x01        ///< don't move cursor
#define SP_REPEAT       0x02        ///< repeat to find outer pair
#define SP_RETCOUNT     0x04        ///< return matchcount
#define SP_SETPCMARK    0x08        ///< set previous context mark
#define SP_START        0x10        ///< accept match at start position
#define SP_SUBPAT       0x20        ///< return nr of matching sub-pattern
#define SP_END          0x40        ///< leave cursor at end of match
#define SP_COLUMN       0x80        ///< start at cursor column

/// Get flags for a search function.
/// Possibly sets "p_ws".
///
/// @return  BACKWARD, FORWARD or zero (for an error).
static int get_search_arg(typval_T *varp, int *flagsp)
{
  int dir = FORWARD;
  int mask;

  if (varp->v_type != VAR_UNKNOWN) {
    char nbuf[NUMBUFLEN];
    const char *flags = tv_get_string_buf_chk(varp, nbuf);
    if (flags == NULL) {
      return 0;  // Type error; errmsg already given.
    }
    while (*flags != NUL) {
      switch (*flags) {
      case 'b':
        dir = BACKWARD; break;
      case 'w':
        p_ws = true; break;
      case 'W':
        p_ws = false; break;
      default:
        mask = 0;
        if (flagsp != NULL) {
          switch (*flags) {
          case 'c':
            mask = SP_START; break;
          case 'e':
            mask = SP_END; break;
          case 'm':
            mask = SP_RETCOUNT; break;
          case 'n':
            mask = SP_NOMOVE; break;
          case 'p':
            mask = SP_SUBPAT; break;
          case 'r':
            mask = SP_REPEAT; break;
          case 's':
            mask = SP_SETPCMARK; break;
          case 'z':
            mask = SP_COLUMN; break;
          }
        }
        if (mask == 0) {
          semsg(_(e_invarg2), flags);
          dir = 0;
        } else {
          *flagsp |= mask;
        }
      }
      if (dir == 0) {
        break;
      }
      flags++;
    }
  }
  return dir;
}

/// Shared by search() and searchpos() functions.
static int search_cmn(typval_T *argvars, pos_T *match_pos, int *flagsp)
{
  int flags;
  pos_T pos;
  pos_T save_cursor;
  bool save_p_ws = p_ws;
  int dir;
  int retval = 0;               // default: FAIL
  long lnum_stop = 0;
  proftime_T tm;
  long time_limit = 0;
  int options = SEARCH_KEEP;
  int subpatnum;
  searchit_arg_T sia;
  bool use_skip = false;

  const char *const pat = tv_get_string(&argvars[0]);
  dir = get_search_arg(&argvars[1], flagsp);  // May set p_ws.
  if (dir == 0) {
    goto theend;
  }
  flags = *flagsp;
  if (flags & SP_START) {
    options |= SEARCH_START;
  }
  if (flags & SP_END) {
    options |= SEARCH_END;
  }
  if (flags & SP_COLUMN) {
    options |= SEARCH_COL;
  }

  // Optional arguments: line number to stop searching, timeout and skip.
  if (argvars[1].v_type != VAR_UNKNOWN && argvars[2].v_type != VAR_UNKNOWN) {
    lnum_stop = tv_get_number_chk(&argvars[2], NULL);
    if (lnum_stop < 0) {
      goto theend;
    }
    if (argvars[3].v_type != VAR_UNKNOWN) {
      time_limit = tv_get_number_chk(&argvars[3], NULL);
      if (time_limit < 0) {
        goto theend;
      }
      use_skip = eval_expr_valid_arg(&argvars[4]);
    }
  }

  // Set the time limit, if there is one.
  tm = profile_setlimit(time_limit);

  /*
   * This function does not accept SP_REPEAT and SP_RETCOUNT flags.
   * Check to make sure only those flags are set.
   * Also, Only the SP_NOMOVE or the SP_SETPCMARK flag can be set. Both
   * flags cannot be set. Check for that condition also.
   */
  if (((flags & (SP_REPEAT | SP_RETCOUNT)) != 0)
      || ((flags & SP_NOMOVE) && (flags & SP_SETPCMARK))) {
    semsg(_(e_invarg2), tv_get_string(&argvars[1]));
    goto theend;
  }

  pos = save_cursor = curwin->w_cursor;
  pos_T firstpos = { 0 };
  memset(&sia, 0, sizeof(sia));
  sia.sa_stop_lnum = (linenr_T)lnum_stop;
  sia.sa_tm = &tm;

  // Repeat until {skip} returns false.
  for (;;) {
    subpatnum
      = searchit(curwin, curbuf, &pos, NULL, dir, (char_u *)pat, 1, options, RE_SEARCH, &sia);
    // finding the first match again means there is no match where {skip}
    // evaluates to zero.
    if (firstpos.lnum != 0 && equalpos(pos, firstpos)) {
      subpatnum = FAIL;
    }

    if (subpatnum == FAIL || !use_skip) {
      // didn't find it or no skip argument
      break;
    }
    firstpos = pos;

    // If the skip expression matches, ignore this match.
    {
      const pos_T save_pos = curwin->w_cursor;

      curwin->w_cursor = pos;
      bool err = false;
      const bool do_skip = eval_expr_to_bool(&argvars[4], &err);
      curwin->w_cursor = save_pos;
      if (err) {
        // Evaluating {skip} caused an error, break here.
        subpatnum = FAIL;
        break;
      }
      if (!do_skip) {
        break;
      }
    }

    // clear the start flag to avoid getting stuck here
    options &= ~SEARCH_START;
  }

  if (subpatnum != FAIL) {
    if (flags & SP_SUBPAT) {
      retval = subpatnum;
    } else {
      retval = pos.lnum;
    }
    if (flags & SP_SETPCMARK) {
      setpcmark();
    }
    curwin->w_cursor = pos;
    if (match_pos != NULL) {
      // Store the match cursor position
      match_pos->lnum = pos.lnum;
      match_pos->col = pos.col + 1;
    }
    // "/$" will put the cursor after the end of the line, may need to
    // correct that here
    check_cursor();
  }

  // If 'n' flag is used: restore cursor position.
  if (flags & SP_NOMOVE) {
    curwin->w_cursor = save_cursor;
  } else {
    curwin->w_set_curswant = true;
  }
theend:
  p_ws = save_p_ws;

  return retval;
}

/// "rpcnotify()" function
static void f_rpcnotify(typval_T *argvars, typval_T *rettv, FunPtr fptr)
{
  rettv->v_type = VAR_NUMBER;
  rettv->vval.v_number = 0;

  if (check_secure()) {
    return;
  }

  if (argvars[0].v_type != VAR_NUMBER || argvars[0].vval.v_number < 0) {
    semsg(_(e_invarg2), "Channel id must be a positive integer");
    return;
  }

  if (argvars[1].v_type != VAR_STRING) {
    semsg(_(e_invarg2), "Event type must be a string");
    return;
  }

  Array args = ARRAY_DICT_INIT;

  for (typval_T *tv = argvars + 2; tv->v_type != VAR_UNKNOWN; tv++) {
    ADD(args, vim_to_object(tv));
  }

  if (!rpc_send_event((uint64_t)argvars[0].vval.v_number,
                      tv_get_string(&argvars[1]), args)) {
    semsg(_(e_invarg2), "Channel doesn't exist");
    return;
  }

  rettv->vval.v_number = 1;
}

/// "rpcrequest()" function
static void f_rpcrequest(typval_T *argvars, typval_T *rettv, FunPtr fptr)
{
  rettv->v_type = VAR_NUMBER;
  rettv->vval.v_number = 0;
  const int l_provider_call_nesting = provider_call_nesting;

  if (check_secure()) {
    return;
  }

  if (argvars[0].v_type != VAR_NUMBER || argvars[0].vval.v_number <= 0) {
    semsg(_(e_invarg2), "Channel id must be a positive integer");
    return;
  }

  if (argvars[1].v_type != VAR_STRING) {
    semsg(_(e_invarg2), "Method name must be a string");
    return;
  }

  Array args = ARRAY_DICT_INIT;

  for (typval_T *tv = argvars + 2; tv->v_type != VAR_UNKNOWN; tv++) {
    ADD(args, vim_to_object(tv));
  }

  sctx_T save_current_sctx;
  char *save_sourcing_name, *save_autocmd_fname, *save_autocmd_match;
  linenr_T save_sourcing_lnum;
  int save_autocmd_bufnr;
  funccal_entry_T funccal_entry;

  if (l_provider_call_nesting) {
    // If this is called from a provider function, restore the scope
    // information of the caller.
    save_current_sctx = current_sctx;
    save_sourcing_name = sourcing_name;
    save_sourcing_lnum = sourcing_lnum;
    save_autocmd_fname = autocmd_fname;
    save_autocmd_match = autocmd_match;
    save_autocmd_bufnr = autocmd_bufnr;
    save_funccal(&funccal_entry);

    current_sctx = provider_caller_scope.script_ctx;
    sourcing_name = provider_caller_scope.sourcing_name;
    sourcing_lnum = provider_caller_scope.sourcing_lnum;
    autocmd_fname = provider_caller_scope.autocmd_fname;
    autocmd_match = provider_caller_scope.autocmd_match;
    autocmd_bufnr = provider_caller_scope.autocmd_bufnr;
    set_current_funccal((funccall_T *)(provider_caller_scope.funccalp));
  }

  Error err = ERROR_INIT;

  uint64_t chan_id = (uint64_t)argvars[0].vval.v_number;
  const char *method = tv_get_string(&argvars[1]);

  ArenaMem res_mem = NULL;
  Object result = rpc_send_call(chan_id, method, args, &res_mem, &err);

  if (l_provider_call_nesting) {
    current_sctx = save_current_sctx;
    sourcing_name = save_sourcing_name;
    sourcing_lnum = save_sourcing_lnum;
    autocmd_fname = save_autocmd_fname;
    autocmd_match = save_autocmd_match;
    autocmd_bufnr = save_autocmd_bufnr;
    restore_funccal();
  }

  if (ERROR_SET(&err)) {
    const char *name = NULL;
    Channel *chan = find_channel(chan_id);
    if (chan) {
      name = rpc_client_name(chan);
    }
    msg_ext_set_kind("rpc_error");
    if (name) {
      semsg_multiline("Error invoking '%s' on channel %" PRIu64 " (%s):\n%s",
                      method, chan_id, name, err.msg);
    } else {
      semsg_multiline("Error invoking '%s' on channel %" PRIu64 ":\n%s",
                      method, chan_id, err.msg);
    }

    goto end;
  }

  if (!object_to_vim(result, rettv, &err)) {
    semsg(_("Error converting the call result: %s"), err.msg);
  }

end:
  arena_mem_free(res_mem, NULL);
  api_clear_error(&err);
}

/// "rpcstart()" function (DEPRECATED)
static void f_rpcstart(typval_T *argvars, typval_T *rettv, FunPtr fptr)
{
  rettv->v_type = VAR_NUMBER;
  rettv->vval.v_number = 0;

  if (check_secure()) {
    return;
  }

  if (argvars[0].v_type != VAR_STRING
      || (argvars[1].v_type != VAR_LIST && argvars[1].v_type != VAR_UNKNOWN)) {
    // Wrong argument types
    emsg(_(e_invarg));
    return;
  }

  list_T *args = NULL;
  int argsl = 0;
  if (argvars[1].v_type == VAR_LIST) {
    args = argvars[1].vval.v_list;
    argsl = tv_list_len(args);
    // Assert that all list items are strings
    int i = 0;
    TV_LIST_ITER_CONST(args, arg, {
      if (TV_LIST_ITEM_TV(arg)->v_type != VAR_STRING) {
        semsg(_("E5010: List item %d of the second argument is not a string"),
              i);
        return;
      }
      i++;
    });
  }

  if (argvars[0].vval.v_string == NULL || argvars[0].vval.v_string[0] == NUL) {
    emsg(_(e_api_spawn_failed));
    return;
  }

  // Allocate extra memory for the argument vector and the NULL pointer
  int argvl = argsl + 2;
  char **argv = xmalloc(sizeof(char_u *) * (size_t)argvl);

  // Copy program name
  argv[0] = xstrdup(argvars[0].vval.v_string);

  int i = 1;
  // Copy arguments to the vector
  if (argsl > 0) {
    TV_LIST_ITER_CONST(args, arg, {
      argv[i++] = xstrdup(tv_get_string(TV_LIST_ITEM_TV(arg)));
    });
  }

  // The last item of argv must be NULL
  argv[i] = NULL;

  Channel *chan = channel_job_start(argv, CALLBACK_READER_INIT,
                                    CALLBACK_READER_INIT, CALLBACK_NONE,
                                    false, true, false, false,
                                    kChannelStdinPipe, NULL, 0, 0, NULL,
                                    &rettv->vval.v_number);
  if (chan) {
    channel_create_event(chan, NULL);
  }
}

/// "rpcstop()" function
static void f_rpcstop(typval_T *argvars, typval_T *rettv, FunPtr fptr)
{
  rettv->v_type = VAR_NUMBER;
  rettv->vval.v_number = 0;

  if (check_secure()) {
    return;
  }

  if (argvars[0].v_type != VAR_NUMBER) {
    // Wrong argument types
    emsg(_(e_invarg));
    return;
  }

  // if called with a job, stop it, else closes the channel
  uint64_t id = (uint64_t)argvars[0].vval.v_number;
  if (find_job(id, false)) {
    f_jobstop(argvars, rettv, NULL);
  } else {
    const char *error;
    rettv->vval.v_number =
      channel_close((uint64_t)argvars[0].vval.v_number, kChannelPartRpc, &error);
    if (!rettv->vval.v_number) {
      emsg(error);
    }
  }
}

/// "screenattr()" function
static void f_screenattr(typval_T *argvars, typval_T *rettv, FunPtr fptr)
{
  int c;

  ScreenGrid *grid;
  int row = (int)tv_get_number_chk(&argvars[0], NULL) - 1;
  int col = (int)tv_get_number_chk(&argvars[1], NULL) - 1;

  screenchar_adjust(&grid, &row, &col);

  if (row < 0 || row >= grid->rows || col < 0 || col >= grid->cols) {
    c = -1;
  } else {
    c = grid->attrs[grid->line_offset[row] + (size_t)col];
  }
  rettv->vval.v_number = c;
}

/// "screenchar()" function
static void f_screenchar(typval_T *argvars, typval_T *rettv, FunPtr fptr)
{
  int c;

  ScreenGrid *grid;
  int row = (int)tv_get_number_chk(&argvars[0], NULL) - 1;
  int col = (int)tv_get_number_chk(&argvars[1], NULL) - 1;

  screenchar_adjust(&grid, &row, &col);

  if (row < 0 || row >= grid->rows || col < 0 || col >= grid->cols) {
    c = -1;
  } else {
    c = utf_ptr2char((char *)grid->chars[grid->line_offset[row] + (size_t)col]);
  }
  rettv->vval.v_number = c;
}

/// "screenchars()" function
static void f_screenchars(typval_T *argvars, typval_T *rettv, FunPtr fptr)
{
  ScreenGrid *grid;
  int row = (int)tv_get_number_chk(&argvars[0], NULL) - 1;
  int col = (int)tv_get_number_chk(&argvars[1], NULL) - 1;

  screenchar_adjust(&grid, &row, &col);

  if (row < 0 || row >= grid->rows || col < 0 || col >= grid->cols) {
    tv_list_alloc_ret(rettv, 0);
    return;
  }
  int pcc[MAX_MCO];
  int c = utfc_ptr2char(grid->chars[grid->line_offset[row] + (size_t)col], pcc);
  int composing_len = 0;
  while (pcc[composing_len] != 0) {
    composing_len++;
  }
  tv_list_alloc_ret(rettv, composing_len + 1);
  tv_list_append_number(rettv->vval.v_list, c);
  for (int i = 0; i < composing_len; i++) {
    tv_list_append_number(rettv->vval.v_list, pcc[i]);
  }
}

/// "screencol()" function
///
/// First column is 1 to be consistent with virtcol().
static void f_screencol(typval_T *argvars, typval_T *rettv, FunPtr fptr)
{
  rettv->vval.v_number = ui_current_col() + 1;
}

/// "screenpos({winid}, {lnum}, {col})" function
static void f_screenpos(typval_T *argvars, typval_T *rettv, FunPtr fptr)
{
  pos_T pos;
  int row = 0;
  int scol = 0, ccol = 0, ecol = 0;

  tv_dict_alloc_ret(rettv);
  dict_T *dict = rettv->vval.v_dict;

  win_T *wp = find_win_by_nr_or_id(&argvars[0]);
  if (wp == NULL) {
    return;
  }

  pos.lnum = (linenr_T)tv_get_number(&argvars[1]);
  pos.col = (colnr_T)tv_get_number(&argvars[2]) - 1;
  pos.coladd = 0;
  textpos2screenpos(wp, &pos, &row, &scol, &ccol, &ecol, false);

  tv_dict_add_nr(dict, S_LEN("row"), row);
  tv_dict_add_nr(dict, S_LEN("col"), scol);
  tv_dict_add_nr(dict, S_LEN("curscol"), ccol);
  tv_dict_add_nr(dict, S_LEN("endcol"), ecol);
}

/// "screenrow()" function
static void f_screenrow(typval_T *argvars, typval_T *rettv, FunPtr fptr)
{
  rettv->vval.v_number = ui_current_row() + 1;
}

/// "screenstring()" function
static void f_screenstring(typval_T *argvars, typval_T *rettv, FunPtr fptr)
{
  rettv->vval.v_string = NULL;
  rettv->v_type = VAR_STRING;

  ScreenGrid *grid;
  int row = (int)tv_get_number_chk(&argvars[0], NULL) - 1;
  int col = (int)tv_get_number_chk(&argvars[1], NULL) - 1;

  screenchar_adjust(&grid, &row, &col);

  if (row < 0 || row >= grid->rows || col < 0 || col >= grid->cols) {
    return;
  }

  rettv->vval.v_string = (char *)vim_strsave(grid->chars[grid->line_offset[row] + (size_t)col]);
}

/// "search()" function
static void f_search(typval_T *argvars, typval_T *rettv, FunPtr fptr)
{
  int flags = 0;

  rettv->vval.v_number = search_cmn(argvars, NULL, &flags);
}

/// "searchdecl()" function
static void f_searchdecl(typval_T *argvars, typval_T *rettv, FunPtr fptr)
{
  int locally = 1;
  int thisblock = 0;
  bool error = false;

  rettv->vval.v_number = 1;     // default: FAIL

  const char *const name = tv_get_string_chk(&argvars[0]);
  if (argvars[1].v_type != VAR_UNKNOWN) {
    locally = tv_get_number_chk(&argvars[1], &error) == 0;
    if (!error && argvars[2].v_type != VAR_UNKNOWN) {
      thisblock = tv_get_number_chk(&argvars[2], &error) != 0;
    }
  }
  if (!error && name != NULL) {
    rettv->vval.v_number = find_decl((char_u *)name, strlen(name), locally,
                                     thisblock, SEARCH_KEEP) == FAIL;
  }
}

/// Used by searchpair() and searchpairpos()
static int searchpair_cmn(typval_T *argvars, pos_T *match_pos)
{
  bool save_p_ws = p_ws;
  int dir;
  int flags = 0;
  int retval = 0;  // default: FAIL
  long lnum_stop = 0;
  long time_limit = 0;

  // Get the three pattern arguments: start, middle, end. Will result in an
  // error if not a valid argument.
  char nbuf1[NUMBUFLEN];
  char nbuf2[NUMBUFLEN];
  const char *spat = tv_get_string_chk(&argvars[0]);
  const char *mpat = tv_get_string_buf_chk(&argvars[1], nbuf1);
  const char *epat = tv_get_string_buf_chk(&argvars[2], nbuf2);
  if (spat == NULL || mpat == NULL || epat == NULL) {
    goto theend;  // Type error.
  }

  // Handle the optional fourth argument: flags.
  dir = get_search_arg(&argvars[3], &flags);   // may set p_ws.
  if (dir == 0) {
    goto theend;
  }

  // Don't accept SP_END or SP_SUBPAT.
  // Only one of the SP_NOMOVE or SP_SETPCMARK flags can be set.
  if ((flags & (SP_END | SP_SUBPAT)) != 0
      || ((flags & SP_NOMOVE) && (flags & SP_SETPCMARK))) {
    semsg(_(e_invarg2), tv_get_string(&argvars[3]));
    goto theend;
  }

  // Using 'r' implies 'W', otherwise it doesn't work.
  if (flags & SP_REPEAT) {
    p_ws = false;
  }

  // Optional fifth argument: skip expression.
  const typval_T *skip;
  if (argvars[3].v_type == VAR_UNKNOWN
      || argvars[4].v_type == VAR_UNKNOWN) {
    skip = NULL;
  } else {
    // Type is checked later.
    skip = &argvars[4];

    if (argvars[5].v_type != VAR_UNKNOWN) {
      lnum_stop = tv_get_number_chk(&argvars[5], NULL);
      if (lnum_stop < 0) {
        semsg(_(e_invarg2), tv_get_string(&argvars[5]));
        goto theend;
      }
      if (argvars[6].v_type != VAR_UNKNOWN) {
        time_limit = tv_get_number_chk(&argvars[6], NULL);
        if (time_limit < 0) {
          semsg(_(e_invarg2), tv_get_string(&argvars[6]));
          goto theend;
        }
      }
    }
  }

  retval = (int)do_searchpair(spat, mpat, epat, dir, skip,
                              flags, match_pos, (linenr_T)lnum_stop, time_limit);

theend:
  p_ws = save_p_ws;

  return retval;
}

/// "searchpair()" function
static void f_searchpair(typval_T *argvars, typval_T *rettv, FunPtr fptr)
{
  rettv->vval.v_number = searchpair_cmn(argvars, NULL);
}

/// "searchpairpos()" function
static void f_searchpairpos(typval_T *argvars, typval_T *rettv, FunPtr fptr)
{
  pos_T match_pos;
  int lnum = 0;
  int col = 0;

  tv_list_alloc_ret(rettv, 2);

  if (searchpair_cmn(argvars, &match_pos) > 0) {
    lnum = match_pos.lnum;
    col = match_pos.col;
  }

  tv_list_append_number(rettv->vval.v_list, (varnumber_T)lnum);
  tv_list_append_number(rettv->vval.v_list, (varnumber_T)col);
}

/// Search for a start/middle/end thing.
/// Used by searchpair(), see its documentation for the details.
///
/// @param spat  start pattern
/// @param mpat  middle pattern
/// @param epat  end pattern
/// @param dir  BACKWARD or FORWARD
/// @param skip  skip expression
/// @param flags  SP_SETPCMARK and other SP_ values
/// @param lnum_stop  stop at this line if not zero
/// @param time_limit  stop after this many msec
///
/// @returns  0 or -1 for no match,
long do_searchpair(const char *spat, const char *mpat, const char *epat, int dir,
                   const typval_T *skip, int flags, pos_T *match_pos, linenr_T lnum_stop,
                   long time_limit)
  FUNC_ATTR_NONNULL_ARG(1, 2, 3)
{
  char *save_cpo;
  char_u *pat, *pat2 = NULL, *pat3 = NULL;
  long retval = 0;
  pos_T pos;
  pos_T firstpos;
  pos_T foundpos;
  pos_T save_cursor;
  pos_T save_pos;
  int n;
  int nest = 1;
  bool use_skip = false;
  int options = SEARCH_KEEP;
  proftime_T tm;

  // Make 'cpoptions' empty, the 'l' flag should not be used here.
  save_cpo = p_cpo;
  p_cpo = (char *)empty_option;

  // Set the time limit, if there is one.
  tm = profile_setlimit(time_limit);

  // Make two search patterns: start/end (pat2, for in nested pairs) and
  // start/middle/end (pat3, for the top pair).
  const size_t pat2_len = strlen(spat) + strlen(epat) + 17;
  pat2 = xmalloc(pat2_len);
  const size_t pat3_len = strlen(spat) + strlen(mpat) + strlen(epat) + 25;
  pat3 = xmalloc(pat3_len);
  snprintf((char *)pat2, pat2_len, "\\m\\(%s\\m\\)\\|\\(%s\\m\\)", spat, epat);
  if (*mpat == NUL) {
    STRCPY(pat3, pat2);
  } else {
    snprintf((char *)pat3, pat3_len,
             "\\m\\(%s\\m\\)\\|\\(%s\\m\\)\\|\\(%s\\m\\)", spat, epat, mpat);
  }
  if (flags & SP_START) {
    options |= SEARCH_START;
  }

  if (skip != NULL) {
    use_skip = eval_expr_valid_arg(skip);
  }

  save_cursor = curwin->w_cursor;
  pos = curwin->w_cursor;
  clearpos(&firstpos);
  clearpos(&foundpos);
  pat = pat3;
  for (;;) {
    searchit_arg_T sia;
    memset(&sia, 0, sizeof(sia));
    sia.sa_stop_lnum = lnum_stop;
    sia.sa_tm = &tm;

    n = searchit(curwin, curbuf, &pos, NULL, dir, pat, 1L,
                 options, RE_SEARCH, &sia);
    if (n == FAIL || (firstpos.lnum != 0 && equalpos(pos, firstpos))) {
      // didn't find it or found the first match again: FAIL
      break;
    }

    if (firstpos.lnum == 0) {
      firstpos = pos;
    }
    if (equalpos(pos, foundpos)) {
      // Found the same position again.  Can happen with a pattern that
      // has "\zs" at the end and searching backwards.  Advance one
      // character and try again.
      if (dir == BACKWARD) {
        decl(&pos);
      } else {
        incl(&pos);
      }
    }
    foundpos = pos;

    // clear the start flag to avoid getting stuck here
    options &= ~SEARCH_START;

    // If the skip pattern matches, ignore this match.
    if (use_skip) {
      save_pos = curwin->w_cursor;
      curwin->w_cursor = pos;
      bool err = false;
      const bool r = eval_expr_to_bool(skip, &err);
      curwin->w_cursor = save_pos;
      if (err) {
        // Evaluating {skip} caused an error, break here.
        curwin->w_cursor = save_cursor;
        retval = -1;
        break;
      }
      if (r) {
        continue;
      }
    }

    if ((dir == BACKWARD && n == 3) || (dir == FORWARD && n == 2)) {
      // Found end when searching backwards or start when searching
      // forward: nested pair.
      nest++;
      pat = pat2;               // nested, don't search for middle
    } else {
      // Found end when searching forward or start when searching
      // backward: end of (nested) pair; or found middle in outer pair.
      if (--nest == 1) {
        pat = pat3;             // outer level, search for middle
      }
    }

    if (nest == 0) {
      // Found the match: return matchcount or line number.
      if (flags & SP_RETCOUNT) {
        retval++;
      } else {
        retval = pos.lnum;
      }
      if (flags & SP_SETPCMARK) {
        setpcmark();
      }
      curwin->w_cursor = pos;
      if (!(flags & SP_REPEAT)) {
        break;
      }
      nest = 1;             // search for next unmatched
    }
  }

  if (match_pos != NULL) {
    // Store the match cursor position
    match_pos->lnum = curwin->w_cursor.lnum;
    match_pos->col = curwin->w_cursor.col + 1;
  }

  // If 'n' flag is used or search failed: restore cursor position.
  if ((flags & SP_NOMOVE) || retval == 0) {
    curwin->w_cursor = save_cursor;
  }

  xfree(pat2);
  xfree(pat3);
  if ((char_u *)p_cpo == empty_option) {
    p_cpo = save_cpo;
  } else {
    // Darn, evaluating the {skip} expression changed the value.
    free_string_option((char_u *)save_cpo);
  }

  return retval;
}

/// "searchpos()" function
static void f_searchpos(typval_T *argvars, typval_T *rettv, FunPtr fptr)
{
  pos_T match_pos;
  int flags = 0;

  const int n = search_cmn(argvars, &match_pos, &flags);

  tv_list_alloc_ret(rettv, 2 + (!!(flags & SP_SUBPAT)));

  const int lnum = (n > 0 ? match_pos.lnum : 0);
  const int col = (n > 0 ? match_pos.col : 0);

  tv_list_append_number(rettv->vval.v_list, (varnumber_T)lnum);
  tv_list_append_number(rettv->vval.v_list, (varnumber_T)col);
  if (flags & SP_SUBPAT) {
    tv_list_append_number(rettv->vval.v_list, (varnumber_T)n);
  }
}

/// "serverlist()" function
static void f_serverlist(typval_T *argvars, typval_T *rettv, FunPtr fptr)
{
  size_t n;
  char **addrs = server_address_list(&n);

  // Copy addrs into a linked list.
  list_T *const l = tv_list_alloc_ret(rettv, (ptrdiff_t)n);
  for (size_t i = 0; i < n; i++) {
    tv_list_append_allocated_string(l, addrs[i]);
  }
  xfree(addrs);
}

/// "serverstart()" function
static void f_serverstart(typval_T *argvars, typval_T *rettv, FunPtr fptr)
{
  rettv->v_type = VAR_STRING;
  rettv->vval.v_string = NULL;  // Address of the new server

  if (check_secure()) {
    return;
  }

  char *address;
  // If the user supplied an address, use it, otherwise use a temp.
  if (argvars[0].v_type != VAR_UNKNOWN) {
    if (argvars[0].v_type != VAR_STRING) {
      emsg(_(e_invarg));
      return;
    } else {
      address = xstrdup(tv_get_string(argvars));
    }
  } else {
    address = server_address_new(NULL);
  }

  int result = server_start(address);
  xfree(address);

  if (result != 0) {
    semsg("Failed to start server: %s",
          result > 0 ? "Unknown system error" : uv_strerror(result));
    return;
  }

  // Since it's possible server_start adjusted the given {address} (e.g.,
  // "localhost:" will now have a port), return the final value to the user.
  size_t n;
  char **addrs = server_address_list(&n);
  rettv->vval.v_string = addrs[n - 1];

  n--;
  for (size_t i = 0; i < n; i++) {
    xfree(addrs[i]);
  }
  xfree(addrs);
}

/// "serverstop()" function
static void f_serverstop(typval_T *argvars, typval_T *rettv, FunPtr fptr)
{
  if (check_secure()) {
    return;
  }

  if (argvars[0].v_type != VAR_STRING) {
    emsg(_(e_invarg));
    return;
  }

  rettv->v_type = VAR_NUMBER;
  rettv->vval.v_number = 0;
  if (argvars[0].vval.v_string) {
    bool rv = server_stop(argvars[0].vval.v_string);
    rettv->vval.v_number = (rv ? 1 : 0);
  }
}

/// "setbufline()" function
static void f_setbufline(typval_T *argvars, typval_T *rettv, FunPtr fptr)
{
  linenr_T lnum;
  buf_T *buf;

  buf = tv_get_buf(&argvars[0], false);
  if (buf == NULL) {
    rettv->vval.v_number = 1;  // FAIL
  } else {
    lnum = tv_get_lnum_buf(&argvars[1], buf);
    set_buffer_lines(buf, lnum, false, &argvars[2], rettv);
  }
}

/// Set the cursor or mark position.
/// If 'charpos' is TRUE, then use the column number as a character offset.
/// Otherwise use the column number as a byte offset.
static void set_position(typval_T *argvars, typval_T *rettv, bool charpos)
{
  pos_T pos;
  int fnum;
  colnr_T curswant = -1;

  rettv->vval.v_number = -1;
  const char *const name = tv_get_string_chk(argvars);
  if (name != NULL) {
    if (list2fpos(&argvars[1], &pos, &fnum, &curswant, charpos) == OK) {
      if (pos.col != MAXCOL && --pos.col < 0) {
        pos.col = 0;
      }
      if (name[0] == '.' && name[1] == NUL) {
        // set cursor; "fnum" is ignored
        curwin->w_cursor = pos;
        if (curswant >= 0) {
          curwin->w_curswant = curswant - 1;
          curwin->w_set_curswant = false;
        }
        check_cursor();
        rettv->vval.v_number = 0;
      } else if (name[0] == '\'' && name[1] != NUL && name[2] == NUL) {
        // set mark
        if (setmark_pos((uint8_t)name[1], &pos, fnum, NULL) == OK) {
          rettv->vval.v_number = 0;
        }
      } else {
        emsg(_(e_invarg));
      }
    }
  }
}

<<<<<<< HEAD
static int tv_nr_compare(const void *a1, const void *a2)
{
  listitem_T *li1 = (listitem_T *)a1;
  listitem_T *li2 = (listitem_T *)a2;

  return li1->li_tv.vval.v_number - li2->li_tv.vval.v_number;
}

// "setcellwidths()" function
static void f_setcellwidths(typval_T *argvars, typval_T *rettv, FunPtr fptr)
{
  list_T *l;
  listitem_T *li;
  int item;
  int i;
  listitem_T **ptrs;
  cw_interval_T   *table;

  if (argvars[0].v_type != VAR_LIST || argvars[0].vval.v_list == NULL) {
    EMSG(_(e_listreq));
    return;
  }
  l = argvars[0].vval.v_list;
  if (l->lv_len == 0) {
    clear_cw_table();
    return;
  }

  ptrs = xmalloc(l->lv_len * sizeof(listitem_T *));
  if (ptrs == NULL) {
    return;
  }

  // Check that all entries are a list with three numbers, the range is
  // valid and the cell width is valid.
  item = 0;
  for (li = l->lv_first; li != NULL; li = li->li_next) {
    listitem_T *lili;
    varnumber_T n1;

    if (li->li_tv.v_type != VAR_LIST || li->li_tv.vval.v_list == NULL) {
      EMSGN(_("E1109: List item %lld is not a List"), item);
      xfree(ptrs);
      return;
    }
    for (lili = li->li_tv.vval.v_list->lv_first, i = 0; lili != NULL;
         lili = lili->li_next, ++i) {
      if (lili->li_tv.v_type != VAR_NUMBER) {
        break;
      }
      if (i == 0) {
        n1 = lili->li_tv.vval.v_number;
        if (n1 < 0x100) {
          EMSG(_("E1114: Only values of 0x100 and higher supported"));
          xfree(ptrs);
          return;
        }
      } else if (i == 1 && lili->li_tv.vval.v_number < n1) {
        EMSGN(_("E1111: List item %lld range invalid"), item);
        xfree(ptrs);
        return;
      } else if (i == 2 && (lili->li_tv.vval.v_number < 1
                            || lili->li_tv.vval.v_number > 2)) {
        EMSGN(_("E1112: List item %lld cell width invalid"), item);
        xfree(ptrs);
        return;
      }
    }
    if (i != 3) {
      EMSGN(_("E1110: List item %lld does not contain 3 numbers"), item);
      xfree(ptrs);
      return;
    }
    ptrs[item++] = lili;
  }

  // Sort the list on the first number.
  qsort((void *)ptrs, (size_t)l->lv_len, sizeof(listitem_T *), tv_nr_compare);

  table = xmalloc(l->lv_len * sizeof(cw_interval_T));
  if (table == NULL) {
    xfree(ptrs);
    return;
  }

  // Store the items in the new table.
  item = 0;
  for (li = l->lv_first; li != NULL; li = li->li_next) {
    listitem_T *lili = li->li_tv.vval.v_list->lv_first;
    varnumber_T n1;

    n1 = lili->li_tv.vval.v_number;
    if (item > 0 && n1 <= table[item - 1].last) {
      EMSGN(_("E1113: Overlapping ranges for 0x%llx"), (long)n1);
      xfree(ptrs);
      xfree(table);
      return;
    }
    table[item].first = n1;
    lili = lili->li_next;
    table[item].last = lili->li_tv.vval.v_number;
    lili = lili->li_next;
    table[item].width = lili->li_tv.vval.v_number;
    item++;
  }

  xfree(ptrs);
  set_cw_table(table, l->lv_len);
=======
/// "setcharpos()" function
static void f_setcharpos(typval_T *argvars, typval_T *rettv, FunPtr fptr)
{
  set_position(argvars, rettv, true);
>>>>>>> 0a049c32
}

static void f_setcharsearch(typval_T *argvars, typval_T *rettv, FunPtr fptr)
{
  dict_T *d;
  dictitem_T *di;

  if (argvars[0].v_type != VAR_DICT) {
    emsg(_(e_dictreq));
    return;
  }

  if ((d = argvars[0].vval.v_dict) != NULL) {
    char_u *const csearch = (char_u *)tv_dict_get_string(d, "char", false);
    if (csearch != NULL) {
      int pcc[MAX_MCO];
      const int c = utfc_ptr2char(csearch, pcc);
      set_last_csearch(c, csearch, utfc_ptr2len((char *)csearch));
    }

    di = tv_dict_find(d, S_LEN("forward"));
    if (di != NULL) {
      set_csearch_direction(tv_get_number(&di->di_tv) ? FORWARD : BACKWARD);
    }

    di = tv_dict_find(d, S_LEN("until"));
    if (di != NULL) {
      set_csearch_until(!!tv_get_number(&di->di_tv));
    }
  }
}

/// "setcmdpos()" function
static void f_setcmdpos(typval_T *argvars, typval_T *rettv, FunPtr fptr)
{
  const int pos = (int)tv_get_number(&argvars[0]) - 1;

  if (pos >= 0) {
    rettv->vval.v_number = set_cmdline_pos(pos);
  }
}

/// "setcursorcharpos" function
static void f_setcursorcharpos(typval_T *argvars, typval_T *rettv, FunPtr fptr)
{
  set_cursorpos(argvars, rettv, true);
}

/// "setenv()" function
static void f_setenv(typval_T *argvars, typval_T *rettv, FunPtr fptr)
{
  char namebuf[NUMBUFLEN];
  char valbuf[NUMBUFLEN];
  const char *name = tv_get_string_buf(&argvars[0], namebuf);

  if (argvars[1].v_type == VAR_SPECIAL
      && argvars[1].vval.v_special == kSpecialVarNull) {
    os_unsetenv(name);
  } else {
    os_setenv(name, tv_get_string_buf(&argvars[1], valbuf), 1);
  }
}

/// "setfperm({fname}, {mode})" function
static void f_setfperm(typval_T *argvars, typval_T *rettv, FunPtr fptr)
{
  rettv->vval.v_number = 0;

  const char *const fname = tv_get_string_chk(&argvars[0]);
  if (fname == NULL) {
    return;
  }

  char modebuf[NUMBUFLEN];
  const char *const mode_str = tv_get_string_buf_chk(&argvars[1], modebuf);
  if (mode_str == NULL) {
    return;
  }
  if (strlen(mode_str) != 9) {
    semsg(_(e_invarg2), mode_str);
    return;
  }

  int mask = 1;
  int mode = 0;
  for (int i = 8; i >= 0; i--) {
    if (mode_str[i] != '-') {
      mode |= mask;
    }
    mask = mask << 1;
  }
  rettv->vval.v_number = os_setperm(fname, mode) == OK;
}

/// "setline()" function
static void f_setline(typval_T *argvars, typval_T *rettv, FunPtr fptr)
{
  linenr_T lnum = tv_get_lnum(&argvars[0]);
  set_buffer_lines(curbuf, lnum, false, &argvars[1], rettv);
}

/// Create quickfix/location list from VimL values
///
/// Used by `setqflist()` and `setloclist()` functions. Accepts invalid
/// args argument in which case errors out, including VAR_UNKNOWN parameters.
///
/// @param[in,out]  wp  Window to create location list for. May be NULL in
///                     which case quickfix list will be created.
/// @param[in]  args  [list, action, what]
/// @param[in]  args[0]  Quickfix list contents.
/// @param[in]  args[1]  Optional. Action to perform:
///                      append to an existing list, replace its content,
///                      or create a new one.
/// @param[in]  args[2]  Optional. Quickfix list properties or title.
///                      Defaults to caller function name.
/// @param[out]  rettv  Return value: 0 in case of success, -1 otherwise.
static void set_qf_ll_list(win_T *wp, typval_T *args, typval_T *rettv)
  FUNC_ATTR_NONNULL_ARG(2, 3)
{
  static char *e_invact = N_("E927: Invalid action: '%s'");
  const char *title = NULL;
  char action = ' ';
  static int recursive = 0;
  rettv->vval.v_number = -1;
  dict_T *what = NULL;

  typval_T *list_arg = &args[0];
  if (list_arg->v_type != VAR_LIST) {
    emsg(_(e_listreq));
    return;
  } else if (recursive != 0) {
    emsg(_(e_au_recursive));
    return;
  }

  typval_T *action_arg = &args[1];
  if (action_arg->v_type == VAR_UNKNOWN) {
    // Option argument was not given.
    goto skip_args;
  } else if (action_arg->v_type != VAR_STRING) {
    emsg(_(e_stringreq));
    return;
  }
  const char *const act = tv_get_string_chk(action_arg);
  if ((*act == 'a' || *act == 'r' || *act == ' ' || *act == 'f')
      && act[1] == NUL) {
    action = *act;
  } else {
    semsg(_(e_invact), act);
    return;
  }

  typval_T *const what_arg = &args[2];
  if (what_arg->v_type == VAR_UNKNOWN) {
    // Option argument was not given.
    goto skip_args;
  } else if (what_arg->v_type == VAR_STRING) {
    title = tv_get_string_chk(what_arg);
    if (!title) {
      // Type error. Error already printed by tv_get_string_chk().
      return;
    }
  } else if (what_arg->v_type == VAR_DICT && what_arg->vval.v_dict != NULL) {
    what = what_arg->vval.v_dict;
  } else {
    emsg(_(e_dictreq));
    return;
  }

skip_args:
  if (!title) {
    title = (wp ? ":setloclist()" : ":setqflist()");
  }

  recursive++;
  list_T *const l = list_arg->vval.v_list;
  if (set_errorlist(wp, l, action, (char *)title, what) == OK) {
    rettv->vval.v_number = 0;
  }
  recursive--;
}

/// "setloclist()" function
static void f_setloclist(typval_T *argvars, typval_T *rettv, FunPtr fptr)
{
  win_T *win;

  rettv->vval.v_number = -1;

  win = find_win_by_nr_or_id(&argvars[0]);
  if (win != NULL) {
    set_qf_ll_list(win, &argvars[1], rettv);
  }
}

/// "setpos()" function
static void f_setpos(typval_T *argvars, typval_T *rettv, FunPtr fptr)
{
  set_position(argvars, rettv, false);
}

/// "setqflist()" function
static void f_setqflist(typval_T *argvars, typval_T *rettv, FunPtr fptr)
{
  set_qf_ll_list(NULL, argvars, rettv);
}

/// Translate a register type string to the yank type and block length
static int get_yank_type(char_u **const pp, MotionType *const yank_type, long *const block_len)
  FUNC_ATTR_NONNULL_ALL
{
  char *stropt = (char *)(*pp);
  switch (*stropt) {
  case 'v':
  case 'c':  // character-wise selection
    *yank_type = kMTCharWise;
    break;
  case 'V':
  case 'l':  // line-wise selection
    *yank_type = kMTLineWise;
    break;
  case 'b':
  case Ctrl_V:  // block-wise selection
    *yank_type = kMTBlockWise;
    if (ascii_isdigit(stropt[1])) {
      stropt++;
      *block_len = getdigits_long(&stropt, false, 0) - 1;
      stropt--;
    }
    break;
  default:
    return FAIL;
  }
  *pp = (char_u *)stropt;
  return OK;
}

/// "setreg()" function
static void f_setreg(typval_T *argvars, typval_T *rettv, FunPtr fptr)
{
  bool append = false;
  MotionType yank_type;
  long block_len;

  block_len = -1;
  yank_type = kMTUnknown;

  rettv->vval.v_number = 1;  // FAIL is default.

  const char *const strregname = tv_get_string_chk(argvars);
  if (strregname == NULL) {
    return;  // Type error; errmsg already given.
  }
  char regname = *strregname;
  if (regname == 0 || regname == '@') {
    regname = '"';
  }

  const typval_T *regcontents = NULL;
  char pointreg = 0;
  if (argvars[1].v_type == VAR_DICT) {
    dict_T *const d = argvars[1].vval.v_dict;

    if (tv_dict_len(d) == 0) {
      // Empty dict, clear the register (like setreg(0, []))
      char_u *lstval[2] = { NULL, NULL };
      write_reg_contents_lst(regname, lstval, false, kMTUnknown, -1);
      return;
    }

    dictitem_T *const di = tv_dict_find(d, "regcontents", -1);
    if (di != NULL) {
      regcontents = &di->di_tv;
    }

    const char *stropt = tv_dict_get_string(d, "regtype", false);
    if (stropt != NULL) {
      const int ret = get_yank_type((char_u **)&stropt, &yank_type, &block_len);

      if (ret == FAIL || *(++stropt) != NUL) {
        semsg(_(e_invargval), "value");
        return;
      }
    }

    if (regname == '"') {
      stropt = tv_dict_get_string(d, "points_to", false);
      if (stropt != NULL) {
        pointreg = *stropt;
        regname = pointreg;
      }
    } else if (tv_dict_get_number(d, "isunnamed")) {
      pointreg = regname;
    }
  } else {
    regcontents = &argvars[1];
  }

  bool set_unnamed = false;
  if (argvars[2].v_type != VAR_UNKNOWN) {
    if (yank_type != kMTUnknown) {
      semsg(_(e_toomanyarg), "setreg");
      return;
    }

    const char *stropt = tv_get_string_chk(&argvars[2]);
    if (stropt == NULL) {
      return;  // Type error.
    }
    for (; *stropt != NUL; stropt++) {
      switch (*stropt) {
      case 'a':
      case 'A':    // append
        append = true;
        break;
      case 'u':
      case '"':    // unnamed register
        set_unnamed = true;
        break;
      default:
        get_yank_type((char_u **)&stropt, &yank_type, &block_len);
      }
    }
  }

  if (regcontents != NULL && regcontents->v_type == VAR_LIST) {
    list_T *const ll = regcontents->vval.v_list;
    // If the list is NULL handle like an empty list.
    const int len = tv_list_len(ll);

    // First half: use for pointers to result lines; second half: use for
    // pointers to allocated copies.
    char **lstval = xmalloc(sizeof(char *) * (((size_t)len + 1) * 2));
    const char **curval = (const char **)lstval;
    char **allocval = lstval + len + 2;
    char **curallocval = allocval;

    TV_LIST_ITER_CONST(ll, li, {
      char buf[NUMBUFLEN];
      *curval = tv_get_string_buf_chk(TV_LIST_ITEM_TV(li), buf);
      if (*curval == NULL) {
        goto free_lstval;
      }
      if (*curval == buf) {
        // Need to make a copy,
        // next tv_get_string_buf_chk() will overwrite the string.
        *curallocval = xstrdup(*curval);
        *curval = *curallocval;
        curallocval++;
      }
      curval++;
    });
    *curval++ = NULL;

    write_reg_contents_lst(regname, (char_u **)lstval, append, yank_type, (colnr_T)block_len);

free_lstval:
    while (curallocval > allocval) {
      xfree(*--curallocval);
    }
    xfree(lstval);
  } else if (regcontents != NULL) {
    const char *const strval = tv_get_string_chk(regcontents);
    if (strval == NULL) {
      return;
    }
    write_reg_contents_ex(regname, (const char_u *)strval, (ssize_t)STRLEN(strval),
                          append, yank_type, (colnr_T)block_len);
  }
  if (pointreg != 0) {
    get_yank_register(pointreg, YREG_YANK);
  }
  rettv->vval.v_number = 0;

  if (set_unnamed) {
    // Discard the result. We already handle the error case.
    op_reg_set_previous(regname);
  }
}

/// "settagstack()" function
static void f_settagstack(typval_T *argvars, typval_T *rettv, FunPtr fptr)
{
  static char *e_invact2 = N_("E962: Invalid action: '%s'");
  win_T *wp;
  dict_T *d;
  char action = 'r';

  rettv->vval.v_number = -1;

  // first argument: window number or id
  wp = find_win_by_nr_or_id(&argvars[0]);
  if (wp == NULL) {
    return;
  }

  // second argument: dict with items to set in the tag stack
  if (argvars[1].v_type != VAR_DICT) {
    emsg(_(e_dictreq));
    return;
  }
  d = argvars[1].vval.v_dict;
  if (d == NULL) {
    return;
  }

  // third argument: action - 'a' for append and 'r' for replace.
  // default is to replace the stack.
  if (argvars[2].v_type == VAR_UNKNOWN) {
    action = 'r';
  } else if (argvars[2].v_type == VAR_STRING) {
    const char *actstr;
    actstr = tv_get_string_chk(&argvars[2]);
    if (actstr == NULL) {
      return;
    }
    if ((*actstr == 'r' || *actstr == 'a' || *actstr == 't')
        && actstr[1] == NUL) {
      action = *actstr;
    } else {
      semsg(_(e_invact2), actstr);
      return;
    }
  } else {
    emsg(_(e_stringreq));
    return;
  }

  if (set_tagstack(wp, d, action) == OK) {
    rettv->vval.v_number = 0;
  }
}

/// f_sha256 - sha256({string}) function
static void f_sha256(typval_T *argvars, typval_T *rettv, FunPtr fptr)
{
  const char *p = tv_get_string(&argvars[0]);
  const char *hash = sha256_bytes((const uint8_t *)p, strlen(p), NULL, 0);

  // make a copy of the hash (sha256_bytes returns a static buffer)
  rettv->vval.v_string = xstrdup(hash);
  rettv->v_type = VAR_STRING;
}

/// "shellescape({string})" function
static void f_shellescape(typval_T *argvars, typval_T *rettv, FunPtr fptr)
{
  const bool do_special = non_zero_arg(&argvars[1]);

  rettv->vval.v_string =
    (char *)vim_strsave_shellescape((const char_u *)tv_get_string(&argvars[0]), do_special,
                                    do_special);
  rettv->v_type = VAR_STRING;
}

/// shiftwidth() function
static void f_shiftwidth(typval_T *argvars, typval_T *rettv, FunPtr fptr)
{
  rettv->vval.v_number = 0;

  if (argvars[0].v_type != VAR_UNKNOWN) {
    long col;

    col = (long)tv_get_number_chk(argvars, NULL);
    if (col < 0) {
      return;  // type error; errmsg already given
    }
    rettv->vval.v_number = get_sw_value_col(curbuf, (colnr_T)col);
    return;
  }
  rettv->vval.v_number = get_sw_value(curbuf);
}

/// "simplify()" function
static void f_simplify(typval_T *argvars, typval_T *rettv, FunPtr fptr)
{
  const char *const p = tv_get_string(&argvars[0]);
  rettv->vval.v_string = xstrdup(p);
  simplify_filename((char_u *)rettv->vval.v_string);  // Simplify in place.
  rettv->v_type = VAR_STRING;
}

/// "sockconnect()" function
static void f_sockconnect(typval_T *argvars, typval_T *rettv, FunPtr fptr)
{
  if (argvars[0].v_type != VAR_STRING || argvars[1].v_type != VAR_STRING) {
    emsg(_(e_invarg));
    return;
  }
  if (argvars[2].v_type != VAR_DICT && argvars[2].v_type != VAR_UNKNOWN) {
    // Wrong argument types
    semsg(_(e_invarg2), "expected dictionary");
    return;
  }

  const char *mode = tv_get_string(&argvars[0]);
  const char *address = tv_get_string(&argvars[1]);

  bool tcp;
  if (strcmp(mode, "tcp") == 0) {
    tcp = true;
  } else if (strcmp(mode, "pipe") == 0) {
    tcp = false;
  } else {
    semsg(_(e_invarg2), "invalid mode");
    return;
  }

  bool rpc = false;
  CallbackReader on_data = CALLBACK_READER_INIT;
  if (argvars[2].v_type == VAR_DICT) {
    dict_T *opts = argvars[2].vval.v_dict;
    rpc = tv_dict_get_number(opts, "rpc") != 0;

    if (!tv_dict_get_callback(opts, S_LEN("on_data"), &on_data.cb)) {
      return;
    }
    on_data.buffered = tv_dict_get_number(opts, "data_buffered");
    if (on_data.buffered && on_data.cb.type == kCallbackNone) {
      on_data.self = opts;
    }
  }

  const char *error = NULL;
  uint64_t id = channel_connect(tcp, address, rpc, on_data, 50, &error);

  if (error) {
    semsg(_("connection failed: %s"), error);
  }

  rettv->vval.v_number = (varnumber_T)id;
  rettv->v_type = VAR_NUMBER;
}

/// "stdioopen()" function
static void f_stdioopen(typval_T *argvars, typval_T *rettv, FunPtr fptr)
{
  if (argvars[0].v_type != VAR_DICT) {
    emsg(_(e_invarg));
    return;
  }

  bool rpc = false;
  CallbackReader on_stdin = CALLBACK_READER_INIT;
  dict_T *opts = argvars[0].vval.v_dict;
  rpc = tv_dict_get_number(opts, "rpc") != 0;

  if (!tv_dict_get_callback(opts, S_LEN("on_stdin"), &on_stdin.cb)) {
    return;
  }
  if (!tv_dict_get_callback(opts, S_LEN("on_print"), &on_print)) {
    return;
  }

  on_stdin.buffered = tv_dict_get_number(opts, "stdin_buffered");
  if (on_stdin.buffered && on_stdin.cb.type == kCallbackNone) {
    on_stdin.self = opts;
  }

  const char *error;
  uint64_t id = channel_from_stdio(rpc, on_stdin, &error);
  if (!id) {
    semsg(e_stdiochan2, error);
  }

  rettv->vval.v_number = (varnumber_T)id;
  rettv->v_type = VAR_NUMBER;
}

/// "reltimefloat()" function
static void f_reltimefloat(typval_T *argvars, typval_T *rettv, FunPtr fptr)
  FUNC_ATTR_NONNULL_ALL
{
  proftime_T tm;

  rettv->v_type = VAR_FLOAT;
  rettv->vval.v_float = 0;
  if (list2proftime(&argvars[0], &tm) == OK) {
    rettv->vval.v_float = (float_T)profile_signed(tm) / 1000000000.0;
  }
}

/// "soundfold({word})" function
static void f_soundfold(typval_T *argvars, typval_T *rettv, FunPtr fptr)
{
  rettv->v_type = VAR_STRING;
  const char *const s = tv_get_string(&argvars[0]);
  rettv->vval.v_string = eval_soundfold(s);
}

/// "spellbadword()" function
static void f_spellbadword(typval_T *argvars, typval_T *rettv, FunPtr fptr)
{
  const char *word = "";
  hlf_T attr = HLF_COUNT;
  size_t len = 0;
  const int wo_spell_save = curwin->w_p_spell;

  if (!curwin->w_p_spell) {
    did_set_spelllang(curwin);
    curwin->w_p_spell = true;
  }

  if (*curwin->w_s->b_p_spl == NUL) {
    emsg(_(e_no_spell));
    curwin->w_p_spell = wo_spell_save;
    return;
  }

  if (argvars[0].v_type == VAR_UNKNOWN) {
    // Find the start and length of the badly spelled word.
    len = spell_move_to(curwin, FORWARD, true, true, &attr);
    if (len != 0) {
      word = (char *)get_cursor_pos_ptr();
      curwin->w_set_curswant = true;
    }
  } else if (*curbuf->b_s.b_p_spl != NUL) {
    const char *str = tv_get_string_chk(&argvars[0]);
    int capcol = -1;

    if (str != NULL) {
      // Check the argument for spelling.
      while (*str != NUL) {
        len = spell_check(curwin, (char_u *)str, &attr, &capcol, false);
        if (attr != HLF_COUNT) {
          word = str;
          break;
        }
        str += len;
        capcol -= (int)len;
        len = 0;
      }
    }
  }
  curwin->w_p_spell = wo_spell_save;

  assert(len <= INT_MAX);
  tv_list_alloc_ret(rettv, 2);
  tv_list_append_string(rettv->vval.v_list, word, (ssize_t)len);
  tv_list_append_string(rettv->vval.v_list,
                        (attr == HLF_SPB ? "bad"
                                         : attr == HLF_SPR ? "rare"
                                                           : attr == HLF_SPL ? "local"
                                                                             : attr ==
                         HLF_SPC ? "caps"
                                 :
                         NULL), -1);
}

/// "spellsuggest()" function
static void f_spellsuggest(typval_T *argvars, typval_T *rettv, FunPtr fptr)
{
  bool typeerr = false;
  int maxcount;
  garray_T ga = GA_EMPTY_INIT_VALUE;
  bool need_capital = false;
  const int wo_spell_save = curwin->w_p_spell;

  if (!curwin->w_p_spell) {
    did_set_spelllang(curwin);
    curwin->w_p_spell = true;
  }

  if (*curwin->w_s->b_p_spl == NUL) {
    emsg(_(e_no_spell));
    curwin->w_p_spell = wo_spell_save;
    return;
  }

  const char *const str = tv_get_string(&argvars[0]);
  if (argvars[1].v_type != VAR_UNKNOWN) {
    maxcount = (int)tv_get_number_chk(&argvars[1], &typeerr);
    if (maxcount <= 0) {
      goto f_spellsuggest_return;
    }
    if (argvars[2].v_type != VAR_UNKNOWN) {
      need_capital = tv_get_number_chk(&argvars[2], &typeerr);
      if (typeerr) {
        goto f_spellsuggest_return;
      }
    }
  } else {
    maxcount = 25;
  }

  spell_suggest_list(&ga, (char_u *)str, maxcount, need_capital, false);

f_spellsuggest_return:
  tv_list_alloc_ret(rettv, (ptrdiff_t)ga.ga_len);
  for (int i = 0; i < ga.ga_len; i++) {
    char *const p = ((char **)ga.ga_data)[i];
    tv_list_append_allocated_string(rettv->vval.v_list, p);
  }
  ga_clear(&ga);
  curwin->w_p_spell = wo_spell_save;
}

static void f_split(typval_T *argvars, typval_T *rettv, FunPtr fptr)
{
  char *save_cpo;
  int match;
  colnr_T col = 0;
  bool keepempty = false;
  bool typeerr = false;

  // Make 'cpoptions' empty, the 'l' flag should not be used here.
  save_cpo = p_cpo;
  p_cpo = "";

  const char *str = tv_get_string(&argvars[0]);
  const char *pat = NULL;
  char patbuf[NUMBUFLEN];
  if (argvars[1].v_type != VAR_UNKNOWN) {
    pat = tv_get_string_buf_chk(&argvars[1], patbuf);
    if (pat == NULL) {
      typeerr = true;
    }
    if (argvars[2].v_type != VAR_UNKNOWN) {
      keepempty = (bool)tv_get_number_chk(&argvars[2], &typeerr);
    }
  }
  if (pat == NULL || *pat == NUL) {
    pat = "[\\x01- ]\\+";
  }

  tv_list_alloc_ret(rettv, kListLenMayKnow);

  if (typeerr) {
    goto theend;
  }

  regmatch_T regmatch = {
    .regprog = vim_regcomp((char *)pat, RE_MAGIC + RE_STRING),
    .startp = { NULL },
    .endp = { NULL },
    .rm_ic = false,
  };
  if (regmatch.regprog != NULL) {
    while (*str != NUL || keepempty) {
      if (*str == NUL) {
        match = false;  // Empty item at the end.
      } else {
        match = vim_regexec_nl(&regmatch, (char_u *)str, col);
      }
      const char *end;
      if (match) {
        end = (const char *)regmatch.startp[0];
      } else {
        end = str + strlen(str);
      }
      if (keepempty || end > str || (tv_list_len(rettv->vval.v_list) > 0
                                     && *str != NUL
                                     && match
                                     && end < (const char *)regmatch.endp[0])) {
        tv_list_append_string(rettv->vval.v_list, str, end - str);
      }
      if (!match) {
        break;
      }
      // Advance to just after the match.
      if (regmatch.endp[0] > (char_u *)str) {
        col = 0;
      } else {
        // Don't get stuck at the same match.
        col = utfc_ptr2len((char *)regmatch.endp[0]);
      }
      str = (const char *)regmatch.endp[0];
    }

    vim_regfree(regmatch.regprog);
  }

theend:
  p_cpo = save_cpo;
}

/// "stdpath(type)" function
static void f_stdpath(typval_T *argvars, typval_T *rettv, FunPtr fptr)
{
  rettv->v_type = VAR_STRING;
  rettv->vval.v_string = NULL;

  const char *const p = tv_get_string_chk(&argvars[0]);
  if (p == NULL) {
    return;  // Type error; errmsg already given.
  }

  if (strequal(p, "config")) {
    rettv->vval.v_string = get_xdg_home(kXDGConfigHome);
  } else if (strequal(p, "data")) {
    rettv->vval.v_string = get_xdg_home(kXDGDataHome);
  } else if (strequal(p, "cache")) {
    rettv->vval.v_string = get_xdg_home(kXDGCacheHome);
  } else if (strequal(p, "state")) {
    rettv->vval.v_string = get_xdg_home(kXDGStateHome);
  } else if (strequal(p, "log")) {
    rettv->vval.v_string = get_xdg_home(kXDGStateHome);
  } else if (strequal(p, "run")) {
    rettv->vval.v_string = stdpaths_get_xdg_var(kXDGRuntimeDir);
  } else if (strequal(p, "config_dirs")) {
    get_xdg_var_list(kXDGConfigDirs, rettv);
  } else if (strequal(p, "data_dirs")) {
    get_xdg_var_list(kXDGDataDirs, rettv);
  } else {
    semsg(_("E6100: \"%s\" is not a valid stdpath"), p);
  }
}

/// "str2float()" function
static void f_str2float(typval_T *argvars, typval_T *rettv, FunPtr fptr)
{
  char *p = skipwhite(tv_get_string(&argvars[0]));
  bool isneg = (*p == '-');

  if (*p == '+' || *p == '-') {
    p = skipwhite(p + 1);
  }
  (void)string2float(p, &rettv->vval.v_float);
  if (isneg) {
    rettv->vval.v_float *= -1;
  }
  rettv->v_type = VAR_FLOAT;
}

/// "str2list()" function
static void f_str2list(typval_T *argvars, typval_T *rettv, FunPtr fptr)
{
  tv_list_alloc_ret(rettv, kListLenUnknown);
  const char_u *p = (const char_u *)tv_get_string(&argvars[0]);

  for (; *p != NUL; p += utf_ptr2len((char *)p)) {
    tv_list_append_number(rettv->vval.v_list, utf_ptr2char((char *)p));
  }
}

/// "str2nr()" function
static void f_str2nr(typval_T *argvars, typval_T *rettv, FunPtr fptr)
{
  int base = 10;
  varnumber_T n;
  int what = 0;

  if (argvars[1].v_type != VAR_UNKNOWN) {
    base = (int)tv_get_number(&argvars[1]);
    if (base != 2 && base != 8 && base != 10 && base != 16) {
      emsg(_(e_invarg));
      return;
    }
    if (argvars[2].v_type != VAR_UNKNOWN && tv_get_number(&argvars[2])) {
      what |= STR2NR_QUOTE;
    }
  }

  char_u *p = (char_u *)skipwhite(tv_get_string(&argvars[0]));
  bool isneg = (*p == '-');
  if (*p == '+' || *p == '-') {
    p = (char_u *)skipwhite((char *)p + 1);
  }
  switch (base) {
  case 2:
    what |= STR2NR_BIN | STR2NR_FORCE;
    break;
  case 8:
    what |= STR2NR_OCT | STR2NR_OOCT | STR2NR_FORCE;
    break;
  case 16:
    what |= STR2NR_HEX | STR2NR_FORCE;
    break;
  }
  vim_str2nr(p, NULL, NULL, what, &n, NULL, 0, false);
  // Text after the number is silently ignored.
  if (isneg) {
    rettv->vval.v_number = -n;
  } else {
    rettv->vval.v_number = n;
  }
}

/// "strftime({format}[, {time}])" function
static void f_strftime(typval_T *argvars, typval_T *rettv, FunPtr fptr)
{
  time_t seconds;

  rettv->v_type = VAR_STRING;

  char *p = (char *)tv_get_string(&argvars[0]);
  if (argvars[1].v_type == VAR_UNKNOWN) {
    seconds = time(NULL);
  } else {
    seconds = (time_t)tv_get_number(&argvars[1]);
  }

  struct tm curtime;
  struct tm *curtime_ptr = os_localtime_r(&seconds, &curtime);
  // MSVC returns NULL for an invalid value of seconds.
  if (curtime_ptr == NULL) {
    rettv->vval.v_string = xstrdup(_("(Invalid)"));
  } else {
    vimconv_T conv;
    char_u *enc;

    conv.vc_type = CONV_NONE;
    enc = enc_locale();
    convert_setup(&conv, p_enc, enc);
    if (conv.vc_type != CONV_NONE) {
      p = (char *)string_convert(&conv, (char_u *)p, NULL);
    }
    char result_buf[256];
    if (p != NULL) {
      (void)strftime(result_buf, sizeof(result_buf), p, curtime_ptr);
    } else {
      result_buf[0] = NUL;
    }

    if (conv.vc_type != CONV_NONE) {
      xfree(p);
    }
    convert_setup(&conv, enc, p_enc);
    if (conv.vc_type != CONV_NONE) {
      rettv->vval.v_string = (char *)string_convert(&conv, (char_u *)result_buf, NULL);
    } else {
      rettv->vval.v_string = xstrdup(result_buf);
    }

    // Release conversion descriptors.
    convert_setup(&conv, NULL, NULL);
    xfree(enc);
  }
}

/// "strgetchar()" function
static void f_strgetchar(typval_T *argvars, typval_T *rettv, FunPtr fptr)
{
  rettv->vval.v_number = -1;

  const char *const str = tv_get_string_chk(&argvars[0]);
  if (str == NULL) {
    return;
  }
  bool error = false;
  varnumber_T charidx = tv_get_number_chk(&argvars[1], &error);
  if (error) {
    return;
  }

  const size_t len = STRLEN(str);
  size_t byteidx = 0;

  while (charidx >= 0 && byteidx < len) {
    if (charidx == 0) {
      rettv->vval.v_number = utf_ptr2char(str + byteidx);
      break;
    }
    charidx--;
    byteidx += (size_t)utf_ptr2len(str + byteidx);
  }
}

/// "stridx()" function
static void f_stridx(typval_T *argvars, typval_T *rettv, FunPtr fptr)
{
  rettv->vval.v_number = -1;

  char buf[NUMBUFLEN];
  const char *const needle = tv_get_string_chk(&argvars[1]);
  const char *haystack = tv_get_string_buf_chk(&argvars[0], buf);
  const char *const haystack_start = haystack;
  if (needle == NULL || haystack == NULL) {
    return;  // Type error; errmsg already given.
  }

  if (argvars[2].v_type != VAR_UNKNOWN) {
    bool error = false;

    const ptrdiff_t start_idx = (ptrdiff_t)tv_get_number_chk(&argvars[2],
                                                             &error);
    if (error || start_idx >= (ptrdiff_t)strlen(haystack)) {
      return;
    }
    if (start_idx >= 0) {
      haystack += start_idx;
    }
  }

  const char *pos = strstr(haystack, needle);
  if (pos != NULL) {
    rettv->vval.v_number = (varnumber_T)(pos - haystack_start);
  }
}

/// "string()" function
static void f_string(typval_T *argvars, typval_T *rettv, FunPtr fptr)
{
  rettv->v_type = VAR_STRING;
  rettv->vval.v_string = encode_tv2string(&argvars[0], NULL);
}

/// "strlen()" function
static void f_strlen(typval_T *argvars, typval_T *rettv, FunPtr fptr)
{
  rettv->vval.v_number = (varnumber_T)strlen(tv_get_string(&argvars[0]));
}

/// "strchars()" function
static void f_strchars(typval_T *argvars, typval_T *rettv, FunPtr fptr)
{
  const char *s = tv_get_string(&argvars[0]);
  int skipcc = 0;
  varnumber_T len = 0;
  int (*func_mb_ptr2char_adv)(const char_u **pp);

  if (argvars[1].v_type != VAR_UNKNOWN) {
    skipcc = (int)tv_get_number_chk(&argvars[1], NULL);
  }
  if (skipcc < 0 || skipcc > 1) {
    emsg(_(e_invarg));
  } else {
    func_mb_ptr2char_adv = skipcc ? mb_ptr2char_adv : mb_cptr2char_adv;
    while (*s != NUL) {
      func_mb_ptr2char_adv((const char_u **)&s);
      len++;
    }
    rettv->vval.v_number = len;
  }
}

/// "strdisplaywidth()" function
static void f_strdisplaywidth(typval_T *argvars, typval_T *rettv, FunPtr fptr)
{
  const char *const s = tv_get_string(&argvars[0]);
  int col = 0;

  if (argvars[1].v_type != VAR_UNKNOWN) {
    col = (int)tv_get_number(&argvars[1]);
  }

  rettv->vval.v_number = (varnumber_T)(linetabsize_col(col, (char_u *)s) - col);
}

/// "strwidth()" function
static void f_strwidth(typval_T *argvars, typval_T *rettv, FunPtr fptr)
{
  const char *const s = tv_get_string(&argvars[0]);

  rettv->vval.v_number = (varnumber_T)mb_string2cells(s);
}

/// "strcharpart()" function
static void f_strcharpart(typval_T *argvars, typval_T *rettv, FunPtr fptr)
{
  const char *const p = tv_get_string(&argvars[0]);
  const size_t slen = STRLEN(p);

  int nbyte = 0;
  bool error = false;
  varnumber_T nchar = tv_get_number_chk(&argvars[1], &error);
  if (!error) {
    if (nchar > 0) {
      while (nchar > 0 && (size_t)nbyte < slen) {
        nbyte += utf_ptr2len(p + nbyte);
        nchar--;
      }
    } else {
      nbyte = (int)nchar;
    }
  }
  int len = 0;
  if (argvars[2].v_type != VAR_UNKNOWN) {
    int charlen = (int)tv_get_number(&argvars[2]);
    while (charlen > 0 && nbyte + len < (int)slen) {
      int off = nbyte + len;

      if (off < 0) {
        len += 1;
      } else {
        len += utf_ptr2len(p + off);
      }
      charlen--;
    }
  } else {
    len = (int)slen - nbyte;    // default: all bytes that are available.
  }

  // Only return the overlap between the specified part and the actual
  // string.
  if (nbyte < 0) {
    len += nbyte;
    nbyte = 0;
  } else if ((size_t)nbyte > slen) {
    nbyte = (int)slen;
  }
  if (len < 0) {
    len = 0;
  } else if (nbyte + len > (int)slen) {
    len = (int)slen - nbyte;
  }

  rettv->v_type = VAR_STRING;
  rettv->vval.v_string = xstrndup(p + nbyte, (size_t)len);
}

/// "strpart()" function
static void f_strpart(typval_T *argvars, typval_T *rettv, FunPtr fptr)
{
  bool error = false;

  const char *const p = tv_get_string(&argvars[0]);
  const size_t slen = strlen(p);

  varnumber_T n = tv_get_number_chk(&argvars[1], &error);
  varnumber_T len;
  if (error) {
    len = 0;
  } else if (argvars[2].v_type != VAR_UNKNOWN) {
    len = tv_get_number(&argvars[2]);
  } else {
    len = (varnumber_T)slen - n;  // Default len: all bytes that are available.
  }

  // Only return the overlap between the specified part and the actual
  // string.
  if (n < 0) {
    len += n;
    n = 0;
  } else if (n > (varnumber_T)slen) {
    n = (varnumber_T)slen;
  }
  if (len < 0) {
    len = 0;
  } else if (n + len > (varnumber_T)slen) {
    len = (varnumber_T)slen - n;
  }

  if (argvars[2].v_type != VAR_UNKNOWN && argvars[3].v_type != VAR_UNKNOWN) {
    int off;

    // length in characters
    for (off = (int)n; off < (int)slen && len > 0; len--) {
      off += utfc_ptr2len(p + off);
    }
    len = off - n;
  }

  rettv->v_type = VAR_STRING;
  rettv->vval.v_string = xmemdupz(p + n, (size_t)len);
}

/// "strptime({format}, {timestring})" function
static void f_strptime(typval_T *argvars, typval_T *rettv, FunPtr fptr)
{
  char fmt_buf[NUMBUFLEN];
  char str_buf[NUMBUFLEN];

  struct tm tmval = {
    .tm_isdst = -1,
  };
  char *fmt = (char *)tv_get_string_buf(&argvars[0], fmt_buf);
  char *str = (char *)tv_get_string_buf(&argvars[1], str_buf);

  vimconv_T conv = {
    .vc_type = CONV_NONE,
  };
  char_u *enc = enc_locale();
  convert_setup(&conv, p_enc, enc);
  if (conv.vc_type != CONV_NONE) {
    fmt = (char *)string_convert(&conv, (char_u *)fmt, NULL);
  }
  if (fmt == NULL
      || os_strptime(str, fmt, &tmval) == NULL
      || (rettv->vval.v_number = mktime(&tmval)) == -1) {
    rettv->vval.v_number = 0;
  }
  if (conv.vc_type != CONV_NONE) {
    xfree(fmt);
  }
  convert_setup(&conv, NULL, NULL);
  xfree(enc);
}

/// "strridx()" function
static void f_strridx(typval_T *argvars, typval_T *rettv, FunPtr fptr)
{
  char buf[NUMBUFLEN];
  const char *const needle = tv_get_string_chk(&argvars[1]);
  const char *const haystack = tv_get_string_buf_chk(&argvars[0], buf);

  rettv->vval.v_number = -1;
  if (needle == NULL || haystack == NULL) {
    return;  // Type error; errmsg already given.
  }

  const size_t haystack_len = STRLEN(haystack);
  ptrdiff_t end_idx;
  if (argvars[2].v_type != VAR_UNKNOWN) {
    // Third argument: upper limit for index.
    end_idx = (ptrdiff_t)tv_get_number_chk(&argvars[2], NULL);
    if (end_idx < 0) {
      return;  // Can never find a match.
    }
  } else {
    end_idx = (ptrdiff_t)haystack_len;
  }

  const char *lastmatch = NULL;
  if (*needle == NUL) {
    // Empty string matches past the end.
    lastmatch = haystack + end_idx;
  } else {
    for (const char *rest = haystack; *rest != NUL; rest++) {
      rest = strstr(rest, needle);
      if (rest == NULL || rest > haystack + end_idx) {
        break;
      }
      lastmatch = rest;
    }
  }

  if (lastmatch != NULL) {
    rettv->vval.v_number = (varnumber_T)(lastmatch - haystack);
  }
}

/// "strtrans()" function
static void f_strtrans(typval_T *argvars, typval_T *rettv, FunPtr fptr)
{
  rettv->v_type = VAR_STRING;
  rettv->vval.v_string = transstr(tv_get_string(&argvars[0]), true);
}

/// "submatch()" function
static void f_submatch(typval_T *argvars, typval_T *rettv, FunPtr fptr)
{
  bool error = false;
  int no = (int)tv_get_number_chk(&argvars[0], &error);
  if (error) {
    return;
  }

  if (no < 0 || no >= NSUBEXP) {
    semsg(_("E935: invalid submatch number: %d"), no);
    return;
  }
  int retList = 0;

  if (argvars[1].v_type != VAR_UNKNOWN) {
    retList = (int)tv_get_number_chk(&argvars[1], &error);
    if (error) {
      return;
    }
  }

  if (retList == 0) {
    rettv->v_type = VAR_STRING;
    rettv->vval.v_string = (char *)reg_submatch(no);
  } else {
    rettv->v_type = VAR_LIST;
    rettv->vval.v_list = reg_submatch_list(no);
  }
}

/// "substitute()" function
static void f_substitute(typval_T *argvars, typval_T *rettv, FunPtr fptr)
{
  char patbuf[NUMBUFLEN];
  char subbuf[NUMBUFLEN];
  char flagsbuf[NUMBUFLEN];

  const char *const str = tv_get_string_chk(&argvars[0]);
  const char *const pat = tv_get_string_buf_chk(&argvars[1], patbuf);
  const char *sub = NULL;
  const char *const flg = tv_get_string_buf_chk(&argvars[3], flagsbuf);

  typval_T *expr = NULL;
  if (tv_is_func(argvars[2])) {
    expr = &argvars[2];
  } else {
    sub = tv_get_string_buf_chk(&argvars[2], subbuf);
  }

  rettv->v_type = VAR_STRING;
  if (str == NULL || pat == NULL || (sub == NULL && expr == NULL)
      || flg == NULL) {
    rettv->vval.v_string = NULL;
  } else {
    rettv->vval.v_string = do_string_sub((char *)str, (char *)pat,
                                         (char *)sub, expr, (char *)flg);
  }
}

/// "swapinfo(swap_filename)" function
static void f_swapinfo(typval_T *argvars, typval_T *rettv, FunPtr fptr)
{
  tv_dict_alloc_ret(rettv);
  get_b0_dict(tv_get_string(argvars), rettv->vval.v_dict);
}

/// "swapname(expr)" function
static void f_swapname(typval_T *argvars, typval_T *rettv, FunPtr fptr)
{
  rettv->v_type = VAR_STRING;
  buf_T *buf = tv_get_buf(&argvars[0], false);
  if (buf == NULL
      || buf->b_ml.ml_mfp == NULL
      || buf->b_ml.ml_mfp->mf_fname == NULL) {
    rettv->vval.v_string = NULL;
  } else {
    rettv->vval.v_string = (char *)vim_strsave(buf->b_ml.ml_mfp->mf_fname);
  }
}

/// "synID(lnum, col, trans)" function
static void f_synID(typval_T *argvars, typval_T *rettv, FunPtr fptr)
{
  // -1 on type error (both)
  const linenr_T lnum = tv_get_lnum(argvars);
  const colnr_T col = (colnr_T)tv_get_number(&argvars[1]) - 1;

  bool transerr = false;
  const int trans = (int)tv_get_number_chk(&argvars[2], &transerr);

  int id = 0;
  if (!transerr && lnum >= 1 && lnum <= curbuf->b_ml.ml_line_count
      && col >= 0 && (size_t)col < STRLEN(ml_get(lnum))) {
    id = syn_get_id(curwin, lnum, col, trans, NULL, false);
  }

  rettv->vval.v_number = id;
}

/// "synIDattr(id, what [, mode])" function
static void f_synIDattr(typval_T *argvars, typval_T *rettv, FunPtr fptr)
{
  const int id = (int)tv_get_number(&argvars[0]);
  const char *const what = tv_get_string(&argvars[1]);
  int modec;
  if (argvars[2].v_type != VAR_UNKNOWN) {
    char modebuf[NUMBUFLEN];
    const char *const mode = tv_get_string_buf(&argvars[2], modebuf);
    modec = TOLOWER_ASC(mode[0]);
    if (modec != 'c' && modec != 'g') {
      modec = 0;  // Replace invalid with current.
    }
  } else if (ui_rgb_attached()) {
    modec = 'g';
  } else {
    modec = 'c';
  }

  const char *p = NULL;
  switch (TOLOWER_ASC(what[0])) {
  case 'b':
    if (TOLOWER_ASC(what[1]) == 'g') {  // bg[#]
      p = highlight_color(id, what, modec);
    } else {  // bold
      p = highlight_has_attr(id, HL_BOLD, modec);
    }
    break;
  case 'f':    // fg[#] or font
    p = highlight_color(id, what, modec);
    break;
  case 'i':
    if (TOLOWER_ASC(what[1]) == 'n') {  // inverse
      p = highlight_has_attr(id, HL_INVERSE, modec);
    } else {  // italic
      p = highlight_has_attr(id, HL_ITALIC, modec);
    }
    break;
  case 'n':
    if (TOLOWER_ASC(what[1]) == 'o') {  // nocombine
      p = highlight_has_attr(id, HL_NOCOMBINE, modec);
    } else {  // name
      p = get_highlight_name_ext(NULL, id - 1, false);
    }
    break;
  case 'r':    // reverse
    p = highlight_has_attr(id, HL_INVERSE, modec);
    break;
  case 's':
    if (TOLOWER_ASC(what[1]) == 'p') {  // sp[#]
      p = highlight_color(id, what, modec);
    } else if (TOLOWER_ASC(what[1]) == 't'
               && TOLOWER_ASC(what[2]) == 'r') {  // strikethrough
      p = highlight_has_attr(id, HL_STRIKETHROUGH, modec);
    } else {  // standout
      p = highlight_has_attr(id, HL_STANDOUT, modec);
    }
    break;
  case 'u':
    if (STRLEN(what) >= 9) {
      if (TOLOWER_ASC(what[5]) == 'l') {
        // underline
        p = highlight_has_attr(id, HL_UNDERLINE, modec);
      } else if (TOLOWER_ASC(what[5]) != 'd') {
        // undercurl
        p = highlight_has_attr(id, HL_UNDERCURL, modec);
      } else if (TOLOWER_ASC(what[6]) != 'o') {
        // underdashed
        p = highlight_has_attr(id, HL_UNDERDASHED, modec);
      } else if (TOLOWER_ASC(what[7]) == 'u') {
        // underdouble
        p = highlight_has_attr(id, HL_UNDERDOUBLE, modec);
      } else {
        // underdotted
        p = highlight_has_attr(id, HL_UNDERDOTTED, modec);
      }
    } else {
      // ul
      p = highlight_color(id, what, modec);
    }
    break;
  }

  rettv->v_type = VAR_STRING;
  rettv->vval.v_string = (char *)(p == NULL ? p : xstrdup(p));
}

/// "synIDtrans(id)" function
static void f_synIDtrans(typval_T *argvars, typval_T *rettv, FunPtr fptr)
{
  int id = (int)tv_get_number(&argvars[0]);

  if (id > 0) {
    id = syn_get_final_id(id);
  } else {
    id = 0;
  }

  rettv->vval.v_number = id;
}

/// "synconcealed(lnum, col)" function
static void f_synconcealed(typval_T *argvars, typval_T *rettv, FunPtr fptr)
{
  int syntax_flags = 0;
  int cchar;
  int matchid = 0;
  char_u str[NUMBUFLEN];

  tv_list_set_ret(rettv, NULL);

  // -1 on type error (both)
  const linenr_T lnum = tv_get_lnum(argvars);
  const colnr_T col = (colnr_T)tv_get_number(&argvars[1]) - 1;

  memset(str, NUL, sizeof(str));

  if (lnum >= 1 && lnum <= curbuf->b_ml.ml_line_count && col >= 0
      && (size_t)col <= STRLEN(ml_get(lnum)) && curwin->w_p_cole > 0) {
    (void)syn_get_id(curwin, lnum, col, false, NULL, false);
    syntax_flags = get_syntax_info(&matchid);

    // get the conceal character
    if ((syntax_flags & HL_CONCEAL) && curwin->w_p_cole < 3) {
      cchar = syn_get_sub_char();
      if (cchar == NUL && curwin->w_p_cole == 1) {
        cchar = (curwin->w_p_lcs_chars.conceal == NUL)
          ? ' '
          : curwin->w_p_lcs_chars.conceal;
      }
      if (cchar != NUL) {
        utf_char2bytes(cchar, (char *)str);
      }
    }
  }

  tv_list_alloc_ret(rettv, 3);
  tv_list_append_number(rettv->vval.v_list, (syntax_flags & HL_CONCEAL) != 0);
  // -1 to auto-determine strlen
  tv_list_append_string(rettv->vval.v_list, (const char *)str, -1);
  tv_list_append_number(rettv->vval.v_list, matchid);
}

/// "synstack(lnum, col)" function
static void f_synstack(typval_T *argvars, typval_T *rettv, FunPtr fptr)
{
  tv_list_set_ret(rettv, NULL);

  // -1 on type error (both)
  const linenr_T lnum = tv_get_lnum(argvars);
  const colnr_T col = (colnr_T)tv_get_number(&argvars[1]) - 1;

  if (lnum >= 1
      && lnum <= curbuf->b_ml.ml_line_count
      && col >= 0
      && (size_t)col <= STRLEN(ml_get(lnum))) {
    tv_list_alloc_ret(rettv, kListLenMayKnow);
    (void)syn_get_id(curwin, lnum, col, false, NULL, true);

    int id;
    int i = 0;
    while ((id = syn_get_stack_item(i++)) >= 0) {
      tv_list_append_number(rettv->vval.v_list, id);
    }
  }
}

/// f_system - the VimL system() function
static void f_system(typval_T *argvars, typval_T *rettv, FunPtr fptr)
{
  get_system_output_as_rettv(argvars, rettv, false);
}

static void f_systemlist(typval_T *argvars, typval_T *rettv, FunPtr fptr)
{
  get_system_output_as_rettv(argvars, rettv, true);
}

/// "tabpagebuflist()" function
static void f_tabpagebuflist(typval_T *argvars, typval_T *rettv, FunPtr fptr)
{
  win_T *wp = NULL;

  if (argvars[0].v_type == VAR_UNKNOWN) {
    wp = firstwin;
  } else {
    tabpage_T *const tp = find_tabpage((int)tv_get_number(&argvars[0]));
    if (tp != NULL) {
      wp = (tp == curtab) ? firstwin : tp->tp_firstwin;
    }
  }
  if (wp != NULL) {
    tv_list_alloc_ret(rettv, kListLenMayKnow);
    while (wp != NULL) {
      tv_list_append_number(rettv->vval.v_list, wp->w_buffer->b_fnum);
      wp = wp->w_next;
    }
  }
}

/// "tabpagenr()" function
static void f_tabpagenr(typval_T *argvars, typval_T *rettv, FunPtr fptr)
{
  int nr = 1;

  if (argvars[0].v_type != VAR_UNKNOWN) {
    const char *const arg = tv_get_string_chk(&argvars[0]);
    nr = 0;
    if (arg != NULL) {
      if (strcmp(arg, "$") == 0) {
        nr = tabpage_index(NULL) - 1;
      } else if (strcmp(arg, "#") == 0) {
        nr = valid_tabpage(lastused_tabpage) ? tabpage_index(lastused_tabpage) : 0;
      } else {
        semsg(_(e_invexpr2), arg);
      }
    }
  } else {
    nr = tabpage_index(curtab);
  }
  rettv->vval.v_number = nr;
}

/// Common code for tabpagewinnr() and winnr().
static int get_winnr(tabpage_T *tp, typval_T *argvar)
{
  win_T *twin;
  int nr = 1;
  win_T *wp;

  twin = (tp == curtab) ? curwin : tp->tp_curwin;
  if (argvar->v_type != VAR_UNKNOWN) {
    bool invalid_arg = false;
    const char *const arg = tv_get_string_chk(argvar);
    if (arg == NULL) {
      nr = 0;  // Type error; errmsg already given.
    } else if (strcmp(arg, "$") == 0) {
      twin = (tp == curtab) ? lastwin : tp->tp_lastwin;
    } else if (strcmp(arg, "#") == 0) {
      twin = (tp == curtab) ? prevwin : tp->tp_prevwin;
      if (twin == NULL) {
        nr = 0;
      }
    } else {
      // Extract the window count (if specified). e.g. winnr('3j')
      char_u *endp;
      long count = strtol((char *)arg, (char **)&endp, 10);
      if (count <= 0) {
        // if count is not specified, default to 1
        count = 1;
      }
      if (endp != NULL && *endp != '\0') {
        if (strequal((char *)endp, "j")) {
          twin = win_vert_neighbor(tp, twin, false, count);
        } else if (strequal((char *)endp, "k")) {
          twin = win_vert_neighbor(tp, twin, true, count);
        } else if (strequal((char *)endp, "h")) {
          twin = win_horz_neighbor(tp, twin, true, count);
        } else if (strequal((char *)endp, "l")) {
          twin = win_horz_neighbor(tp, twin, false, count);
        } else {
          invalid_arg = true;
        }
      } else {
        invalid_arg = true;
      }
    }

    if (invalid_arg) {
      semsg(_(e_invexpr2), arg);
      nr = 0;
    }
  }

  if (nr > 0) {
    for (wp = (tp == curtab) ? firstwin : tp->tp_firstwin;
         wp != twin; wp = wp->w_next) {
      if (wp == NULL) {
        // didn't find it in this tabpage
        nr = 0;
        break;
      }
      ++nr;
    }
  }
  return nr;
}

/// "tabpagewinnr()" function
static void f_tabpagewinnr(typval_T *argvars, typval_T *rettv, FunPtr fptr)
{
  int nr = 1;
  tabpage_T *const tp = find_tabpage((int)tv_get_number(&argvars[0]));
  if (tp == NULL) {
    nr = 0;
  } else {
    nr = get_winnr(tp, &argvars[1]);
  }
  rettv->vval.v_number = nr;
}

/// "tagfiles()" function
static void f_tagfiles(typval_T *argvars, typval_T *rettv, FunPtr fptr)
{
  char *fname;
  tagname_T tn;

  tv_list_alloc_ret(rettv, kListLenUnknown);
  fname = xmalloc(MAXPATHL);

  bool first = true;
  while (get_tagfname(&tn, first, (char_u *)fname) == OK) {
    tv_list_append_string(rettv->vval.v_list, fname, -1);
    first = false;
  }

  tagname_free(&tn);
  xfree(fname);
}

/// "taglist()" function
static void f_taglist(typval_T *argvars, typval_T *rettv, FunPtr fptr)
{
  const char *const tag_pattern = tv_get_string(&argvars[0]);

  rettv->vval.v_number = false;
  if (*tag_pattern == NUL) {
    return;
  }

  const char *fname = NULL;
  if (argvars[1].v_type != VAR_UNKNOWN) {
    fname = tv_get_string(&argvars[1]);
  }
  (void)get_tags(tv_list_alloc_ret(rettv, kListLenUnknown),
                 (char_u *)tag_pattern, (char_u *)fname);
}

/// "tempname()" function
static void f_tempname(typval_T *argvars, typval_T *rettv, FunPtr fptr)
{
  rettv->v_type = VAR_STRING;
  rettv->vval.v_string = (char *)vim_tempname();
}

/// "termopen(cmd[, cwd])" function
static void f_termopen(typval_T *argvars, typval_T *rettv, FunPtr fptr)
{
  if (check_secure()) {
    return;
  }

  if (curbuf->b_changed) {
    emsg(_("Can only call this function in an unmodified buffer"));
    return;
  }

  const char *cmd;
  bool executable = true;
  char **argv = tv_to_argv(&argvars[0], &cmd, &executable);
  if (!argv) {
    rettv->vval.v_number = executable ? 0 : -1;
    return;  // Did error message in tv_to_argv.
  }

  if (argvars[1].v_type != VAR_DICT && argvars[1].v_type != VAR_UNKNOWN) {
    // Wrong argument type
    semsg(_(e_invarg2), "expected dictionary");
    shell_free_argv(argv);
    return;
  }

  CallbackReader on_stdout = CALLBACK_READER_INIT,
                 on_stderr = CALLBACK_READER_INIT;
  Callback on_exit = CALLBACK_NONE;
  dict_T *job_opts = NULL;
  const char *cwd = ".";
  dict_T *env = NULL;
  const bool pty = true;
  bool clear_env = false;
  dictitem_T *job_env = NULL;

  if (argvars[1].v_type == VAR_DICT) {
    job_opts = argvars[1].vval.v_dict;

    const char *const new_cwd = tv_dict_get_string(job_opts, "cwd", false);
    if (new_cwd && *new_cwd != NUL) {
      cwd = new_cwd;
      // The new cwd must be a directory.
      if (!os_isdir_executable(cwd)) {
        semsg(_(e_invarg2), "expected valid directory");
        shell_free_argv(argv);
        return;
      }
    }

    job_env = tv_dict_find(job_opts, S_LEN("env"));
    if (job_env && job_env->di_tv.v_type != VAR_DICT) {
      semsg(_(e_invarg2), "env");
      shell_free_argv(argv);
      return;
    }

    clear_env = tv_dict_get_number(job_opts, "clear_env") != 0;

    if (!common_job_callbacks(job_opts, &on_stdout, &on_stderr, &on_exit)) {
      shell_free_argv(argv);
      return;
    }
  }

  env = create_environment(job_env, clear_env, pty, "xterm-256color");

  const bool rpc = false;
  const bool overlapped = false;
  const bool detach = false;
  ChannelStdinMode stdin_mode = kChannelStdinPipe;
  uint16_t term_width = (uint16_t)MAX(0, curwin->w_width_inner - win_col_off(curwin));
  Channel *chan = channel_job_start(argv, on_stdout, on_stderr, on_exit,
                                    pty, rpc, overlapped, detach, stdin_mode,
                                    cwd, term_width, (uint16_t)curwin->w_height_inner,
                                    env, &rettv->vval.v_number);
  if (rettv->vval.v_number <= 0) {
    return;
  }

  int pid = chan->stream.pty.process.pid;

  // "./…" => "/home/foo/…"
  vim_FullName(cwd, (char *)NameBuff, sizeof(NameBuff), false);
  // "/home/foo/…" => "~/…"
  size_t len = home_replace(NULL, (char *)NameBuff, (char *)IObuff, sizeof(IObuff), true);
  // Trim slash.
  if (len != 1 && (IObuff[len - 1] == '\\' || IObuff[len - 1] == '/')) {
    IObuff[len - 1] = '\0';
  }

  if (len == 1 && IObuff[0] == '/') {
    // Avoid ambiguity in the URI when CWD is root directory.
    IObuff[1] = '.';
    IObuff[2] = '\0';
  }

  // Terminal URI: "term://$CWD//$PID:$CMD"
  snprintf((char *)NameBuff, sizeof(NameBuff), "term://%s//%d:%s",
           (char *)IObuff, pid, cmd);
  // at this point the buffer has no terminal instance associated yet, so unset
  // the 'swapfile' option to ensure no swap file will be created
  curbuf->b_p_swf = false;
  (void)setfname(curbuf, (char *)NameBuff, NULL, true);
  // Save the job id and pid in b:terminal_job_{id,pid}
  Error err = ERROR_INIT;
  // deprecated: use 'channel' buffer option
  dict_set_var(curbuf->b_vars, cstr_as_string("terminal_job_id"),
               INTEGER_OBJ((Integer)chan->id), false, false, &err);
  api_clear_error(&err);
  dict_set_var(curbuf->b_vars, cstr_as_string("terminal_job_pid"),
               INTEGER_OBJ(pid), false, false, &err);
  api_clear_error(&err);

  channel_terminal_open(curbuf, chan);
  channel_create_event(chan, NULL);
}

/// "timer_info([timer])" function
static void f_timer_info(typval_T *argvars, typval_T *rettv, FunPtr fptr)
{
  if (argvars[0].v_type != VAR_UNKNOWN) {
    if (argvars[0].v_type != VAR_NUMBER) {
      emsg(_(e_number_exp));
      return;
    }
    tv_list_alloc_ret(rettv, 1);
    timer_T *timer = find_timer_by_nr(tv_get_number(&argvars[0]));
    if (timer != NULL && !timer->stopped) {
      add_timer_info(rettv, timer);
    }
  } else {
    add_timer_info_all(rettv);
  }
}

/// "timer_pause(timer, paused)" function
static void f_timer_pause(typval_T *argvars, typval_T *unused, FunPtr fptr)
{
  if (argvars[0].v_type != VAR_NUMBER) {
    emsg(_(e_number_exp));
    return;
  }
  int paused = (bool)tv_get_number(&argvars[1]);
  timer_T *timer = find_timer_by_nr(tv_get_number(&argvars[0]));
  if (timer != NULL) {
    if (!timer->paused && paused) {
      time_watcher_stop(&timer->tw);
    } else if (timer->paused && !paused) {
      time_watcher_start(&timer->tw, timer_due_cb, (uint64_t)timer->timeout,
                         (uint64_t)timer->timeout);
    }
    timer->paused = paused;
  }
}

/// "timer_start(timeout, callback, opts)" function
static void f_timer_start(typval_T *argvars, typval_T *rettv, FunPtr fptr)
{
  int repeat = 1;
  dict_T *dict;

  rettv->vval.v_number = -1;
  if (check_secure()) {
    return;
  }

  if (argvars[2].v_type != VAR_UNKNOWN) {
    if (argvars[2].v_type != VAR_DICT
        || (dict = argvars[2].vval.v_dict) == NULL) {
      semsg(_(e_invarg2), tv_get_string(&argvars[2]));
      return;
    }
    dictitem_T *const di = tv_dict_find(dict, S_LEN("repeat"));
    if (di != NULL) {
      repeat = (int)tv_get_number(&di->di_tv);
      if (repeat == 0) {
        repeat = 1;
      }
    }
  }

  Callback callback;
  if (!callback_from_typval(&callback, &argvars[1])) {
    return;
  }
  rettv->vval.v_number = (varnumber_T)timer_start(tv_get_number(&argvars[0]), repeat, &callback);
}

/// "timer_stop(timerid)" function
static void f_timer_stop(typval_T *argvars, typval_T *rettv, FunPtr fptr)
{
  if (argvars[0].v_type != VAR_NUMBER) {
    emsg(_(e_number_exp));
    return;
  }

  timer_T *timer = find_timer_by_nr(tv_get_number(&argvars[0]));
  if (timer == NULL) {
    return;
  }

  timer_stop(timer);
}

static void f_timer_stopall(typval_T *argvars, typval_T *unused, FunPtr fptr)
{
  timer_stop_all();
}

/// "tolower(string)" function
static void f_tolower(typval_T *argvars, typval_T *rettv, FunPtr fptr)
{
  rettv->v_type = VAR_STRING;
  rettv->vval.v_string = strcase_save(tv_get_string(&argvars[0]), false);
}

/// "toupper(string)" function
static void f_toupper(typval_T *argvars, typval_T *rettv, FunPtr fptr)
{
  rettv->v_type = VAR_STRING;
  rettv->vval.v_string = strcase_save(tv_get_string(&argvars[0]), true);
}

/// "tr(string, fromstr, tostr)" function
static void f_tr(typval_T *argvars, typval_T *rettv, FunPtr fptr)
{
  char buf[NUMBUFLEN];
  char buf2[NUMBUFLEN];

  const char *in_str = tv_get_string(&argvars[0]);
  const char *fromstr = tv_get_string_buf_chk(&argvars[1], buf);
  const char *tostr = tv_get_string_buf_chk(&argvars[2], buf2);

  // Default return value: empty string.
  rettv->v_type = VAR_STRING;
  rettv->vval.v_string = NULL;
  if (fromstr == NULL || tostr == NULL) {
    return;  // Type error; errmsg already given.
  }
  garray_T ga;
  ga_init(&ga, (int)sizeof(char), 80);

  // fromstr and tostr have to contain the same number of chars.
  bool first = true;
  while (*in_str != NUL) {
    const char *cpstr = in_str;
    const int inlen = utfc_ptr2len(in_str);
    int cplen = inlen;
    int idx = 0;
    int fromlen;
    for (const char *p = fromstr; *p != NUL; p += fromlen) {
      fromlen = utfc_ptr2len(p);
      if (fromlen == inlen && STRNCMP(in_str, p, inlen) == 0) {
        int tolen;
        for (p = tostr; *p != NUL; p += tolen) {
          tolen = utfc_ptr2len(p);
          if (idx-- == 0) {
            cplen = tolen;
            cpstr = (char *)p;
            break;
          }
        }
        if (*p == NUL) {  // tostr is shorter than fromstr.
          goto error;
        }
        break;
      }
      idx++;
    }

    if (first && cpstr == in_str) {
      // Check that fromstr and tostr have the same number of
      // (multi-byte) characters.  Done only once when a character
      // of in_str doesn't appear in fromstr.
      first = false;
      int tolen;
      for (const char *p = tostr; *p != NUL; p += tolen) {
        tolen = utfc_ptr2len(p);
        idx--;
      }
      if (idx != 0) {
        goto error;
      }
    }

    ga_grow(&ga, cplen);
    memmove((char *)ga.ga_data + ga.ga_len, cpstr, (size_t)cplen);
    ga.ga_len += cplen;

    in_str += inlen;
  }

  // add a terminating NUL
  ga_append(&ga, NUL);

  rettv->vval.v_string = ga.ga_data;
  return;
error:
  semsg(_(e_invarg2), fromstr);
  ga_clear(&ga);
}

/// "trim({expr})" function
static void f_trim(typval_T *argvars, typval_T *rettv, FunPtr fptr)
{
  char buf1[NUMBUFLEN];
  char buf2[NUMBUFLEN];
  const char_u *head = (const char_u *)tv_get_string_buf_chk(&argvars[0], buf1);
  const char_u *mask = NULL;
  const char_u *tail;
  const char_u *prev;
  const char_u *p;
  int c1;
  int dir = 0;

  rettv->v_type = VAR_STRING;
  rettv->vval.v_string = NULL;
  if (head == NULL) {
    return;
  }

  if (argvars[1].v_type == VAR_STRING) {
    mask = (const char_u *)tv_get_string_buf_chk(&argvars[1], buf2);
    if (argvars[2].v_type != VAR_UNKNOWN) {
      bool error = false;
      // leading or trailing characters to trim
      dir = (int)tv_get_number_chk(&argvars[2], &error);
      if (error) {
        return;
      }
      if (dir < 0 || dir > 2) {
        semsg(_(e_invarg2), tv_get_string(&argvars[2]));
        return;
      }
    }
  }

  if (dir == 0 || dir == 1) {
    // Trim leading characters
    while (*head != NUL) {
      c1 = utf_ptr2char((char *)head);
      if (mask == NULL) {
        if (c1 > ' ' && c1 != 0xa0) {
          break;
        }
      } else {
        for (p = mask; *p != NUL; MB_PTR_ADV(p)) {
          if (c1 == utf_ptr2char((char *)p)) {
            break;
          }
        }
        if (*p == NUL) {
          break;
        }
      }
      MB_PTR_ADV(head);
    }
  }

  tail = head + STRLEN(head);
  if (dir == 0 || dir == 2) {
    // Trim trailing characters
    for (; tail > head; tail = prev) {
      prev = tail;
      MB_PTR_BACK(head, prev);
      c1 = utf_ptr2char((char *)prev);
      if (mask == NULL) {
        if (c1 > ' ' && c1 != 0xa0) {
          break;
        }
      } else {
        for (p = mask; *p != NUL; MB_PTR_ADV(p)) {
          if (c1 == utf_ptr2char((char *)p)) {
            break;
          }
        }
        if (*p == NUL) {
          break;
        }
      }
    }
  }
  rettv->vval.v_string = (char *)vim_strnsave(head, (size_t)(tail - head));
}

/// "type(expr)" function
static void f_type(typval_T *argvars, typval_T *rettv, FunPtr fptr)
{
  int n = -1;

  switch (argvars[0].v_type) {
  case VAR_NUMBER:
    n = VAR_TYPE_NUMBER; break;
  case VAR_STRING:
    n = VAR_TYPE_STRING; break;
  case VAR_PARTIAL:
  case VAR_FUNC:
    n = VAR_TYPE_FUNC; break;
  case VAR_LIST:
    n = VAR_TYPE_LIST; break;
  case VAR_DICT:
    n = VAR_TYPE_DICT; break;
  case VAR_FLOAT:
    n = VAR_TYPE_FLOAT; break;
  case VAR_BOOL:
    n = VAR_TYPE_BOOL; break;
  case VAR_SPECIAL:
    n = VAR_TYPE_SPECIAL; break;
  case VAR_BLOB:
    n = VAR_TYPE_BLOB; break;
  case VAR_UNKNOWN:
    internal_error("f_type(UNKNOWN)");
    break;
  }
  rettv->vval.v_number = n;
}

/// "undofile(name)" function
static void f_undofile(typval_T *argvars, typval_T *rettv, FunPtr fptr)
{
  rettv->v_type = VAR_STRING;
  const char *const fname = tv_get_string(&argvars[0]);

  if (*fname == NUL) {
    // If there is no file name there will be no undo file.
    rettv->vval.v_string = NULL;
  } else {
    char *ffname = FullName_save(fname, true);

    if (ffname != NULL) {
      rettv->vval.v_string = u_get_undo_file_name(ffname, false);
    }
    xfree(ffname);
  }
}

/// "undotree()" function
static void f_undotree(typval_T *argvars, typval_T *rettv, FunPtr fptr)
{
  tv_dict_alloc_ret(rettv);

  dict_T *dict = rettv->vval.v_dict;

  tv_dict_add_nr(dict, S_LEN("synced"), (varnumber_T)curbuf->b_u_synced);
  tv_dict_add_nr(dict, S_LEN("seq_last"), (varnumber_T)curbuf->b_u_seq_last);
  tv_dict_add_nr(dict, S_LEN("save_last"),
                 (varnumber_T)curbuf->b_u_save_nr_last);
  tv_dict_add_nr(dict, S_LEN("seq_cur"), (varnumber_T)curbuf->b_u_seq_cur);
  tv_dict_add_nr(dict, S_LEN("time_cur"), (varnumber_T)curbuf->b_u_time_cur);
  tv_dict_add_nr(dict, S_LEN("save_cur"), (varnumber_T)curbuf->b_u_save_nr_cur);

  tv_dict_add_list(dict, S_LEN("entries"), u_eval_tree(curbuf->b_u_oldhead));
}

/// "virtcol(string)" function
static void f_virtcol(typval_T *argvars, typval_T *rettv, FunPtr fptr)
{
  colnr_T vcol = 0;
  pos_T *fp;
  int fnum = curbuf->b_fnum;

  fp = var2fpos(&argvars[0], false, &fnum, false);
  if (fp != NULL && fp->lnum <= curbuf->b_ml.ml_line_count
      && fnum == curbuf->b_fnum) {
    // Limit the column to a valid value, getvvcol() doesn't check.
    if (fp->col < 0) {
      fp->col = 0;
    } else {
      const size_t len = STRLEN(ml_get(fp->lnum));
      if (fp->col > (colnr_T)len) {
        fp->col = (colnr_T)len;
      }
    }
    getvvcol(curwin, fp, NULL, NULL, &vcol);
    ++vcol;
  }

  rettv->vval.v_number = vcol;
}

/// "visualmode()" function
static void f_visualmode(typval_T *argvars, typval_T *rettv, FunPtr fptr)
{
  char_u str[2];

  rettv->v_type = VAR_STRING;
  str[0] = (char_u)curbuf->b_visual_mode_eval;
  str[1] = NUL;
  rettv->vval.v_string = (char *)vim_strsave(str);

  // A non-zero number or non-empty string argument: reset mode.
  if (non_zero_arg(&argvars[0])) {
    curbuf->b_visual_mode_eval = NUL;
  }
}

/// "wildmenumode()" function
static void f_wildmenumode(typval_T *argvars, typval_T *rettv, FunPtr fptr)
{
  if (wild_menu_showing || ((State & MODE_CMDLINE) && pum_visible())) {
    rettv->vval.v_number = 1;
  }
}

/// "win_findbuf()" function
static void f_win_findbuf(typval_T *argvars, typval_T *rettv, FunPtr fptr)
{
  tv_list_alloc_ret(rettv, kListLenMayKnow);
  win_findbuf(argvars, rettv->vval.v_list);
}

/// "win_getid()" function
static void f_win_getid(typval_T *argvars, typval_T *rettv, FunPtr fptr)
{
  rettv->vval.v_number = win_getid(argvars);
}

/// "win_gettype(nr)" function
static void f_win_gettype(typval_T *argvars, typval_T *rettv, FunPtr fptr)
{
  win_T *wp = curwin;

  rettv->v_type = VAR_STRING;
  rettv->vval.v_string = NULL;
  if (argvars[0].v_type != VAR_UNKNOWN) {
    wp = find_win_by_nr_or_id(&argvars[0]);
    if (wp == NULL) {
      rettv->vval.v_string = (char *)vim_strsave((char_u *)"unknown");
      return;
    }
  }
  if (wp == aucmd_win) {
    rettv->vval.v_string = xstrdup("autocmd");
  } else if (wp->w_p_pvw) {
    rettv->vval.v_string = xstrdup("preview");
  } else if (wp->w_floating) {
    rettv->vval.v_string = xstrdup("popup");
  } else if (wp == curwin && cmdwin_type != 0) {
    rettv->vval.v_string = xstrdup("command");
  } else if (bt_quickfix(wp->w_buffer)) {
    rettv->vval.v_string = xstrdup((wp->w_llist_ref != NULL ? "loclist" : "quickfix"));
  }
}

/// "win_gotoid()" function
static void f_win_gotoid(typval_T *argvars, typval_T *rettv, FunPtr fptr)
{
  rettv->vval.v_number = win_gotoid(argvars);
}

/// "win_id2tabwin()" function
static void f_win_id2tabwin(typval_T *argvars, typval_T *rettv, FunPtr fptr)
{
  win_id2tabwin(argvars, rettv);
}

/// "win_id2win()" function
static void f_win_id2win(typval_T *argvars, typval_T *rettv, FunPtr fptr)
{
  rettv->vval.v_number = win_id2win(argvars);
}

/// "win_move_separator()" function
static void f_win_move_separator(typval_T *argvars, typval_T *rettv, FunPtr fptr)
{
  win_T *wp;
  int offset;

  rettv->vval.v_number = false;

  wp = find_win_by_nr_or_id(&argvars[0]);
  if (wp == NULL || wp->w_floating) {
    return;
  }

  offset = (int)tv_get_number(&argvars[1]);
  win_drag_vsep_line(wp, offset);
  rettv->vval.v_number = true;
}

/// "win_move_statusline()" function
static void f_win_move_statusline(typval_T *argvars, typval_T *rettv, FunPtr fptr)
{
  win_T *wp;
  int offset;

  rettv->vval.v_number = false;

  wp = find_win_by_nr_or_id(&argvars[0]);
  if (wp == NULL || wp->w_floating) {
    return;
  }

  offset = (int)tv_get_number(&argvars[1]);
  win_drag_status_line(wp, offset);
  rettv->vval.v_number = true;
}

/// "winbufnr(nr)" function
static void f_winbufnr(typval_T *argvars, typval_T *rettv, FunPtr fptr)
{
  win_T *wp = find_win_by_nr_or_id(&argvars[0]);
  if (wp == NULL) {
    rettv->vval.v_number = -1;
  } else {
    rettv->vval.v_number = wp->w_buffer->b_fnum;
  }
}

/// "wincol()" function
static void f_wincol(typval_T *argvars, typval_T *rettv, FunPtr fptr)
{
  validate_cursor();
  rettv->vval.v_number = curwin->w_wcol + 1;
}

/// "winheight(nr)" function
static void f_winheight(typval_T *argvars, typval_T *rettv, FunPtr fptr)
{
  win_T *wp = find_win_by_nr_or_id(&argvars[0]);
  if (wp == NULL) {
    rettv->vval.v_number = -1;
  } else {
    rettv->vval.v_number = wp->w_height;
  }
}

/// "winlayout()" function
static void f_winlayout(typval_T *argvars, typval_T *rettv, FunPtr fptr)
{
  tabpage_T *tp;

  tv_list_alloc_ret(rettv, 2);

  if (argvars[0].v_type == VAR_UNKNOWN) {
    tp = curtab;
  } else {
    tp = find_tabpage((int)tv_get_number(&argvars[0]));
    if (tp == NULL) {
      return;
    }
  }

  get_framelayout(tp->tp_topframe, rettv->vval.v_list, true);
}

/// "winline()" function
static void f_winline(typval_T *argvars, typval_T *rettv, FunPtr fptr)
{
  validate_cursor();
  rettv->vval.v_number = curwin->w_wrow + 1;
}

/// "winnr()" function
static void f_winnr(typval_T *argvars, typval_T *rettv, FunPtr fptr)
{
  int nr = 1;

  nr = get_winnr(curtab, &argvars[0]);
  rettv->vval.v_number = nr;
}

/// "winrestcmd()" function
static void f_winrestcmd(typval_T *argvars, typval_T *rettv, FunPtr fptr)
{
  garray_T ga;
  char_u buf[50];

  ga_init(&ga, (int)sizeof(char), 70);

  // Do this twice to handle some window layouts properly.
  for (int i = 0; i < 2; i++) {
    int winnr = 1;
    FOR_ALL_WINDOWS_IN_TAB(wp, curtab) {
      snprintf((char *)buf, sizeof(buf), "%dresize %d|", winnr,
               wp->w_height);
      ga_concat(&ga, (char *)buf);
      snprintf((char *)buf, sizeof(buf), "vert %dresize %d|", winnr,
               wp->w_width);
      ga_concat(&ga, (char *)buf);
      winnr++;
    }
  }
  ga_append(&ga, NUL);

  rettv->vval.v_string = ga.ga_data;
  rettv->v_type = VAR_STRING;
}

/// "winrestview()" function
static void f_winrestview(typval_T *argvars, typval_T *rettv, FunPtr fptr)
{
  dict_T *dict;

  if (argvars[0].v_type != VAR_DICT
      || (dict = argvars[0].vval.v_dict) == NULL) {
    emsg(_(e_invarg));
  } else {
    dictitem_T *di;
    if ((di = tv_dict_find(dict, S_LEN("lnum"))) != NULL) {
      curwin->w_cursor.lnum = (linenr_T)tv_get_number(&di->di_tv);
    }
    if ((di = tv_dict_find(dict, S_LEN("col"))) != NULL) {
      curwin->w_cursor.col = (colnr_T)tv_get_number(&di->di_tv);
    }
    if ((di = tv_dict_find(dict, S_LEN("coladd"))) != NULL) {
      curwin->w_cursor.coladd = (colnr_T)tv_get_number(&di->di_tv);
    }
    if ((di = tv_dict_find(dict, S_LEN("curswant"))) != NULL) {
      curwin->w_curswant = (colnr_T)tv_get_number(&di->di_tv);
      curwin->w_set_curswant = false;
    }
    if ((di = tv_dict_find(dict, S_LEN("topline"))) != NULL) {
      set_topline(curwin, (linenr_T)tv_get_number(&di->di_tv));
    }
    if ((di = tv_dict_find(dict, S_LEN("topfill"))) != NULL) {
      curwin->w_topfill = (int)tv_get_number(&di->di_tv);
    }
    if ((di = tv_dict_find(dict, S_LEN("leftcol"))) != NULL) {
      curwin->w_leftcol = (colnr_T)tv_get_number(&di->di_tv);
    }
    if ((di = tv_dict_find(dict, S_LEN("skipcol"))) != NULL) {
      curwin->w_skipcol = (colnr_T)tv_get_number(&di->di_tv);
    }

    check_cursor();
    win_new_height(curwin, curwin->w_height);
    win_new_width(curwin, curwin->w_width);
    changed_window_setting();

    if (curwin->w_topline <= 0) {
      curwin->w_topline = 1;
    }
    if (curwin->w_topline > curbuf->b_ml.ml_line_count) {
      curwin->w_topline = curbuf->b_ml.ml_line_count;
    }
    check_topfill(curwin, true);
  }
}

/// "winsaveview()" function
static void f_winsaveview(typval_T *argvars, typval_T *rettv, FunPtr fptr)
{
  dict_T *dict;

  tv_dict_alloc_ret(rettv);
  dict = rettv->vval.v_dict;

  tv_dict_add_nr(dict, S_LEN("lnum"), (varnumber_T)curwin->w_cursor.lnum);
  tv_dict_add_nr(dict, S_LEN("col"), (varnumber_T)curwin->w_cursor.col);
  tv_dict_add_nr(dict, S_LEN("coladd"), (varnumber_T)curwin->w_cursor.coladd);
  update_curswant();
  tv_dict_add_nr(dict, S_LEN("curswant"), (varnumber_T)curwin->w_curswant);

  tv_dict_add_nr(dict, S_LEN("topline"), (varnumber_T)curwin->w_topline);
  tv_dict_add_nr(dict, S_LEN("topfill"), (varnumber_T)curwin->w_topfill);
  tv_dict_add_nr(dict, S_LEN("leftcol"), (varnumber_T)curwin->w_leftcol);
  tv_dict_add_nr(dict, S_LEN("skipcol"), (varnumber_T)curwin->w_skipcol);
}

/// "winwidth(nr)" function
static void f_winwidth(typval_T *argvars, typval_T *rettv, FunPtr fptr)
{
  win_T *wp = find_win_by_nr_or_id(&argvars[0]);
  if (wp == NULL) {
    rettv->vval.v_number = -1;
  } else {
    rettv->vval.v_number = wp->w_width;
  }
}

/// "windowsversion()" function
static void f_windowsversion(typval_T *argvars, typval_T *rettv, FunPtr fptr)
{
  rettv->v_type = VAR_STRING;
  rettv->vval.v_string = xstrdup(windowsVersion);
}

/// "wordcount()" function
static void f_wordcount(typval_T *argvars, typval_T *rettv, FunPtr fptr)
{
  tv_dict_alloc_ret(rettv);
  cursor_pos_info(rettv->vval.v_dict);
}

/// "writefile()" function
static void f_writefile(typval_T *argvars, typval_T *rettv, FunPtr fptr)
{
  rettv->vval.v_number = -1;

  if (check_secure()) {
    return;
  }

  if (argvars[0].v_type == VAR_LIST) {
    TV_LIST_ITER_CONST(argvars[0].vval.v_list, li, {
      if (!tv_check_str_or_nr(TV_LIST_ITEM_TV(li))) {
        return;
      }
    });
  } else if (argvars[0].v_type != VAR_BLOB) {
    semsg(_(e_invarg2),
          _("writefile() first argument must be a List or a Blob"));
    return;
  }

  bool binary = false;
  bool append = false;
  bool do_fsync = !!p_fs;
  if (argvars[2].v_type != VAR_UNKNOWN) {
    const char *const flags = tv_get_string_chk(&argvars[2]);
    if (flags == NULL) {
      return;
    }
    for (const char *p = flags; *p; p++) {
      switch (*p) {
      case 'b':
        binary = true; break;
      case 'a':
        append = true; break;
      case 's':
        do_fsync = true; break;
      case 'S':
        do_fsync = false; break;
      default:
        // Using %s, p and not %c, *p to preserve multibyte characters
        semsg(_("E5060: Unknown flag: %s"), p);
        return;
      }
    }
  }

  char buf[NUMBUFLEN];
  const char *const fname = tv_get_string_buf_chk(&argvars[1], buf);
  if (fname == NULL) {
    return;
  }
  FileDescriptor fp;
  int error;
  if (*fname == NUL) {
    emsg(_("E482: Can't open file with an empty name"));
  } else if ((error = file_open(&fp, fname,
                                ((append ? kFileAppend : kFileTruncate)
                                 | kFileCreate), 0666)) != 0) {
    semsg(_("E482: Can't open file %s for writing: %s"),
          fname, os_strerror(error));
  } else {
    bool write_ok;
    if (argvars[0].v_type == VAR_BLOB) {
      write_ok = write_blob(&fp, argvars[0].vval.v_blob);
    } else {
      write_ok = write_list(&fp, argvars[0].vval.v_list, binary);
    }
    if (write_ok) {
      rettv->vval.v_number = 0;
    }
    if ((error = file_close(&fp, do_fsync)) != 0) {
      semsg(_("E80: Error when closing file %s: %s"),
            fname, os_strerror(error));
    }
  }
}

/// "xor(expr, expr)" function
static void f_xor(typval_T *argvars, typval_T *rettv, FunPtr fptr)
{
  rettv->vval.v_number = tv_get_number_chk(&argvars[0], NULL)
                         ^ tv_get_number_chk(&argvars[1], NULL);
}<|MERGE_RESOLUTION|>--- conflicted
+++ resolved
@@ -8133,7 +8133,6 @@
   }
 }
 
-<<<<<<< HEAD
 static int tv_nr_compare(const void *a1, const void *a2)
 {
   listitem_T *li1 = (listitem_T *)a1;
@@ -8242,12 +8241,12 @@
 
   xfree(ptrs);
   set_cw_table(table, l->lv_len);
-=======
+}
+
 /// "setcharpos()" function
 static void f_setcharpos(typval_T *argvars, typval_T *rettv, FunPtr fptr)
 {
   set_position(argvars, rettv, true);
->>>>>>> 0a049c32
 }
 
 static void f_setcharsearch(typval_T *argvars, typval_T *rettv, FunPtr fptr)
