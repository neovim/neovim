/// @file ex_eval.c
///
/// Functions for Ex command line for the +eval feature.
#include <assert.h>
#include <inttypes.h>
#include <limits.h>
#include <stdbool.h>
#include <stdio.h>
#include <string.h>

#include "nvim/ascii_defs.h"
#include "nvim/charset.h"
#include "nvim/debugger.h"
#include "nvim/errors.h"
#include "nvim/eval.h"
#include "nvim/eval/typval.h"
#include "nvim/eval/typval_defs.h"
#include "nvim/eval/userfunc.h"
#include "nvim/eval_defs.h"
#include "nvim/ex_cmds_defs.h"
#include "nvim/ex_docmd.h"
#include "nvim/ex_eval.h"
#include "nvim/ex_eval_defs.h"
#include "nvim/gettext_defs.h"
#include "nvim/globals.h"
#include "nvim/memory.h"
#include "nvim/message.h"
#include "nvim/option_vars.h"
#include "nvim/regexp.h"
#include "nvim/regexp_defs.h"
#include "nvim/runtime.h"
#include "nvim/runtime_defs.h"
#include "nvim/strings.h"
#include "nvim/vim_defs.h"

#ifdef INCLUDE_GENERATED_DECLARATIONS
# include "ex_eval.c.generated.h"
#endif

static const char e_multiple_else[] = N_("E583: Multiple :else");
static const char e_multiple_finally[] = N_("E607: Multiple :finally");

// Exception handling terms:
//
//      :try            ":try" command         ─┐
//          ...         try block               │
//      :catch RE       ":catch" command        │
//          ...         catch clause            ├─ try conditional
//      :finally        ":finally" command      │
//          ...         finally clause          │
//      :endtry         ":endtry" command      ─┘
//
// The try conditional may have any number of catch clauses and at most one
// finally clause.  A ":throw" command can be inside the try block, a catch
// clause, the finally clause, or in a function called or script sourced from
// there or even outside the try conditional.  Try conditionals may be nested.

// Configuration whether an exception is thrown on error or interrupt.  When
// the preprocessor macros below evaluate to false, an error (did_emsg) or
// interrupt (got_int) under an active try conditional terminates the script
// after the non-active finally clauses of all active try conditionals have been
// executed.  Otherwise, errors and/or interrupts are converted into catchable
// exceptions (did_throw additionally set), which terminate the script only if
// not caught.  For user exceptions, only did_throw is set.  (Note: got_int can
// be set asynchronously afterwards by a SIGINT, so did_throw && got_int is not
// a reliant test that the exception currently being thrown is an interrupt
// exception.  Similarly, did_emsg can be set afterwards on an error in an
// (unskipped) conditional command inside an inactive conditional, so did_throw
// && did_emsg is not a reliant test that the exception currently being thrown
// is an error exception.)  -  The macros can be defined as expressions checking
// for a variable that is allowed to be changed during execution of a script.

// Values used for the Vim release.
#define THROW_ON_ERROR true
#define THROW_ON_ERROR_TRUE
#define THROW_ON_INTERRUPT true
#define THROW_ON_INTERRUPT_TRUE

// Don't do something after an error, interrupt, or throw, or when
// there is a surrounding conditional and it was not active.
#define CHECK_SKIP \
  (did_emsg \
   || got_int \
   || did_throw \
   || (cstack->cs_idx > 0 \
       && !(cstack->cs_flags[cstack->cs_idx - 1] & CSF_ACTIVE)))

static void discard_pending_return(typval_T *p)
{
  tv_free(p);
}

// When several errors appear in a row, setting "force_abort" is delayed until
// the failing command returned.  "cause_abort" is set to true meanwhile, in
// order to indicate that situation.  This is useful when "force_abort" was set
// during execution of a function call from an expression: the aborting of the
// expression evaluation is done without producing any error messages, but all
// error messages on parsing errors during the expression evaluation are given
// (even if a try conditional is active).
static bool cause_abort = false;

/// @return  true when immediately aborting on error, or when an interrupt
///          occurred or an exception was thrown but not caught.
///
/// Use for ":{range}call" to check whether an aborted function that does not
/// handle a range itself should be called again for the next line in the range.
/// Also used for cancelling expression evaluation after a function call caused
/// an immediate abort.  Note that the first emsg() call temporarily resets
/// "force_abort" until the throw point for error messages has been reached.
/// That is, during cancellation of an expression evaluation after an aborting
/// function call or due to a parsing error, aborting() always returns the same
/// value. "got_int" is also set by calling interrupt().
bool aborting(void)
{
  return (did_emsg && force_abort) || got_int || did_throw;
}

/// The value of "force_abort" is temporarily reset by the first emsg() call
/// during an expression evaluation, and "cause_abort" is used instead.  It might
/// be necessary to restore "force_abort" even before the throw point for the
/// error message has been reached.  update_force_abort() should be called then.
void update_force_abort(void)
{
  if (cause_abort) {
    force_abort = true;
  }
}

/// @return  true if a command with a subcommand resulting in "retcode" should
/// abort the script processing.  Can be used to suppress an autocommand after
/// execution of a failing subcommand as long as the error message has not been
/// displayed and actually caused the abortion.
bool should_abort(int retcode)
{
  return (retcode == FAIL && trylevel != 0 && !emsg_silent) || aborting();
}

/// @return  true if a function with the "abort" flag should not be considered
/// ended on an error.  This means that parsing commands is continued in order
/// to find finally clauses to be executed, and that some errors in skipped
/// commands are still reported.
bool aborted_in_try(void)
  FUNC_ATTR_PURE
{
  // This function is only called after an error.  In this case, "force_abort"
  // determines whether searching for finally clauses is necessary.
  return force_abort;
}

/// cause_errthrow(): Cause a throw of an error exception if appropriate.
///
/// @return  true if the error message should not be displayed by emsg().
///
/// Sets "ignore", if the emsg() call should be ignored completely.
///
/// When several messages appear in the same command, the first is usually the
/// most specific one and used as the exception value.  The "severe" flag can be
/// set to true, if a later but severer message should be used instead.
bool cause_errthrow(const char *mesg, bool multiline, bool severe, bool *ignore)
  FUNC_ATTR_NONNULL_ALL
{
  msglist_T *elem;

  // Do nothing when displaying the interrupt message or reporting an
  // uncaught exception (which has already been discarded then) at the top
  // level.  Also when no exception can be thrown.  The message will be
  // displayed by emsg().
  if (suppress_errthrow) {
    return false;
  }

  // If emsg() has not been called previously, temporarily reset
  // "force_abort" until the throw point for error messages has been
  // reached.  This ensures that aborting() returns the same value for all
  // errors that appear in the same command.  This means particularly that
  // for parsing errors during expression evaluation emsg() will be called
  // multiply, even when the expression is evaluated from a finally clause
  // that was activated due to an aborting error, interrupt, or exception.
  if (!did_emsg) {
    cause_abort = force_abort;
    force_abort = false;
  }

  // If no try conditional is active and no exception is being thrown and
  // there has not been an error in a try conditional or a throw so far, do
  // nothing (for compatibility of non-EH scripts).  The message will then
  // be displayed by emsg().  When ":silent!" was used and we are not
  // currently throwing an exception, do nothing.  The message text will
  // then be stored to v:errmsg by emsg() without displaying it.
  if (((trylevel == 0 && !cause_abort) || emsg_silent) && !did_throw) {
    return false;
  }

  // Ignore an interrupt message when inside a try conditional or when an
  // exception is being thrown or when an error in a try conditional or
  // throw has been detected previously.  This is important in order that an
  // interrupt exception is catchable by the innermost try conditional and
  // not replaced by an interrupt message error exception.
  if (mesg == _(e_interr)) {
    *ignore = true;
    return true;
  }

  // Ensure that all commands in nested function calls and sourced files
  // are aborted immediately.
  cause_abort = true;

  // When an exception is being thrown, some commands (like conditionals) are
  // not skipped.  Errors in those commands may affect what of the subsequent
  // commands are regarded part of catch and finally clauses.  Catching the
  // exception would then cause execution of commands not intended by the
  // user, who wouldn't even get aware of the problem.  Therefore, discard the
  // exception currently being thrown to prevent it from being caught.  Just
  // execute finally clauses and terminate.
  if (did_throw) {
    // When discarding an interrupt exception, reset got_int to prevent the
    // same interrupt being converted to an exception again and discarding
    // the error exception we are about to throw here.
    if (current_exception->type == ET_INTERRUPT) {
      got_int = false;
    }
    discard_current_exception();
  }

#ifdef THROW_TEST
  if (!THROW_ON_ERROR) {
    // Print error message immediately without searching for a matching
    // catch clause; just finally clauses are executed before the script
    // is terminated.
    return false;
  } else
#endif
  {
    // Prepare the throw of an error exception, so that everything will
    // be aborted (except for executing finally clauses), until the error
    // exception is caught; if still uncaught at the top level, the error
    // message will be displayed and the script processing terminated
    // then.  -  This function has no access to the conditional stack.
    // Thus, the actual throw is made after the failing command has
    // returned.  -  Throw only the first of several errors in a row, except
    // a severe error is following.
    if (msg_list != NULL) {
      msglist_T **plist = msg_list;
      while (*plist != NULL) {
        plist = &(*plist)->next;
      }

      elem = xmalloc(sizeof(msglist_T));
      elem->msg = xstrdup(mesg);
      elem->multiline = multiline;
      elem->next = NULL;
      elem->throw_msg = NULL;
      *plist = elem;
      if (plist == msg_list || severe) {
        // Skip the extra "Vim " prefix for message "E458".
        char *tmsg = elem->msg;
        if (strncmp(tmsg, "Vim E", 5) == 0
            && ascii_isdigit(tmsg[5])
            && ascii_isdigit(tmsg[6])
            && ascii_isdigit(tmsg[7])
            && tmsg[8] == ':'
            && tmsg[9] == ' ') {
          (*msg_list)->throw_msg = &tmsg[4];
        } else {
          (*msg_list)->throw_msg = tmsg;
        }
      }

      // Get the source name and lnum now, it may change before
      // reaching do_errthrow().
      elem->sfile = estack_sfile(ESTACK_NONE);
      elem->slnum = SOURCING_LNUM;
    }
    return true;
  }
}

/// Free a "msg_list" and the messages it contains.
static void free_msglist(msglist_T *l)
{
  msglist_T *messages = l;
  while (messages != NULL) {
    msglist_T *next = messages->next;
    xfree(messages->msg);
    xfree(messages->sfile);
    xfree(messages);
    messages = next;
  }
}

/// Free global "*msg_list" and the messages it contains, then set "*msg_list"
/// to NULL.
void free_global_msglist(void)
{
  free_msglist(*msg_list);
  *msg_list = NULL;
}

/// Throw the message specified in the call to cause_errthrow() above as an
/// error exception.  If cstack is NULL, postpone the throw until do_cmdline()
/// has returned (see do_one_cmd()).
void do_errthrow(cstack_T *cstack, char *cmdname)
{
  // Ensure that all commands in nested function calls and sourced files
  // are aborted immediately.
  if (cause_abort) {
    cause_abort = false;
    force_abort = true;
  }

  // If no exception is to be thrown or the conversion should be done after
  // returning to a previous invocation of do_one_cmd(), do nothing.
  if (msg_list == NULL || *msg_list == NULL) {
    return;
  }

  if (throw_exception(*msg_list, ET_ERROR, cmdname) == FAIL) {
    free_msglist(*msg_list);
  } else {
    if (cstack != NULL) {
      do_throw(cstack);
    } else {
      need_rethrow = true;
    }
  }
  *msg_list = NULL;
}

/// do_intthrow(): Replace the current exception by an interrupt or interrupt
/// exception if appropriate.
///
/// @return  true if the current exception is discarded or,
///          false otherwise.
bool do_intthrow(cstack_T *cstack)
{
  // If no interrupt occurred or no try conditional is active and no exception
  // is being thrown, do nothing (for compatibility of non-EH scripts).
  if (!got_int || (trylevel == 0 && !did_throw)) {
    return false;
  }

#ifdef THROW_TEST  // avoid warning for condition always true
  if (!THROW_ON_INTERRUPT) {
    // The interrupt aborts everything except for executing finally clauses.
    // Discard any user or error or interrupt exception currently being
    // thrown.
    if (did_throw) {
      discard_current_exception();
    }
  } else {
#endif
  // Throw an interrupt exception, so that everything will be aborted
  // (except for executing finally clauses), until the interrupt exception
  // is caught; if still uncaught at the top level, the script processing
  // will be terminated then.  -  If an interrupt exception is already
  // being thrown, do nothing.

  if (did_throw) {
    if (current_exception->type == ET_INTERRUPT) {
      return false;
    }

    // An interrupt exception replaces any user or error exception.
    discard_current_exception();
  }
  if (throw_exception("Vim:Interrupt", ET_INTERRUPT, NULL) != FAIL) {
    do_throw(cstack);
  }
#ifdef THROW_TEST
}
#endif

  return true;
}

/// Get an exception message that is to be stored in current_exception->value.
char *get_exception_string(void *value, except_type_T type, char *cmdname, bool *should_free)
{
  char *ret;

  if (type == ET_ERROR) {
    char *val;
    *should_free = true;
    char *mesg = ((msglist_T *)value)->throw_msg;
    if (cmdname != NULL && *cmdname != NUL) {
      size_t cmdlen = strlen(cmdname);
      ret = xstrnsave("Vim(", 4 + cmdlen + 2 + strlen(mesg));
      STRCPY(&ret[4], cmdname);
      STRCPY(&ret[4 + cmdlen], "):");
      val = ret + 4 + cmdlen + 2;
    } else {
      ret = xstrnsave("Vim:", 4 + strlen(mesg));
      val = ret + 4;
    }

    // msg_add_fname may have been used to prefix the message with a file
    // name in quotes.  In the exception value, put the file name in
    // parentheses and move it to the end.
    char *val_e = val + strlen(val);
    for (char *p = mesg;; p++) {
      if (*p == NUL
          || (*p == 'E'
              && ascii_isdigit(p[1])
              && (p[2] == ':'
                  || (ascii_isdigit(p[2])
                      && (p[3] == ':'
                          || (ascii_isdigit(p[3])
                              && p[4] == ':')))))) {
        if (*p == NUL || p == mesg) {
<<<<<<< HEAD
          val_e = xstpcpy(val_e, mesg);  // 'E123' missing or at beginning
=======
          strcat(val, mesg);  // 'E123' missing or at beginning
>>>>>>> 5a863604
        } else {
          // '"filename" E123: message text'
          if (mesg[0] != '"' || p - 2 < &mesg[1]
              || p[-2] != '"' || p[-1] != ' ') {
            // "E123:" is part of the file name.
            continue;
          }
<<<<<<< HEAD
          val_e = xstpcpy(val_e, p);
=======

          strcat(val, p);
>>>>>>> 5a863604
          p[-2] = NUL;
          snprintf(val_e, strlen(" (%s)"), " (%s)", &mesg[1]);
          p[-2] = '"';
          val_e += strlen(val_e);
        }
        break;
      }
    }
  } else {
    *should_free = false;
    ret = value;
  }

  return ret;
}

/// Throw a new exception.  "value" is the exception string for a
/// user or interrupt exception, or points to a message list in case of an
/// error exception.
///
/// @return  FAIL when out of memory or it was tried to throw an illegal user
///          exception.
static int throw_exception(void *value, except_type_T type, char *cmdname)
{
  // Disallow faking Interrupt or error exceptions as user exceptions.  They
  // would be treated differently from real interrupt or error exceptions
  // when no active try block is found, see do_cmdline().
  if (type == ET_USER) {
    if (strncmp(value, "Vim", 3) == 0
        && (((char *)value)[3] == NUL || ((char *)value)[3] == ':'
            || ((char *)value)[3] == '(')) {
      emsg(_("E608: Cannot :throw exceptions with 'Vim' prefix"));
      goto fail;
    }
  }

  except_T *excp = xmalloc(sizeof(except_T));

  if (type == ET_ERROR) {
    // Store the original message and prefix the exception value with
    // "Vim:" or, if a command name is given, "Vim(cmdname):".
    excp->messages = (msglist_T *)value;
  }

  bool should_free;
  excp->value = get_exception_string(value, type, cmdname, &should_free);
  if (excp->value == NULL && should_free) {
    goto nomem;
  }

  excp->type = type;
  if (type == ET_ERROR && ((msglist_T *)value)->sfile != NULL) {
    msglist_T *entry = (msglist_T *)value;
    excp->throw_name = entry->sfile;
    entry->sfile = NULL;
    excp->throw_lnum = entry->slnum;
  } else {
    excp->throw_name = estack_sfile(ESTACK_NONE);
    if (excp->throw_name == NULL) {
      excp->throw_name = xstrdup("");
    }
    excp->throw_lnum = SOURCING_LNUM;
  }

  if (p_verbose >= 13 || debug_break_level > 0) {
    int save_msg_silent = msg_silent;

    if (debug_break_level > 0) {
      msg_silent = false;               // display messages
    } else {
      verbose_enter();
    }
    no_wait_return++;
    if (debug_break_level > 0 || *p_vfile == NUL) {
      msg_scroll = true;            // always scroll up, don't overwrite
    }
    smsg(0, _("Exception thrown: %s"), excp->value);
    msg_puts("\n");  // don't overwrite this either

    if (debug_break_level > 0 || *p_vfile == NUL) {
      cmdline_row = msg_row;
    }
    no_wait_return--;
    if (debug_break_level > 0) {
      msg_silent = save_msg_silent;
    } else {
      verbose_leave();
    }
  }

  current_exception = excp;
  return OK;

nomem:
  xfree(excp);
  suppress_errthrow = true;
  emsg(_(e_outofmem));
fail:
  current_exception = NULL;
  return FAIL;
}

/// Discard an exception.  "was_finished" is set when the exception has been
/// caught and the catch clause has been ended normally.
static void discard_exception(except_T *excp, bool was_finished)
{
  if (current_exception == excp) {
    current_exception = NULL;
  }
  if (excp == NULL) {
    internal_error("discard_exception()");
    return;
  }

  if (p_verbose >= 13 || debug_break_level > 0) {
    int save_msg_silent = msg_silent;

    char *saved_IObuff = xstrdup(IObuff);
    if (debug_break_level > 0) {
      msg_silent = false;               // display messages
    } else {
      verbose_enter();
    }
    no_wait_return++;
    if (debug_break_level > 0 || *p_vfile == NUL) {
      msg_scroll = true;            // always scroll up, don't overwrite
    }
    smsg(0, was_finished ? _("Exception finished: %s") : _("Exception discarded: %s"), excp->value);
    msg_puts("\n");  // don't overwrite this either
    if (debug_break_level > 0 || *p_vfile == NUL) {
      cmdline_row = msg_row;
    }
    no_wait_return--;
    if (debug_break_level > 0) {
      msg_silent = save_msg_silent;
    } else {
      verbose_leave();
    }
    xstrlcpy(IObuff, saved_IObuff, IOSIZE);
    xfree(saved_IObuff);
  }
  if (excp->type != ET_INTERRUPT) {
    xfree(excp->value);
  }
  if (excp->type == ET_ERROR) {
    free_msglist(excp->messages);
  }
  xfree(excp->throw_name);
  xfree(excp);
}

/// Discard the exception currently being thrown.
void discard_current_exception(void)
{
  if (current_exception != NULL) {
    discard_exception(current_exception, false);
  }
  // Note: all globals manipulated here should be saved/restored in
  // try_enter/try_leave.
  did_throw = false;
  need_rethrow = false;
}

/// Put an exception on the caught stack.
static void catch_exception(except_T *excp)
{
  excp->caught = caught_stack;
  caught_stack = excp;
  set_vim_var_string(VV_EXCEPTION, excp->value, -1);
  if (*excp->throw_name != NUL) {
    if (excp->throw_lnum != 0) {
      vim_snprintf(IObuff, IOSIZE, _("%s, line %" PRId64),
                   excp->throw_name, (int64_t)excp->throw_lnum);
    } else {
      vim_snprintf(IObuff, IOSIZE, "%s", excp->throw_name);
    }
    set_vim_var_string(VV_THROWPOINT, IObuff, -1);
  } else {
    // throw_name not set on an exception from a command that was typed.
    set_vim_var_string(VV_THROWPOINT, NULL, -1);
  }

  if (p_verbose >= 13 || debug_break_level > 0) {
    int save_msg_silent = msg_silent;

    if (debug_break_level > 0) {
      msg_silent = false;               // display messages
    } else {
      verbose_enter();
    }
    no_wait_return++;
    if (debug_break_level > 0 || *p_vfile == NUL) {
      msg_scroll = true;            // always scroll up, don't overwrite
    }
    smsg(0, _("Exception caught: %s"), excp->value);
    msg_puts("\n");  // don't overwrite this either

    if (debug_break_level > 0 || *p_vfile == NUL) {
      cmdline_row = msg_row;
    }
    no_wait_return--;
    if (debug_break_level > 0) {
      msg_silent = save_msg_silent;
    } else {
      verbose_leave();
    }
  }
}

/// Remove an exception from the caught stack.
static void finish_exception(except_T *excp)
{
  if (excp != caught_stack) {
    internal_error("finish_exception()");
  }
  caught_stack = caught_stack->caught;
  if (caught_stack != NULL) {
    set_vim_var_string(VV_EXCEPTION, caught_stack->value, -1);
    if (*caught_stack->throw_name != NUL) {
      if (caught_stack->throw_lnum != 0) {
        vim_snprintf(IObuff, IOSIZE,
                     _("%s, line %" PRId64), caught_stack->throw_name,
                     (int64_t)caught_stack->throw_lnum);
      } else {
        vim_snprintf(IObuff, IOSIZE, "%s",
                     caught_stack->throw_name);
      }
      set_vim_var_string(VV_THROWPOINT, IObuff, -1);
    } else {
      // throw_name not set on an exception from a command that was
      // typed.
      set_vim_var_string(VV_THROWPOINT, NULL, -1);
    }
  } else {
    set_vim_var_string(VV_EXCEPTION, NULL, -1);
    set_vim_var_string(VV_THROWPOINT, NULL, -1);
  }

  // Discard the exception, but use the finish message for 'verbose'.
  discard_exception(excp, true);
}

/// Save the current exception state in "estate"
void exception_state_save(exception_state_T *estate)
{
  estate->estate_current_exception = current_exception;
  estate->estate_did_throw = did_throw;
  estate->estate_need_rethrow = need_rethrow;
  estate->estate_trylevel = trylevel;
  estate->estate_did_emsg = did_emsg;
}

/// Restore the current exception state from "estate"
void exception_state_restore(exception_state_T *estate)
{
  // Handle any outstanding exceptions before restoring the state
  if (did_throw) {
    handle_did_throw();
  }
  current_exception = estate->estate_current_exception;
  did_throw = estate->estate_did_throw;
  need_rethrow = estate->estate_need_rethrow;
  trylevel = estate->estate_trylevel;
  did_emsg = estate->estate_did_emsg;
}

/// Clear the current exception state
void exception_state_clear(void)
{
  current_exception = NULL;
  did_throw = false;
  need_rethrow = false;
  trylevel = 0;
  did_emsg = 0;
}

// Flags specifying the message displayed by report_pending.
#define RP_MAKE         0
#define RP_RESUME       1
#define RP_DISCARD      2

/// Report information about something pending in a finally clause if required by
/// the 'verbose' option or when debugging.  "action" tells whether something is
/// made pending or something pending is resumed or discarded.  "pending" tells
/// what is pending.  "value" specifies the return value for a pending ":return"
/// or the exception value for a pending exception.
static void report_pending(int action, int pending, void *value)
{
  char *mesg;
  char *s;

  assert(value || !(pending & CSTP_THROW));

  switch (action) {
  case RP_MAKE:
    mesg = _("%s made pending");
    break;
  case RP_RESUME:
    mesg = _("%s resumed");
    break;
  // case RP_DISCARD:
  default:
    mesg = _("%s discarded");
    break;
  }

  switch (pending) {
  case CSTP_NONE:
    return;

  case CSTP_CONTINUE:
    s = ":continue";
    break;
  case CSTP_BREAK:
    s = ":break";
    break;
  case CSTP_FINISH:
    s = ":finish";
    break;
  case CSTP_RETURN:
    // ":return" command producing value, allocated
    s = get_return_cmd(value);
    break;

  default:
    if (pending & CSTP_THROW) {
      vim_snprintf(IObuff, IOSIZE,
                   mesg, _("Exception"));
      mesg = concat_str(IObuff, ": %s");
      s = ((except_T *)value)->value;
    } else if ((pending & CSTP_ERROR) && (pending & CSTP_INTERRUPT)) {
      s = _("Error and interrupt");
    } else if (pending & CSTP_ERROR) {
      s = _("Error");
    } else {  // if (pending & CSTP_INTERRUPT)
      s = _("Interrupt");
    }
  }

  int save_msg_silent = msg_silent;
  if (debug_break_level > 0) {
    msg_silent = false;         // display messages
  }
  no_wait_return++;
  msg_scroll = true;            // always scroll up, don't overwrite
  smsg(0, mesg, s);
  msg_puts("\n");  // don't overwrite this either
  cmdline_row = msg_row;
  no_wait_return--;
  if (debug_break_level > 0) {
    msg_silent = save_msg_silent;
  }

  if (pending == CSTP_RETURN) {
    xfree(s);
  } else if (pending & CSTP_THROW) {
    xfree(mesg);
  }
}

/// If something is made pending in a finally clause, report it if required by
/// the 'verbose' option or when debugging.
void report_make_pending(int pending, void *value)
{
  if (p_verbose >= 14 || debug_break_level > 0) {
    if (debug_break_level <= 0) {
      verbose_enter();
    }
    report_pending(RP_MAKE, pending, value);
    if (debug_break_level <= 0) {
      verbose_leave();
    }
  }
}

/// If something pending in a finally clause is resumed at the ":endtry", report
/// it if required by the 'verbose' option or when debugging.
void report_resume_pending(int pending, void *value)
{
  if (p_verbose >= 14 || debug_break_level > 0) {
    if (debug_break_level <= 0) {
      verbose_enter();
    }
    report_pending(RP_RESUME, pending, value);
    if (debug_break_level <= 0) {
      verbose_leave();
    }
  }
}

/// If something pending in a finally clause is discarded, report it if required
/// by the 'verbose' option or when debugging.
void report_discard_pending(int pending, void *value)
{
  if (p_verbose >= 14 || debug_break_level > 0) {
    if (debug_break_level <= 0) {
      verbose_enter();
    }
    report_pending(RP_DISCARD, pending, value);
    if (debug_break_level <= 0) {
      verbose_leave();
    }
  }
}

/// Handle ":eval".
void ex_eval(exarg_T *eap)
{
  typval_T tv;
  evalarg_T evalarg;

  fill_evalarg_from_eap(&evalarg, eap, eap->skip);

  if (eval0(eap->arg, &tv, eap, &evalarg) == OK) {
    tv_clear(&tv);
  }

  clear_evalarg(&evalarg, eap);
}

/// Handle ":if".
void ex_if(exarg_T *eap)
{
  cstack_T *const cstack = eap->cstack;

  if (cstack->cs_idx == CSTACK_LEN - 1) {
    eap->errmsg = _("E579: :if nesting too deep");
  } else {
    cstack->cs_idx++;
    cstack->cs_flags[cstack->cs_idx] = 0;

    bool skip = CHECK_SKIP;

    bool error;
    bool result = eval_to_bool(eap->arg, &error, eap, skip, false);

    if (!skip && !error) {
      if (result) {
        cstack->cs_flags[cstack->cs_idx] = CSF_ACTIVE | CSF_TRUE;
      }
    } else {
      // set TRUE, so this conditional will never get active
      cstack->cs_flags[cstack->cs_idx] = CSF_TRUE;
    }
  }
}

/// Handle ":endif".
void ex_endif(exarg_T *eap)
{
  did_endif = true;
  if (eap->cstack->cs_idx < 0
      || (eap->cstack->cs_flags[eap->cstack->cs_idx]
          & (CSF_WHILE | CSF_FOR | CSF_TRY))) {
    eap->errmsg = _("E580: :endif without :if");
  } else {
    // When debugging or a breakpoint was encountered, display the debug
    // prompt (if not already done).  This shows the user that an ":endif"
    // is executed when the ":if" or a previous ":elseif" was not TRUE.
    // Handle a ">quit" debug command as if an interrupt had occurred before
    // the ":endif".  That is, throw an interrupt exception if appropriate.
    // Doing this here prevents an exception for a parsing error being
    // discarded by throwing the interrupt exception later on.
    if (!(eap->cstack->cs_flags[eap->cstack->cs_idx] & CSF_TRUE)
        && dbg_check_skipped(eap)) {
      do_intthrow(eap->cstack);
    }

    eap->cstack->cs_idx--;
  }
}

/// Handle ":else" and ":elseif".
void ex_else(exarg_T *eap)
{
  cstack_T *const cstack = eap->cstack;

  bool skip = CHECK_SKIP;

  if (cstack->cs_idx < 0
      || (cstack->cs_flags[cstack->cs_idx]
          & (CSF_WHILE | CSF_FOR | CSF_TRY))) {
    if (eap->cmdidx == CMD_else) {
      eap->errmsg = _("E581: :else without :if");
      return;
    }
    eap->errmsg = _("E582: :elseif without :if");
    skip = true;
  } else if (cstack->cs_flags[cstack->cs_idx] & CSF_ELSE) {
    if (eap->cmdidx == CMD_else) {
      eap->errmsg = _(e_multiple_else);
      return;
    }
    eap->errmsg = _("E584: :elseif after :else");
    skip = true;
  }

  // if skipping or the ":if" was TRUE, reset ACTIVE, otherwise set it
  if (skip || cstack->cs_flags[cstack->cs_idx] & CSF_TRUE) {
    if (eap->errmsg == NULL) {
      cstack->cs_flags[cstack->cs_idx] = CSF_TRUE;
    }
    skip = true;        // don't evaluate an ":elseif"
  } else {
    cstack->cs_flags[cstack->cs_idx] = CSF_ACTIVE;
  }

  // When debugging or a breakpoint was encountered, display the debug prompt
  // (if not already done).  This shows the user that an ":else" or ":elseif"
  // is executed when the ":if" or previous ":elseif" was not TRUE.  Handle
  // a ">quit" debug command as if an interrupt had occurred before the
  // ":else" or ":elseif".  That is, set "skip" and throw an interrupt
  // exception if appropriate.  Doing this here prevents that an exception
  // for a parsing errors is discarded when throwing the interrupt exception
  // later on.
  if (!skip && dbg_check_skipped(eap) && got_int) {
    do_intthrow(cstack);
    skip = true;
  }

  if (eap->cmdidx == CMD_elseif) {
    bool result = false;
    bool error;
    // When skipping we ignore most errors, but a missing expression is
    // wrong, perhaps it should have been "else".
    // A double quote here is the start of a string, not a comment.
    if (skip && *eap->arg != '"' && ends_excmd(*eap->arg)) {
      semsg(_(e_invexpr2), eap->arg);
    } else {
      result = eval_to_bool(eap->arg, &error, eap, skip, false);
    }

    // When throwing error exceptions, we want to throw always the first
    // of several errors in a row.  This is what actually happens when
    // a conditional error was detected above and there is another failure
    // when parsing the expression.  Since the skip flag is set in this
    // case, the parsing error will be ignored by emsg().
    if (!skip && !error) {
      if (result) {
        cstack->cs_flags[cstack->cs_idx] = CSF_ACTIVE | CSF_TRUE;
      } else {
        cstack->cs_flags[cstack->cs_idx] = 0;
      }
    } else if (eap->errmsg == NULL) {
      // set TRUE, so this conditional will never get active
      cstack->cs_flags[cstack->cs_idx] = CSF_TRUE;
    }
  } else {
    cstack->cs_flags[cstack->cs_idx] |= CSF_ELSE;
  }
}

/// Handle ":while" and ":for".
void ex_while(exarg_T *eap)
{
  bool error;
  cstack_T *const cstack = eap->cstack;

  if (cstack->cs_idx == CSTACK_LEN - 1) {
    eap->errmsg = _("E585: :while/:for nesting too deep");
  } else {
    bool result;
    // The loop flag is set when we have jumped back from the matching
    // ":endwhile" or ":endfor".  When not set, need to initialise this
    // cstack entry.
    if ((cstack->cs_lflags & CSL_HAD_LOOP) == 0) {
      cstack->cs_idx++;
      cstack->cs_looplevel++;
      cstack->cs_line[cstack->cs_idx] = -1;
    }
    cstack->cs_flags[cstack->cs_idx] =
      eap->cmdidx == CMD_while ? CSF_WHILE : CSF_FOR;

    int skip = CHECK_SKIP;
    if (eap->cmdidx == CMD_while) {  // ":while bool-expr"
      result = eval_to_bool(eap->arg, &error, eap, skip, false);
    } else {  // ":for var in list-expr"
      evalarg_T evalarg;
      fill_evalarg_from_eap(&evalarg, eap, skip);
      void *fi;
      if ((cstack->cs_lflags & CSL_HAD_LOOP) != 0) {
        // Jumping here from a ":continue" or ":endfor": use the
        // previously evaluated list.
        fi = cstack->cs_forinfo[cstack->cs_idx];
        error = false;
      } else {
        // Evaluate the argument and get the info in a structure.
        fi = eval_for_line(eap->arg, &error, eap, &evalarg);
        cstack->cs_forinfo[cstack->cs_idx] = fi;
      }

      // use the element at the start of the list and advance
      if (!error && fi != NULL && !skip) {
        result = next_for_item(fi, eap->arg);
      } else {
        result = false;
      }

      if (!result) {
        free_for_info(fi);
        cstack->cs_forinfo[cstack->cs_idx] = NULL;
      }
      clear_evalarg(&evalarg, eap);
    }

    // If this cstack entry was just initialised and is active, set the
    // loop flag, so do_cmdline() will set the line number in cs_line[].
    // If executing the command a second time, clear the loop flag.
    if (!skip && !error && result) {
      cstack->cs_flags[cstack->cs_idx] |= (CSF_ACTIVE | CSF_TRUE);
      cstack->cs_lflags ^= CSL_HAD_LOOP;
    } else {
      cstack->cs_lflags &= ~CSL_HAD_LOOP;
      // If the ":while" evaluates to FALSE or ":for" is past the end of
      // the list, show the debug prompt at the ":endwhile"/":endfor" as
      // if there was a ":break" in a ":while"/":for" evaluating to
      // TRUE.
      if (!skip && !error) {
        cstack->cs_flags[cstack->cs_idx] |= CSF_TRUE;
      }
    }
  }
}

/// Handle ":continue"
void ex_continue(exarg_T *eap)
{
  cstack_T *const cstack = eap->cstack;

  if (cstack->cs_looplevel <= 0 || cstack->cs_idx < 0) {
    eap->errmsg = _("E586: :continue without :while or :for");
  } else {
    // Try to find the matching ":while".  This might stop at a try
    // conditional not in its finally clause (which is then to be executed
    // next).  Therefore, deactivate all conditionals except the ":while"
    // itself (if reached).
    int idx = cleanup_conditionals(cstack, CSF_WHILE | CSF_FOR, false);
    assert(idx >= 0);
    if (cstack->cs_flags[idx] & (CSF_WHILE | CSF_FOR)) {
      rewind_conditionals(cstack, idx, CSF_TRY, &cstack->cs_trylevel);

      // Set CSL_HAD_CONT, so do_cmdline() will jump back to the
      // matching ":while".
      cstack->cs_lflags |= CSL_HAD_CONT;        // let do_cmdline() handle it
    } else {
      // If a try conditional not in its finally clause is reached first,
      // make the ":continue" pending for execution at the ":endtry".
      cstack->cs_pending[idx] = CSTP_CONTINUE;
      report_make_pending(CSTP_CONTINUE, NULL);
    }
  }
}

/// Handle ":break"
void ex_break(exarg_T *eap)
{
  cstack_T *const cstack = eap->cstack;

  if (cstack->cs_looplevel <= 0 || cstack->cs_idx < 0) {
    eap->errmsg = _("E587: :break without :while or :for");
  } else {
    // Deactivate conditionals until the matching ":while" or a try
    // conditional not in its finally clause (which is then to be
    // executed next) is found.  In the latter case, make the ":break"
    // pending for execution at the ":endtry".
    int idx = cleanup_conditionals(cstack, CSF_WHILE | CSF_FOR, true);
    if (idx >= 0 && !(cstack->cs_flags[idx] & (CSF_WHILE | CSF_FOR))) {
      cstack->cs_pending[idx] = CSTP_BREAK;
      report_make_pending(CSTP_BREAK, NULL);
    }
  }
}

/// Handle ":endwhile" and ":endfor"
void ex_endwhile(exarg_T *eap)
{
  cstack_T *const cstack = eap->cstack;
  const char *err;
  int csf;

  if (eap->cmdidx == CMD_endwhile) {
    err = e_while;
    csf = CSF_WHILE;
  } else {
    err = e_for;
    csf = CSF_FOR;
  }

  if (cstack->cs_looplevel <= 0 || cstack->cs_idx < 0) {
    eap->errmsg = _(err);
  } else {
    int fl = cstack->cs_flags[cstack->cs_idx];
    if (!(fl & csf)) {
      // If we are in a ":while" or ":for" but used the wrong endloop
      // command, do not rewind to the next enclosing ":for"/":while".
      if (fl & CSF_WHILE) {
        eap->errmsg = _("E732: Using :endfor with :while");
      } else if (fl & CSF_FOR) {
        eap->errmsg = _("E733: Using :endwhile with :for");
      }
    }
    if (!(fl & (CSF_WHILE | CSF_FOR))) {
      if (!(fl & CSF_TRY)) {
        eap->errmsg = _(e_endif);
      } else if (fl & CSF_FINALLY) {
        eap->errmsg = _(e_endtry);
      }
      // Try to find the matching ":while" and report what's missing.
      int idx;
      for (idx = cstack->cs_idx; idx > 0; idx--) {
        fl = cstack->cs_flags[idx];
        if ((fl & CSF_TRY) && !(fl & CSF_FINALLY)) {
          // Give up at a try conditional not in its finally clause.
          // Ignore the ":endwhile"/":endfor".
          eap->errmsg = _(err);
          return;
        }
        if (fl & csf) {
          break;
        }
      }
      // Cleanup and rewind all contained (and unclosed) conditionals.
      cleanup_conditionals(cstack, CSF_WHILE | CSF_FOR, false);
      rewind_conditionals(cstack, idx, CSF_TRY, &cstack->cs_trylevel);
    } else if (cstack->cs_flags[cstack->cs_idx] & CSF_TRUE
               && !(cstack->cs_flags[cstack->cs_idx] & CSF_ACTIVE)
               && dbg_check_skipped(eap)) {
      // When debugging or a breakpoint was encountered, display the debug
      // prompt (if not already done).  This shows the user that an
      // ":endwhile"/":endfor" is executed when the ":while" was not TRUE or
      // after a ":break".  Handle a ">quit" debug command as if an
      // interrupt had occurred before the ":endwhile"/":endfor".  That is,
      // throw an interrupt exception if appropriate.  Doing this here
      // prevents that an exception for a parsing error is discarded when
      // throwing the interrupt exception later on.
      do_intthrow(cstack);
    }

    // Set loop flag, so do_cmdline() will jump back to the matching
    // ":while" or ":for".
    cstack->cs_lflags |= CSL_HAD_ENDLOOP;
  }
}

/// Handle ":throw expr"
void ex_throw(exarg_T *eap)
{
  char *arg = eap->arg;
  char *value;

  if (*arg != NUL && *arg != '|' && *arg != '\n') {
    value = eval_to_string_skip(arg, eap, eap->skip);
  } else {
    emsg(_(e_argreq));
    value = NULL;
  }

  // On error or when an exception is thrown during argument evaluation, do
  // not throw.
  if (!eap->skip && value != NULL) {
    if (throw_exception(value, ET_USER, NULL) == FAIL) {
      xfree(value);
    } else {
      do_throw(eap->cstack);
    }
  }
}

/// Throw the current exception through the specified cstack.  Common routine
/// for ":throw" (user exception) and error and interrupt exceptions.  Also
/// used for rethrowing an uncaught exception.
void do_throw(cstack_T *cstack)
{
  bool inactivate_try = false;

  // Cleanup and deactivate up to the next surrounding try conditional that
  // is not in its finally clause.  Normally, do not deactivate the try
  // conditional itself, so that its ACTIVE flag can be tested below.  But
  // if a previous error or interrupt has not been converted to an exception,
  // deactivate the try conditional, too, as if the conversion had been done,
  // and reset the did_emsg or got_int flag, so this won't happen again at
  // the next surrounding try conditional.

#ifndef THROW_ON_ERROR_TRUE
  if (did_emsg && !THROW_ON_ERROR) {
    inactivate_try = true;
    did_emsg = false;
  }
#endif
#ifndef THROW_ON_INTERRUPT_TRUE
  if (got_int && !THROW_ON_INTERRUPT) {
    inactivate_try = true;
    got_int = false;
  }
#endif
  int idx = cleanup_conditionals(cstack, 0, inactivate_try);
  if (idx >= 0) {
    // If this try conditional is active and we are before its first
    // ":catch", set THROWN so that the ":catch" commands will check
    // whether the exception matches.  When the exception came from any of
    // the catch clauses, it will be made pending at the ":finally" (if
    // present) and rethrown at the ":endtry".  This will also happen if
    // the try conditional is inactive.  This is the case when we are
    // throwing an exception due to an error or interrupt on the way from
    // a preceding ":continue", ":break", ":return", ":finish", error or
    // interrupt (not converted to an exception) to the finally clause or
    // from a preceding throw of a user or error or interrupt exception to
    // the matching catch clause or the finally clause.
    if (!(cstack->cs_flags[idx] & CSF_CAUGHT)) {
      if (cstack->cs_flags[idx] & CSF_ACTIVE) {
        cstack->cs_flags[idx] |= CSF_THROWN;
      } else {
        // THROWN may have already been set for a catchable exception
        // that has been discarded.  Ensure it is reset for the new
        // exception.
        cstack->cs_flags[idx] &= ~CSF_THROWN;
      }
    }
    cstack->cs_flags[idx] &= ~CSF_ACTIVE;
    cstack->cs_exception[idx] = current_exception;
  }

  did_throw = true;
}

/// Handle ":try"
void ex_try(exarg_T *eap)
{
  cstack_T *const cstack = eap->cstack;

  if (cstack->cs_idx == CSTACK_LEN - 1) {
    eap->errmsg = _("E601: :try nesting too deep");
  } else {
    cstack->cs_idx++;
    cstack->cs_trylevel++;
    cstack->cs_flags[cstack->cs_idx] = CSF_TRY;
    cstack->cs_pending[cstack->cs_idx] = CSTP_NONE;

    int skip = CHECK_SKIP;

    if (!skip) {
      // Set ACTIVE and TRUE.  TRUE means that the corresponding ":catch"
      // commands should check for a match if an exception is thrown and
      // that the finally clause needs to be executed.
      cstack->cs_flags[cstack->cs_idx] |= CSF_ACTIVE | CSF_TRUE;

      // ":silent!", even when used in a try conditional, disables
      // displaying of error messages and conversion of errors to
      // exceptions.  When the silent commands again open a try
      // conditional, save "emsg_silent" and reset it so that errors are
      // again converted to exceptions.  The value is restored when that
      // try conditional is left.  If it is left normally, the commands
      // following the ":endtry" are again silent.  If it is left by
      // a ":continue", ":break", ":return", or ":finish", the commands
      // executed next are again silent.  If it is left due to an
      // aborting error, an interrupt, or an exception, restoring
      // "emsg_silent" does not matter since we are already in the
      // aborting state and/or the exception has already been thrown.
      // The effect is then just freeing the memory that was allocated
      // to save the value.
      if (emsg_silent) {
        eslist_T *elem = xmalloc(sizeof(*elem));
        elem->saved_emsg_silent = emsg_silent;
        elem->next = cstack->cs_emsg_silent_list;
        cstack->cs_emsg_silent_list = elem;
        cstack->cs_flags[cstack->cs_idx] |= CSF_SILENT;
        emsg_silent = 0;
      }
    }
  }
}

/// Handle ":catch /{pattern}/" and ":catch"
void ex_catch(exarg_T *eap)
{
  int idx = 0;
  bool give_up = false;
  bool skip = false;
  char *end;
  char *save_cpo;
  regmatch_T regmatch;
  cstack_T *const cstack = eap->cstack;
  char *pat;

  if (cstack->cs_trylevel <= 0 || cstack->cs_idx < 0) {
    eap->errmsg = _("E603: :catch without :try");
    give_up = true;
  } else {
    if (!(cstack->cs_flags[cstack->cs_idx] & CSF_TRY)) {
      // Report what's missing if the matching ":try" is not in its
      // finally clause.
      eap->errmsg = get_end_emsg(cstack);
      skip = true;
    }
    for (idx = cstack->cs_idx; idx > 0; idx--) {
      if (cstack->cs_flags[idx] & CSF_TRY) {
        break;
      }
    }
    if (cstack->cs_flags[idx] & CSF_FINALLY) {
      // Give up for a ":catch" after ":finally" and ignore it.
      // Just parse.
      eap->errmsg = _("E604: :catch after :finally");
      give_up = true;
    } else {
      rewind_conditionals(cstack, idx, CSF_WHILE | CSF_FOR,
                          &cstack->cs_looplevel);
    }
  }

  if (ends_excmd(*eap->arg)) {  // no argument, catch all errors
    pat = ".*";
    end = NULL;
    eap->nextcmd = find_nextcmd(eap->arg);
  } else {
    pat = eap->arg + 1;
    end = skip_regexp_err(pat, *eap->arg, true);
    if (end == NULL) {
      give_up = true;
    }
  }

  if (!give_up) {
    bool caught = false;
    // Don't do something when no exception has been thrown or when the
    // corresponding try block never got active (because of an inactive
    // surrounding conditional or after an error or interrupt or throw).
    if (!did_throw || !(cstack->cs_flags[idx] & CSF_TRUE)) {
      skip = true;
    }

    // Check for a match only if an exception is thrown but not caught by
    // a previous ":catch".  An exception that has replaced a discarded
    // exception is not checked (THROWN is not set then).
    if (!skip && (cstack->cs_flags[idx] & CSF_THROWN)
        && !(cstack->cs_flags[idx] & CSF_CAUGHT)) {
      if (end != NULL && *end != NUL && !ends_excmd(*skipwhite(end + 1))) {
        semsg(_(e_trailing_arg), end);
        return;
      }

      // When debugging or a breakpoint was encountered, display the
      // debug prompt (if not already done) before checking for a match.
      // This is a helpful hint for the user when the regular expression
      // matching fails.  Handle a ">quit" debug command as if an
      // interrupt had occurred before the ":catch".  That is, discard
      // the original exception, replace it by an interrupt exception,
      // and don't catch it in this try block.
      if (!dbg_check_skipped(eap) || !do_intthrow(cstack)) {
        char save_char = 0;
        // Terminate the pattern and avoid the 'l' flag in 'cpoptions'
        // while compiling it.
        if (end != NULL) {
          save_char = *end;
          *end = NUL;
        }
        save_cpo = p_cpo;
        p_cpo = empty_string_option;
        // Disable error messages, it will make current exception
        // invalid
        emsg_off++;
        regmatch.regprog = vim_regcomp(pat, RE_MAGIC + RE_STRING);
        emsg_off--;
        regmatch.rm_ic = false;
        if (end != NULL) {
          *end = save_char;
        }
        p_cpo = save_cpo;
        if (regmatch.regprog == NULL) {
          semsg(_(e_invarg2), pat);
        } else {
          // Save the value of got_int and reset it.  We don't want
          // a previous interruption cancel matching, only hitting
          // CTRL-C while matching should abort it.

          int prev_got_int = got_int;
          got_int = false;
          caught = vim_regexec_nl(&regmatch, current_exception->value, 0);
          got_int |= prev_got_int;
          vim_regfree(regmatch.regprog);
        }
      }
    }

    if (caught) {
      // Make this ":catch" clause active and reset did_emsg, got_int,
      // and did_throw.  Put the exception on the caught stack.
      cstack->cs_flags[idx] |= CSF_ACTIVE | CSF_CAUGHT;
      did_emsg = got_int = did_throw = false;
      catch_exception((except_T *)cstack->cs_exception[idx]);
      // It's mandatory that the current exception is stored in the cstack
      // so that it can be discarded at the next ":catch", ":finally", or
      // ":endtry" or when the catch clause is left by a ":continue",
      // ":break", ":return", ":finish", error, interrupt, or another
      // exception.
      if (cstack->cs_exception[cstack->cs_idx] != current_exception) {
        internal_error("ex_catch()");
      }
    } else {
      // If there is a preceding catch clause and it caught the exception,
      // finish the exception now.  This happens also after errors except
      // when this ":catch" was after the ":finally" or not within
      // a ":try".  Make the try conditional inactive so that the
      // following catch clauses are skipped.  On an error or interrupt
      // after the preceding try block or catch clause was left by
      // a ":continue", ":break", ":return", or ":finish", discard the
      // pending action.
      cleanup_conditionals(cstack, CSF_TRY, true);
    }
  }

  if (end != NULL) {
    eap->nextcmd = find_nextcmd(end);
  }
}

/// Handle ":finally"
void ex_finally(exarg_T *eap)
{
  int idx;
  int pending = CSTP_NONE;
  cstack_T *const cstack = eap->cstack;

  for (idx = cstack->cs_idx; idx >= 0; idx--) {
    if (cstack->cs_flags[idx] & CSF_TRY) {
      break;
    }
  }
  if (cstack->cs_trylevel <= 0 || idx < 0) {
    eap->errmsg = _("E606: :finally without :try");
    return;
  }

  if (!(cstack->cs_flags[cstack->cs_idx] & CSF_TRY)) {
    eap->errmsg = get_end_emsg(cstack);
    // Make this error pending, so that the commands in the following
    // finally clause can be executed.  This overrules also a pending
    // ":continue", ":break", ":return", or ":finish".
    pending = CSTP_ERROR;
  }

  if (cstack->cs_flags[idx] & CSF_FINALLY) {
    // Give up for a multiple ":finally" and ignore it.
    eap->errmsg = _(e_multiple_finally);
    return;
  }
  rewind_conditionals(cstack, idx, CSF_WHILE | CSF_FOR,
                      &cstack->cs_looplevel);

  // Don't do something when the corresponding try block never got active
  // (because of an inactive surrounding conditional or after an error or
  // interrupt or throw) or for a ":finally" without ":try" or a multiple
  // ":finally".  After every other error (did_emsg or the conditional
  // errors detected above) or after an interrupt (got_int) or an
  // exception (did_throw), the finally clause must be executed.
  int skip = !(cstack->cs_flags[cstack->cs_idx] & CSF_TRUE);

  if (!skip) {
    // When debugging or a breakpoint was encountered, display the
    // debug prompt (if not already done).  The user then knows that the
    // finally clause is executed.
    if (dbg_check_skipped(eap)) {
      // Handle a ">quit" debug command as if an interrupt had
      // occurred before the ":finally".  That is, discard the
      // original exception and replace it by an interrupt
      // exception.
      do_intthrow(cstack);
    }

    // If there is a preceding catch clause and it caught the exception,
    // finish the exception now.  This happens also after errors except
    // when this is a multiple ":finally" or one not within a ":try".
    // After an error or interrupt, this also discards a pending
    // ":continue", ":break", ":finish", or ":return" from the preceding
    // try block or catch clause.
    cleanup_conditionals(cstack, CSF_TRY, false);

    // Make did_emsg, got_int, did_throw pending.  If set, they overrule
    // a pending ":continue", ":break", ":return", or ":finish".  Then
    // we have particularly to discard a pending return value (as done
    // by the call to cleanup_conditionals() above when did_emsg or
    // got_int is set).  The pending values are restored by the
    // ":endtry", except if there is a new error, interrupt, exception,
    // ":continue", ":break", ":return", or ":finish" in the following
    // finally clause.  A missing ":endwhile", ":endfor" or ":endif"
    // detected here is treated as if did_emsg and did_throw had
    // already been set, respectively in case that the error is not
    // converted to an exception, did_throw had already been unset.
    // We must not set did_emsg here since that would suppress the
    // error message.
    if (pending == CSTP_ERROR || did_emsg || got_int || did_throw) {
      if (cstack->cs_pending[cstack->cs_idx] == CSTP_RETURN) {
        report_discard_pending(CSTP_RETURN,
                               cstack->cs_rettv[cstack->cs_idx]);
        discard_pending_return(cstack->cs_rettv[cstack->cs_idx]);
      }
      if (pending == CSTP_ERROR && !did_emsg) {
        pending |= (THROW_ON_ERROR ? CSTP_THROW : 0);
      } else {
        pending |= (did_throw ? CSTP_THROW : 0);
      }
      pending |= did_emsg ? CSTP_ERROR : 0;
      pending |= got_int ? CSTP_INTERRUPT : 0;
      assert(pending >= CHAR_MIN && pending <= CHAR_MAX);
      cstack->cs_pending[cstack->cs_idx] = (char)pending;

      // It's mandatory that the current exception is stored in the
      // cstack so that it can be rethrown at the ":endtry" or be
      // discarded if the finally clause is left by a ":continue",
      // ":break", ":return", ":finish", error, interrupt, or another
      // exception.  When emsg() is called for a missing ":endif" or
      // a missing ":endwhile"/":endfor" detected here, the
      // exception will be discarded.
      if (did_throw && cstack->cs_exception[cstack->cs_idx] != current_exception) {
        internal_error("ex_finally()");
      }
    }

    // Set CSL_HAD_FINA, so do_cmdline() will reset did_emsg,
    // got_int, and did_throw and make the finally clause active.
    // This will happen after emsg() has been called for a missing
    // ":endif" or a missing ":endwhile"/":endfor" detected here, so
    // that the following finally clause will be executed even then.
    cstack->cs_lflags |= CSL_HAD_FINA;
  }
}

/// Handle ":endtry"
void ex_endtry(exarg_T *eap)
{
  int idx;
  bool rethrow = false;
  char pending = CSTP_NONE;
  void *rettv = NULL;
  cstack_T *const cstack = eap->cstack;

  for (idx = cstack->cs_idx; idx >= 0; idx--) {
    if (cstack->cs_flags[idx] & CSF_TRY) {
      break;
    }
  }
  if (cstack->cs_trylevel <= 0 || idx < 0) {
    eap->errmsg = _("E602: :endtry without :try");
    return;
  }

  // Don't do something after an error, interrupt or throw in the try
  // block, catch clause, or finally clause preceding this ":endtry" or
  // when an error or interrupt occurred after a ":continue", ":break",
  // ":return", or ":finish" in a try block or catch clause preceding this
  // ":endtry" or when the try block never got active (because of an
  // inactive surrounding conditional or after an error or interrupt or
  // throw) or when there is a surrounding conditional and it has been
  // made inactive by a ":continue", ":break", ":return", or ":finish" in
  // the finally clause.  The latter case need not be tested since then
  // anything pending has already been discarded.
  bool skip = did_emsg || got_int || did_throw || !(cstack->cs_flags[cstack->cs_idx] & CSF_TRUE);

  if (!(cstack->cs_flags[cstack->cs_idx] & CSF_TRY)) {
    eap->errmsg = get_end_emsg(cstack);

    // Find the matching ":try" and report what's missing.
    rewind_conditionals(cstack, idx, CSF_WHILE | CSF_FOR,
                        &cstack->cs_looplevel);
    skip = true;

    // If an exception is being thrown, discard it to prevent it from
    // being rethrown at the end of this function.  It would be
    // discarded by the error message, anyway.  Resets did_throw.
    // This does not affect the script termination due to the error
    // since "trylevel" is decremented after emsg() has been called.
    if (did_throw) {
      discard_current_exception();
    }

    // report eap->errmsg, also when there already was an error
    did_emsg = false;
  } else {
    idx = cstack->cs_idx;

    // If we stopped with the exception currently being thrown at this
    // try conditional since we didn't know that it doesn't have
    // a finally clause, we need to rethrow it after closing the try
    // conditional.
    if (did_throw
        && (cstack->cs_flags[idx] & CSF_TRUE)
        && !(cstack->cs_flags[idx] & CSF_FINALLY)) {
      rethrow = true;
    }
  }

  // If there was no finally clause, show the user when debugging or
  // a breakpoint was encountered that the end of the try conditional has
  // been reached: display the debug prompt (if not already done).  Do
  // this on normal control flow or when an exception was thrown, but not
  // on an interrupt or error not converted to an exception or when
  // a ":break", ":continue", ":return", or ":finish" is pending.  These
  // actions are carried out immediately.
  if ((rethrow || (!skip
                   && !(cstack->cs_flags[idx] & CSF_FINALLY)
                   && !cstack->cs_pending[idx]))
      && dbg_check_skipped(eap)) {
    // Handle a ">quit" debug command as if an interrupt had occurred
    // before the ":endtry".  That is, throw an interrupt exception and
    // set "skip" and "rethrow".
    if (got_int) {
      skip = true;
      do_intthrow(cstack);
      // The do_intthrow() call may have reset did_throw or
      // cstack->cs_pending[idx].
      rethrow = false;
      if (did_throw && !(cstack->cs_flags[idx] & CSF_FINALLY)) {
        rethrow = true;
      }
    }
  }

  // If a ":return" is pending, we need to resume it after closing the
  // try conditional; remember the return value.  If there was a finally
  // clause making an exception pending, we need to rethrow it.  Make it
  // the exception currently being thrown.
  if (!skip) {
    pending = cstack->cs_pending[idx];
    cstack->cs_pending[idx] = CSTP_NONE;
    if (pending == CSTP_RETURN) {
      rettv = cstack->cs_rettv[idx];
    } else if (pending & CSTP_THROW) {
      current_exception = cstack->cs_exception[idx];
    }
  }

  // Discard anything pending on an error, interrupt, or throw in the
  // finally clause.  If there was no ":finally", discard a pending
  // ":continue", ":break", ":return", or ":finish" if an error or
  // interrupt occurred afterwards, but before the ":endtry" was reached.
  // If an exception was caught by the last of the catch clauses and there
  // was no finally clause, finish the exception now.  This happens also
  // after errors except when this ":endtry" is not within a ":try".
  // Restore "emsg_silent" if it has been reset by this try conditional.
  cleanup_conditionals(cstack, CSF_TRY | CSF_SILENT, true);

  if (cstack->cs_idx >= 0 && (cstack->cs_flags[cstack->cs_idx] & CSF_TRY)) {
    cstack->cs_idx--;
  }
  cstack->cs_trylevel--;

  if (!skip) {
    report_resume_pending(pending,
                          (pending == CSTP_RETURN)
                          ? rettv
                          : (pending & CSTP_THROW) ? (void *)current_exception : NULL);
    switch (pending) {
    case CSTP_NONE:
      break;

    // Reactivate a pending ":continue", ":break", ":return",
    // ":finish" from the try block or a catch clause of this try
    // conditional.  This is skipped, if there was an error in an
    // (unskipped) conditional command or an interrupt afterwards
    // or if the finally clause is present and executed a new error,
    // interrupt, throw, ":continue", ":break", ":return", or
    // ":finish".
    case CSTP_CONTINUE:
      ex_continue(eap);
      break;
    case CSTP_BREAK:
      ex_break(eap);
      break;
    case CSTP_RETURN:
      do_return(eap, false, false, rettv);
      break;
    case CSTP_FINISH:
      do_finish(eap, false);
      break;

    // When the finally clause was entered due to an error,
    // interrupt or throw (as opposed to a ":continue", ":break",
    // ":return", or ":finish"), restore the pending values of
    // did_emsg, got_int, and did_throw.  This is skipped, if there
    // was a new error, interrupt, throw, ":continue", ":break",
    // ":return", or ":finish".  in the finally clause.
    default:
      if (pending & CSTP_ERROR) {
        did_emsg = true;
      }
      if (pending & CSTP_INTERRUPT) {
        got_int = true;
      }
      if (pending & CSTP_THROW) {
        rethrow = true;
      }
      break;
    }
  }

  if (rethrow) {
    // Rethrow the current exception (within this cstack).
    do_throw(cstack);
  }
}

// enter_cleanup() and leave_cleanup()
//
// Functions to be called before/after invoking a sequence of autocommands for
// cleanup for a failed command.  (Failure means here that a call to emsg()
// has been made, an interrupt occurred, or there is an uncaught exception
// from a previous autocommand execution of the same command.)
//
// Call enter_cleanup() with a pointer to a cleanup_T and pass the same
// pointer to leave_cleanup().  The cleanup_T structure stores the pending
// error/interrupt/exception state.

/// This function works a bit like ex_finally() except that there was not
/// actually an extra try block around the part that failed and an error or
/// interrupt has not (yet) been converted to an exception.  This function
/// saves the error/interrupt/ exception state and prepares for the call to
/// do_cmdline() that is going to be made for the cleanup autocommand
/// execution.
void enter_cleanup(cleanup_T *csp)
{
  int pending = CSTP_NONE;

  // Postpone did_emsg, got_int, did_throw.  The pending values will be
  // restored by leave_cleanup() except if there was an aborting error,
  // interrupt, or uncaught exception after this function ends.
  if (did_emsg || got_int || did_throw || need_rethrow) {
    csp->pending = (did_emsg ? CSTP_ERROR : 0)
                   | (got_int ? CSTP_INTERRUPT : 0)
                   | (did_throw ? CSTP_THROW : 0)
                   | (need_rethrow ? CSTP_THROW : 0);

    // If we are currently throwing an exception (did_throw), save it as
    // well.  On an error not yet converted to an exception, update
    // "force_abort" and reset "cause_abort" (as do_errthrow() would do).
    // This is needed for the do_cmdline() call that is going to be made
    // for autocommand execution.  We need not save *msg_list because
    // there is an extra instance for every call of do_cmdline(), anyway.
    if (did_throw || need_rethrow) {
      csp->exception = current_exception;
      current_exception = NULL;
    } else {
      csp->exception = NULL;
      if (did_emsg) {
        force_abort |= cause_abort;
        cause_abort = false;
      }
    }
    did_emsg = got_int = did_throw = need_rethrow = false;

    // Report if required by the 'verbose' option or when debugging.
    report_make_pending(pending, csp->exception);
  } else {
    csp->pending = CSTP_NONE;
    csp->exception = NULL;
  }
}

/// This function is a bit like ex_endtry() except that there was not actually
/// an extra try block around the part that failed and an error or interrupt
/// had not (yet) been converted to an exception when the cleanup autocommand
/// sequence was invoked.
///
/// See comment above enter_cleanup() for how this function is used.
///
/// This function has to be called with the address of the cleanup_T structure
/// filled by enter_cleanup() as an argument; it restores the error/interrupt/
/// exception state saved by that function - except there was an aborting
/// error, an interrupt or an uncaught exception during execution of the
/// cleanup autocommands.  In the latter case, the saved error/interrupt/
/// exception state is discarded.
void leave_cleanup(cleanup_T *csp)
{
  int pending = csp->pending;

  if (pending == CSTP_NONE) {   // nothing to do
    return;
  }

  // If there was an aborting error, an interrupt, or an uncaught exception
  // after the corresponding call to enter_cleanup(), discard what has been
  // made pending by it.  Report this to the user if required by the
  // 'verbose' option or when debugging.
  if (aborting() || need_rethrow) {
    if (pending & CSTP_THROW) {
      // Cancel the pending exception (includes report).
      discard_exception(csp->exception, false);
    } else {
      report_discard_pending(pending, NULL);
    }

    // If an error was about to be converted to an exception when
    // enter_cleanup() was called, free the message list.
    if (msg_list != NULL) {
      free_global_msglist();
    }
  } else {
    // If there was no new error, interrupt, or throw between the calls
    // to enter_cleanup() and leave_cleanup(), restore the pending
    // error/interrupt/exception state.

    // If there was an exception being thrown when enter_cleanup() was
    // called, we need to rethrow it.  Make it the exception currently
    // being thrown.
    if (pending & CSTP_THROW) {
      current_exception = csp->exception;
    } else if (pending & CSTP_ERROR) {
      // If an error was about to be converted to an exception when
      // enter_cleanup() was called, let "cause_abort" take the part of
      // "force_abort" (as done by cause_errthrow()).
      cause_abort = force_abort;
      force_abort = false;
    }

    // Restore the pending values of did_emsg, got_int, and did_throw.
    if (pending & CSTP_ERROR) {
      did_emsg = true;
    }
    if (pending & CSTP_INTERRUPT) {
      got_int = true;
    }
    if (pending & CSTP_THROW) {
      need_rethrow = true;  // did_throw will be set by do_one_cmd()
    }

    // Report if required by the 'verbose' option or when debugging.
    report_resume_pending(pending, ((pending & CSTP_THROW) ? (void *)current_exception : NULL));
  }
}

/// Make conditionals inactive and discard what's pending in finally clauses
/// until the conditional type searched for or a try conditional not in its
/// finally clause is reached.  If this is in an active catch clause, finish
/// the caught exception.
///
///
/// @param searched_cond  Possible values are (CSF_WHILE | CSF_FOR) or CSF_TRY or 0,
///                       the latter meaning the innermost try conditional not
///                       in its finally clause.
/// @param inclusive      tells whether the conditional searched for should be made
///                       inactive itself (a try conditional not in its finally
///                       clause possibly find before is always made inactive).
///
/// If "inclusive" is true and "searched_cond" is CSF_TRY|CSF_SILENT, the saved
/// former value of "emsg_silent", if reset when the try conditional finally
/// reached was entered, is restored (used by ex_endtry()).  This is normally
/// done only when such a try conditional is left.
///
/// @return  the cstack index where the search stopped.
int cleanup_conditionals(cstack_T *cstack, int searched_cond, int inclusive)
{
  int idx;
  bool stop = false;

  for (idx = cstack->cs_idx; idx >= 0; idx--) {
    if (cstack->cs_flags[idx] & CSF_TRY) {
      // Discard anything pending in a finally clause and continue the
      // search.  There may also be a pending ":continue", ":break",
      // ":return", or ":finish" before the finally clause.  We must not
      // discard it, unless an error or interrupt occurred afterwards.
      if (did_emsg || got_int || (cstack->cs_flags[idx] & CSF_FINALLY)) {
        switch (cstack->cs_pending[idx]) {
        case CSTP_NONE:
          break;

        case CSTP_CONTINUE:
        case CSTP_BREAK:
        case CSTP_FINISH:
          report_discard_pending(cstack->cs_pending[idx], NULL);
          cstack->cs_pending[idx] = CSTP_NONE;
          break;

        case CSTP_RETURN:
          report_discard_pending(CSTP_RETURN,
                                 cstack->cs_rettv[idx]);
          discard_pending_return(cstack->cs_rettv[idx]);
          cstack->cs_pending[idx] = CSTP_NONE;
          break;

        default:
          if (cstack->cs_flags[idx] & CSF_FINALLY) {
            if ((cstack->cs_pending[idx] & CSTP_THROW) && cstack->cs_exception[idx] != NULL) {
              // Cancel the pending exception.  This is in the
              // finally clause, so that the stack of the
              // caught exceptions is not involved.
              discard_exception((except_T *)cstack->cs_exception[idx], false);
            } else {
              report_discard_pending(cstack->cs_pending[idx], NULL);
            }
            cstack->cs_pending[idx] = CSTP_NONE;
          }
          break;
        }
      }

      // Stop at a try conditional not in its finally clause.  If this try
      // conditional is in an active catch clause, finish the caught
      // exception.
      if (!(cstack->cs_flags[idx] & CSF_FINALLY)) {
        if ((cstack->cs_flags[idx] & CSF_ACTIVE)
            && (cstack->cs_flags[idx] & CSF_CAUGHT) && !(cstack->cs_flags[idx] & CSF_FINISHED)) {
          finish_exception((except_T *)cstack->cs_exception[idx]);
          cstack->cs_flags[idx] |= CSF_FINISHED;
        }
        // Stop at this try conditional - except the try block never
        // got active (because of an inactive surrounding conditional
        // or when the ":try" appeared after an error or interrupt or
        // throw).
        if (cstack->cs_flags[idx] & CSF_TRUE) {
          if (searched_cond == 0 && !inclusive) {
            break;
          }
          stop = true;
        }
      }
    }

    // Stop on the searched conditional type (even when the surrounding
    // conditional is not active or something has been made pending).
    // If "inclusive" is true and "searched_cond" is CSF_TRY|CSF_SILENT,
    // check first whether "emsg_silent" needs to be restored.
    if (cstack->cs_flags[idx] & searched_cond) {
      if (!inclusive) {
        break;
      }
      stop = true;
    }
    cstack->cs_flags[idx] &= ~CSF_ACTIVE;
    if (stop && searched_cond != (CSF_TRY | CSF_SILENT)) {
      break;
    }

    // When leaving a try conditional that reset "emsg_silent" on its
    // entry after saving the original value, restore that value here and
    // free the memory used to store it.
    if ((cstack->cs_flags[idx] & CSF_TRY)
        && (cstack->cs_flags[idx] & CSF_SILENT)) {
      eslist_T *elem;

      elem = cstack->cs_emsg_silent_list;
      cstack->cs_emsg_silent_list = elem->next;
      emsg_silent = elem->saved_emsg_silent;
      xfree(elem);
      cstack->cs_flags[idx] &= ~CSF_SILENT;
    }
    if (stop) {
      break;
    }
  }
  return idx;
}

/// @return  an appropriate error message for a missing endwhile/endfor/endif.
static char *get_end_emsg(cstack_T *cstack)
{
  if (cstack->cs_flags[cstack->cs_idx] & CSF_WHILE) {
    return _(e_endwhile);
  }
  if (cstack->cs_flags[cstack->cs_idx] & CSF_FOR) {
    return _(e_endfor);
  }
  return _(e_endif);
}

/// Rewind conditionals until index "idx" is reached.  "cond_type" and
/// "cond_level" specify a conditional type and the address of a level variable
/// which is to be decremented with each skipped conditional of the specified
/// type.
/// Also free "for info" structures where needed.
void rewind_conditionals(cstack_T *cstack, int idx, int cond_type, int *cond_level)
{
  while (cstack->cs_idx > idx) {
    if (cstack->cs_flags[cstack->cs_idx] & cond_type) {
      (*cond_level)--;
    }
    if (cstack->cs_flags[cstack->cs_idx] & CSF_FOR) {
      free_for_info(cstack->cs_forinfo[cstack->cs_idx]);
    }
    cstack->cs_idx--;
  }
}

/// Handle ":endfunction" when not after a ":function"
void ex_endfunction(exarg_T *eap)
{
  semsg(_(e_str_not_inside_function), ":endfunction");
}

/// @return  true if the string "p" looks like a ":while" or ":for" command.
bool has_loop_cmd(char *p)
{
  // skip modifiers, white space and ':'
  while (true) {
    while (*p == ' ' || *p == '\t' || *p == ':') {
      p++;
    }
    int len = modifier_len(p);
    if (len == 0) {
      break;
    }
    p += len;
  }
  if ((p[0] == 'w' && p[1] == 'h')
      || (p[0] == 'f' && p[1] == 'o' && p[2] == 'r')) {
    return true;
  }
  return false;
}<|MERGE_RESOLUTION|>--- conflicted
+++ resolved
@@ -407,11 +407,7 @@
                           || (ascii_isdigit(p[3])
                               && p[4] == ':')))))) {
         if (*p == NUL || p == mesg) {
-<<<<<<< HEAD
           val_e = xstpcpy(val_e, mesg);  // 'E123' missing or at beginning
-=======
-          strcat(val, mesg);  // 'E123' missing or at beginning
->>>>>>> 5a863604
         } else {
           // '"filename" E123: message text'
           if (mesg[0] != '"' || p - 2 < &mesg[1]
@@ -419,12 +415,8 @@
             // "E123:" is part of the file name.
             continue;
           }
-<<<<<<< HEAD
+
           val_e = xstpcpy(val_e, p);
-=======
-
-          strcat(val, p);
->>>>>>> 5a863604
           p[-2] = NUL;
           snprintf(val_e, strlen(" (%s)"), " (%s)", &mesg[1]);
           p[-2] = '"';
