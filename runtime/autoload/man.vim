" Maintainer: Anmol Sethi <anmol@aubble.com>

if exists('s:loaded_man')
  finish
endif
let s:loaded_man = 1

let s:find_arg = '-w'
let s:localfile_arg = v:true  " Always use -l if possible. #6683
let s:section_arg = '-s'

function! s:init_section_flag()
  call system(['env', 'MANPAGER=cat', 'man', s:section_arg, '1', 'man'])
  if v:shell_error
    let s:section_arg = '-S'
  endif
endfunction

function! s:init() abort
  call s:init_section_flag()
  " TODO(nhooyr): Does `man -l` on SunOS list searched directories?
  try
    if !has('win32') && $OSTYPE !~? 'cygwin\|linux' && system('uname -s') =~? 'SunOS' && system('uname -r') =~# '^5'
      let s:find_arg = '-l'
    endif
    " Check for -l support.
    call s:get_page(s:get_path('', 'man'))
  catch /E145:/
    " Ignore the error in restricted mode
  catch /command error .*/
    let s:localfile_arg = v:false
  endtry
endfunction

function! man#open_page(count, count1, mods, ...) abort
  if a:0 > 2
    call s:error('too many arguments')
    return
  elseif a:0 == 0
    let ref = &filetype ==# 'man' ? expand('<cWORD>') : expand('<cword>')
    if empty(ref)
      call s:error('no identifier under cursor')
      return
    endif
  elseif a:0 ==# 1
    let ref = a:1
  else
    " Combine the name and sect into a manpage reference so that all
    " verification/extraction can be kept in a single function.
    " If a:2 is a reference as well, that is fine because it is the only
    " reference that will match.
    let ref = a:2.'('.a:1.')'
  endif
  try
    let [sect, name] = man#extract_sect_and_name_ref(ref)
    if a:count ==# a:count1
      " v:count defaults to 0 which is a valid section, and v:count1 defaults to
      " 1, also a valid section. If they are equal, count explicitly set.
      let sect = string(a:count)
    endif
    let [sect, name, path] = s:verify_exists(sect, name)
  catch
    call s:error(v:exception)
    return
  endtry

  call s:push_tag()
  let bufname = 'man://'.name.(empty(sect)?'':'('.sect.')')

  try
    set eventignore+=BufReadCmd
    if a:mods !~# 'tab' && s:find_man()
      execute 'silent keepalt edit' fnameescape(bufname)
    else
      execute 'silent keepalt' a:mods 'split' fnameescape(bufname)
    endif
  finally
    set eventignore-=BufReadCmd
  endtry

  try
    let page = s:get_page(path)
  catch
    if a:mods =~# 'tab' || !s:find_man()
      " a new window was opened
      close
    endif
    call s:error(v:exception)
    return
  endtry

  let b:man_sect = sect
  call s:put_page(page)
endfunction

function! man#read_page(ref) abort
  try
    let [sect, name] = man#extract_sect_and_name_ref(a:ref)
    let [sect, name, path] = s:verify_exists(sect, name)
    let page = s:get_page(path)
  catch
    call s:error(v:exception)
    return
  endtry
  let b:man_sect = sect
  call s:put_page(page)
endfunction

" Handler for s:system() function.
function! s:system_handler(jobid, data, event) dict abort
  if a:event is# 'stdout' || a:event is# 'stderr'
    let self[a:event] .= join(a:data, "\n")
  else
    let self.exit_code = a:data
  endif
endfunction

" Run a system command and timeout after 30 seconds.
function! s:system(cmd, ...) abort
  let opts = {
        \ 'stdout': '',
        \ 'stderr': '',
        \ 'exit_code': 0,
        \ 'on_stdout': function('s:system_handler'),
        \ 'on_stderr': function('s:system_handler'),
        \ 'on_exit': function('s:system_handler'),
        \ }
  let jobid = jobstart(a:cmd, opts)

  if jobid < 1
    throw printf('command error %d: %s', jobid, join(a:cmd))
  endif

  let res = jobwait([jobid], 30000)
  if res[0] == -1
    try
      call jobstop(jobid)
      throw printf('command timed out: %s', join(a:cmd))
    catch /^Vim(call):E900:/
    endtry
  elseif res[0] == -2
    throw printf('command interrupted: %s', join(a:cmd))
  endif
  if opts.exit_code != 0
    throw printf("command error (%d) %s: %s", jobid, join(a:cmd), substitute(opts.stderr, '\_s\+$', '', &gdefault ? '' : 'g'))
  endif

  return opts.stdout
endfunction

function! s:get_page(path) abort
<<<<<<< HEAD
  " Set $MANWIDTH to a really high value so lines will be wrapped will be
  " soft through Vim's `set wrap` and `set breakindent` and not hard wraps by
  " the man program itself which uses internally nroff(1)
  let manwidth = 10000000
=======
  " Disable hard-wrap by setting $MANWIDTH to a high value.
  " Use soft wrap instead (ftplugin/man.vim sets 'wrap', 'breakindent').
  let manwidth = 9999
>>>>>>> dc256e37
  " Force MANPAGER=cat to ensure Vim is not recursively invoked (by man-db).
  " http://comments.gmane.org/gmane.editors.vim.devel/29085
  " Set MAN_KEEP_FORMATTING so Debian man doesn't discard backspaces.
  let cmd = ['env', 'MANPAGER=cat', 'MANWIDTH='.manwidth, 'MAN_KEEP_FORMATTING=1', 'man']
  return s:system(cmd + (s:localfile_arg ? ['-l', a:path] : [a:path]))
endfunction

function! s:put_page(page) abort
  setlocal modifiable
  setlocal noreadonly
  silent keepjumps %delete _
  silent put =a:page
  while getline(1) =~# '^\s*$'
    silent keepjumps 1delete _
  endwhile
  " XXX: nroff justifies text by filling it with whitespace.  That interacts
  " badly with our use of $MANWIDTH=9999.  Hack around this by using a fixed
  " size for those whitespace regions.
  silent! keeppatterns keepjumps %s/\s\{999,}/\=repeat(' ', 10)/g
  lua require("man").highlight_man_page()
  setlocal filetype=man
endfunction

function! man#show_toc() abort
  let bufname = bufname('%')
  let info = getloclist(0, {'winid': 1})
  if !empty(info) && getwinvar(info.winid, 'qf_toc') ==# bufname
    lopen
    return
  endif

  let toc = []
  let lnum = 2
  let last_line = line('$') - 1
  while lnum && lnum < last_line
    let text = getline(lnum)
    if text =~# '^\%( \{3\}\)\=\S.*$'
      call add(toc, {'bufnr': bufnr('%'), 'lnum': lnum, 'text': text})
    endif
    let lnum = nextnonblank(lnum + 1)
  endwhile

  call setloclist(0, toc, ' ')
  call setloclist(0, [], 'a', {'title': 'Man TOC'})
  lopen
  let w:qf_toc = bufname
endfunction

" attempt to extract the name and sect out of 'name(sect)'
" otherwise just return the largest string of valid characters in ref
function! man#extract_sect_and_name_ref(ref) abort
  if a:ref[0] ==# '-' " try ':Man -pandoc' with this disabled.
    throw 'manpage name cannot start with ''-'''
  endif
  let ref = matchstr(a:ref, '[^()]\+([^()]\+)')
  if empty(ref)
    let name = matchstr(a:ref, '[^()]\+')
    if empty(name)
      throw 'manpage reference cannot contain only parentheses'
    endif
    return [get(b:, 'man_default_sects', ''), name]
  endif
  let left = split(ref, '(')
  " see ':Man 3X curses' on why tolower.
  " TODO(nhooyr) Not sure if this is portable across OSs
  " but I have not seen a single uppercase section.
  return [tolower(split(left[1], ')')[0]), left[0]]
endfunction

function! s:get_path(sect, name) abort
  " Some man implementations (OpenBSD) return all available paths from the
  " search command, so we get() the first one. #8341
  if empty(a:sect)
    return substitute(get(split(s:system(['man', s:find_arg, a:name])), 0, ''), '\n\+$', '', '')
  endif
  " '-s' flag handles:
  "   - tokens like 'printf(echo)'
  "   - sections starting with '-'
  "   - 3pcap section (found on macOS)
  "   - commas between sections (for section priority)
  return substitute(get(split(s:system(['man', s:find_arg, s:section_arg, a:sect, a:name])), 0, ''), '\n\+$', '', '')
endfunction

function! s:verify_exists(sect, name) abort
  try
    let path = s:get_path(a:sect, a:name)
  catch /^command error (/
    try
      let path = s:get_path(get(b:, 'man_default_sects', ''), a:name)
    catch /^command error (/
      let path = s:get_path('', a:name)
    endtry
  endtry
  " Extract the section from the path, because sometimes the actual section is
  " more specific than what we provided to `man` (try `:Man 3 App::CLI`).
  " Also on linux, name seems to be case-insensitive. So for `:Man PRIntf`, we
  " still want the name of the buffer to be 'printf'.
  return s:extract_sect_and_name_path(path) + [path]
endfunction

let s:tag_stack = []

function! s:push_tag() abort
  let s:tag_stack += [{
        \ 'buf':  bufnr('%'),
        \ 'lnum': line('.'),
        \ 'col':  col('.'),
        \ }]
endfunction

function! man#pop_tag() abort
  if !empty(s:tag_stack)
    let tag = remove(s:tag_stack, -1)
    execute 'silent' tag['buf'].'buffer'
    call cursor(tag['lnum'], tag['col'])
  endif
endfunction

" extracts the name and sect out of 'path/name.sect'
function! s:extract_sect_and_name_path(path) abort
  let tail = fnamemodify(a:path, ':t')
  if a:path =~# '\.\%([glx]z\|bz2\|lzma\|Z\)$' " valid extensions
    let tail = fnamemodify(tail, ':r')
  endif
  let sect = matchstr(tail, '\.\zs[^.]\+$')
  let name = matchstr(tail, '^.\+\ze\.')
  return [sect, name]
endfunction

function! s:find_man() abort
  if &filetype ==# 'man'
    return 1
  elseif winnr('$') ==# 1
    return 0
  endif
  let thiswin = winnr()
  while 1
    wincmd w
    if &filetype ==# 'man'
      return 1
    elseif thiswin ==# winnr()
      return 0
    endif
  endwhile
endfunction

function! s:error(msg) abort
  redraw
  echohl ErrorMsg
  echon 'man.vim: ' a:msg
  echohl None
endfunction

" see man#extract_sect_and_name_ref on why tolower(sect)
function! man#complete(arg_lead, cmd_line, cursor_pos) abort
  let args = split(a:cmd_line)
  let cmd_offset = index(args, 'Man')
  if cmd_offset > 0
    " Prune all arguments up to :Man itself. Otherwise modifier commands like
    " :tab, :vertical, etc. would lead to a wrong length.
    let args = args[cmd_offset:]
  endif
  let l = len(args)
  if l > 3
    return
  elseif l ==# 1
    let name = ''
    let sect = ''
  elseif a:arg_lead =~# '^[^()]\+([^()]*$'
    " cursor (|) is at ':Man printf(|' or ':Man 1 printf(|'
    " The later is is allowed because of ':Man pri<TAB>'.
    " It will offer 'priclass.d(1m)' even though section is specified as 1.
    let tmp = split(a:arg_lead, '(')
    let name = tmp[0]
    let sect = tolower(get(tmp, 1, ''))
    return s:complete(sect, '', name)
  elseif args[1] !~# '^[^()]\+$'
    " cursor (|) is at ':Man 3() |' or ':Man (3|' or ':Man 3() pri|'
    " or ':Man 3() pri |'
    return
  elseif l ==# 2
    if empty(a:arg_lead)
      " cursor (|) is at ':Man 1 |'
      let name = ''
      let sect = tolower(args[1])
    else
      " cursor (|) is at ':Man pri|'
      if a:arg_lead =~# '\/'
        " if the name is a path, complete files
        " TODO(nhooyr) why does this complete the last one automatically
        return glob(a:arg_lead.'*', 0, 1)
      endif
      let name = a:arg_lead
      let sect = ''
    endif
  elseif a:arg_lead !~# '^[^()]\+$'
    " cursor (|) is at ':Man 3 printf |' or ':Man 3 (pr)i|'
    return
  else
    " cursor (|) is at ':Man 3 pri|'
    let name = a:arg_lead
    let sect = tolower(args[1])
  endif
  return s:complete(sect, sect, name)
endfunction

function! s:complete(sect, psect, name) abort
  try
    let mandirs = join(split(s:system(['man', s:find_arg]), ':\|\n'), ',')
  catch
    call s:error(v:exception)
    return
  endtry
  let pages = globpath(mandirs,'man?/'.a:name.'*.'.a:sect.'*', 0, 1)
  " We remove duplicates in case the same manpage in different languages was found.
  return uniq(sort(map(pages, 's:format_candidate(v:val, a:psect)'), 'i'))
endfunction

function! s:format_candidate(path, psect) abort
  if a:path =~# '\.\%(pdf\|in\)$' " invalid extensions
    return
  endif
  let [sect, name] = s:extract_sect_and_name_path(a:path)
  if sect ==# a:psect
    return name
  elseif sect =~# a:psect.'.\+$'
    " We include the section if the user provided section is a prefix
    " of the actual section.
    return name.'('.sect.')'
  endif
endfunction

function! man#init_pager() abort
  if getline(1) =~# '^\s*$'
    silent keepjumps 1delete _
  else
    keepjumps 1
  endif
  lua require("man").highlight_man_page()
  " This is not perfect. See `man glDrawArraysInstanced`. Since the title is
  " all caps it is impossible to tell what the original capitilization was.
  let ref = substitute(matchstr(getline(1), '^[^)]\+)'), ' ', '_', 'g')
  try
    let b:man_sect = man#extract_sect_and_name_ref(ref)[0]
  catch
    let b:man_sect = ''
  endtry
  execute 'silent file man://'.fnameescape(ref)
endfunction

call s:init()<|MERGE_RESOLUTION|>--- conflicted
+++ resolved
@@ -149,16 +149,9 @@
 endfunction
 
 function! s:get_page(path) abort
-<<<<<<< HEAD
-  " Set $MANWIDTH to a really high value so lines will be wrapped will be
-  " soft through Vim's `set wrap` and `set breakindent` and not hard wraps by
-  " the man program itself which uses internally nroff(1)
-  let manwidth = 10000000
-=======
   " Disable hard-wrap by setting $MANWIDTH to a high value.
   " Use soft wrap instead (ftplugin/man.vim sets 'wrap', 'breakindent').
   let manwidth = 9999
->>>>>>> dc256e37
   " Force MANPAGER=cat to ensure Vim is not recursively invoked (by man-db).
   " http://comments.gmane.org/gmane.editors.vim.devel/29085
   " Set MAN_KEEP_FORMATTING so Debian man doesn't discard backspaces.
