local default_handlers = require 'vim.lsp.handlers'
local log = require 'vim.lsp.log'
local lsp_rpc = require 'vim.lsp.rpc'
local protocol = require 'vim.lsp.protocol'
local util = require 'vim.lsp.util'

local vim = vim
local nvim_err_writeln, nvim_buf_get_lines, nvim_command, nvim_buf_get_option
  = vim.api.nvim_err_writeln, vim.api.nvim_buf_get_lines, vim.api.nvim_command, vim.api.nvim_buf_get_option
local uv = vim.loop
local tbl_isempty, tbl_extend = vim.tbl_isempty, vim.tbl_extend
local validate = vim.validate

local lsp = {
  protocol = protocol;

  -- TODO(tjdevries): Add in the warning that `callbacks` is no longer supported.
  -- util.warn_once("vim.lsp.callbacks is deprecated. Use vim.lsp.handlers instead.")
  handlers = default_handlers;
  callbacks = default_handlers;

  buf = require'vim.lsp.buf';
  diagnostic = require'vim.lsp.diagnostic';
  util = util;

  -- Allow raw RPC access.
  rpc = lsp_rpc;

  -- Export these directly from rpc.
  rpc_response_error = lsp_rpc.rpc_response_error;
}

-- maps request name to the required resolved_capability in the client.
lsp._request_name_to_capability = {
  ['textDocument/hover'] = 'hover';
  ['textDocument/signatureHelp'] = 'signature_help';
  ['textDocument/definition'] = 'goto_definition';
  ['textDocument/implementation'] = 'implementation';
  ['textDocument/declaration'] = 'declaration';
  ['textDocument/typeDefinition'] = 'type_definition';
  ['textDocument/documentSymbol'] = 'document_symbol';
  ['textDocument/workspaceSymbol'] = 'workspace_symbol';
  ['textDocument/prepareCallHierarchy'] = 'call_hierarchy';
  ['textDocument/rename'] = 'rename';
  ['textDocument/codeAction'] = 'code_action';
  ['workspace/executeCommand'] = 'execute_command';
  ['textDocument/references'] = 'find_references';
  ['textDocument/rangeFormatting'] = 'document_range_formatting';
  ['textDocument/formatting'] = 'document_formatting';
  ['textDocument/completion'] = 'completion';
  ['textDocument/documentHighlight'] = 'document_highlight';
}

-- TODO improve handling of scratch buffers with LSP attached.

--@private
--- Concatenates and writes a list of strings to the Vim error buffer.
---
--@param {...} (List of strings) List to write to the buffer
local function err_message(...)
  nvim_err_writeln(table.concat(vim.tbl_flatten{...}))
  nvim_command("redraw")
end

--@private
--- Returns the buffer number for the given {bufnr}.
---
--@param bufnr (number) Buffer number to resolve. Defaults to the current
---buffer if not given.
--@returns bufnr (number) Number of requested buffer
local function resolve_bufnr(bufnr)
  validate { bufnr = { bufnr, 'n', true } }
  if bufnr == nil or bufnr == 0 then
    return vim.api.nvim_get_current_buf()
  end
  return bufnr
end

--@private
--- Called by the client when trying to call a method that's not
--- supported in any of the servers registered for the current buffer.
--@param method (string) name of the method
function lsp._unsupported_method(method)
  local msg = string.format("method %s is not supported by any of the servers registered for the current buffer", method)
  log.warn(msg)
  return lsp.rpc_response_error(protocol.ErrorCodes.MethodNotFound, msg)
end

--@private
--- Checks whether a given path is a directory.
---
--@param filename (string) path to check
--@returns true if {filename} exists and is a directory, false otherwise
local function is_dir(filename)
  validate{filename={filename,'s'}}
  local stat = uv.fs_stat(filename)
  return stat and stat.type == 'directory' or false
end

local wait_result_reason = { [-1] = "timeout"; [-2] = "interrupted"; [-3] = "error" }

local valid_encodings = {
  ["utf-8"] = 'utf-8'; ["utf-16"] = 'utf-16'; ["utf-32"] = 'utf-32';
  ["utf8"]  = 'utf-8'; ["utf16"]  = 'utf-16'; ["utf32"]  = 'utf-32';
  UTF8      = 'utf-8'; UTF16      = 'utf-16'; UTF32      = 'utf-32';
}

local client_index = 0
--@private
--- Returns a new, unused client id.
---
--@returns (number) client id
local function next_client_id()
  client_index = client_index + 1
  return client_index
end
-- Tracks all clients created via lsp.start_client
local active_clients = {}
local all_buffer_active_clients = {}
local uninitialized_clients = {}

--@private
--- Invokes a function for each LSP client attached to the buffer {bufnr}.
---
--@param bufnr (Number) of buffer
--@param fn (function({client}, {client_id}, {bufnr}) Function to run on
---each client attached to that buffer.
local function for_each_buffer_client(bufnr, fn)
  validate {
    fn = { fn, 'f' };
  }
  bufnr = resolve_bufnr(bufnr)
  local client_ids = all_buffer_active_clients[bufnr]
  if not client_ids or tbl_isempty(client_ids) then
    return
  end
  for client_id in pairs(client_ids) do
    local client = active_clients[client_id]
    if client then
      fn(client, client_id, bufnr)
    end
  end
end

-- Error codes to be used with `on_error` from |vim.lsp.start_client|.
-- Can be used to look up the string from a the number or the number
-- from the string.
lsp.client_errors = tbl_extend("error", lsp_rpc.client_errors, vim.tbl_add_reverse_lookup {
  ON_INIT_CALLBACK_ERROR = table.maxn(lsp_rpc.client_errors) + 1;
})

--@private
--- Normalizes {encoding} to valid LSP encoding names.
---
--@param encoding (string) Encoding to normalize
--@returns (string) normalized encoding name
local function validate_encoding(encoding)
  validate {
    encoding = { encoding, 's' };
  }
  return valid_encodings[encoding:lower()]
      or error(string.format("Invalid offset encoding %q. Must be one of: 'utf-8', 'utf-16', 'utf-32'", encoding))
end

--@internal
--- Parses a command invocation into the command itself and its args. If there
--- are no arguments, an empty table is returned as the second argument.
---
--@param input (List)
--@returns (string) the command
--@returns (list of strings) its arguments
function lsp._cmd_parts(input)
  vim.validate{cmd={
    input,
    function() return vim.tbl_islist(input) end,
    "list"}}

  local cmd = input[1]
  local cmd_args = {}
  -- Don't mutate our input.
  for i, v in ipairs(input) do
    vim.validate{["cmd argument"]={v, "s"}}
    if i > 1 then
      table.insert(cmd_args, v)
    end
  end
  return cmd, cmd_args
end

--@private
--- Augments a validator function with support for optional (nil) values.
---
--@param fn (function(v)) The original validator function; should return a
---bool.
--@returns (function(v)) The augmented function. Also returns true if {v} is
---`nil`.
local function optional_validator(fn)
  return function(v)
    return v == nil or fn(v)
  end
end

--@private
--- Validates a client configuration as given to |vim.lsp.start_client()|.
---
--@param config (table)
--@returns (table) "Cleaned" config, containing only the command, its
---arguments, and a valid encoding.
---
--@see |vim.lsp.start_client()|
local function validate_client_config(config)
  validate {
    config = { config, 't' };
  }
  validate {
    root_dir        = { config.root_dir, is_dir, "directory" };
    -- TODO(remove-callbacks)
    callbacks       = { config.callbacks, "t", true };
    handlers        = { config.handlers, "t", true };
    capabilities    = { config.capabilities, "t", true };
    cmd_cwd         = { config.cmd_cwd, optional_validator(is_dir), "directory" };
    cmd_env         = { config.cmd_env, "t", true };
    name            = { config.name, 's', true };
    on_error        = { config.on_error, "f", true };
    on_exit         = { config.on_exit, "f", true };
    on_init         = { config.on_init, "f", true };
    before_init     = { config.before_init, "f", true };
    offset_encoding = { config.offset_encoding, "s", true };
  }

  -- TODO(remove-callbacks)
  if config.handlers and config.callbacks then
    error(debug.traceback(
      "Unable to configure LSP with both 'config.handlers' and 'config.callbacks'. Use 'config.handlers' exclusively."
    ))
  end

  local cmd, cmd_args = lsp._cmd_parts(config.cmd)
  local offset_encoding = valid_encodings.UTF16
  if config.offset_encoding then
    offset_encoding = validate_encoding(config.offset_encoding)
  end

  return {
    cmd = cmd;
    cmd_args = cmd_args;
    offset_encoding = offset_encoding;
  }
end

--@private
--- Returns full text of buffer {bufnr} as a string.
---
--@param bufnr (number) Buffer handle, or 0 for current.
--@returns Buffer text as string.
local function buf_get_full_text(bufnr)
  local text = table.concat(nvim_buf_get_lines(bufnr, 0, -1, true), '\n')
  if nvim_buf_get_option(bufnr, 'eol') then
    text = text .. '\n'
  end
  return text
end

--@private
--- Default handler for the 'textDocument/didOpen' LSP notification.
---
--@param bufnr (Number) Number of the buffer, or 0 for current
--@param client Client object
local function text_document_did_open_handler(bufnr, client)
  if not client.resolved_capabilities.text_document_open_close then
    return
  end
  if not vim.api.nvim_buf_is_loaded(bufnr) then
    return
  end
  local params = {
    textDocument = {
      version = 0;
      uri = vim.uri_from_bufnr(bufnr);
      -- TODO make sure our filetypes are compatible with languageId names.
      languageId = nvim_buf_get_option(bufnr, 'filetype');
      text = buf_get_full_text(bufnr);
    }
  }
  client.notify('textDocument/didOpen', params)
  util.buf_versions[bufnr] = params.textDocument.version
end

-- FIXME: DOC: Shouldn't need to use a dummy function
--
--- LSP client object. You can get an active client object via
--- |vim.lsp.get_client_by_id()| or |vim.lsp.get_active_clients()|.
---
--- - Methods:
---
---  - request(method, params, [handler], bufnr)
---     Sends a request to the server.
---     This is a thin wrapper around {client.rpc.request} with some additional
---     checking.
---     If {handler} is not specified,  If one is not found there, then an error will occur.
---     Returns: {status}, {[client_id]}. {status} is a boolean indicating if
---     the notification was successful. If it is `false`, then it will always
---     be `false` (the client has shutdown).
---     If {status} is `true`, the function returns {request_id} as the second
---     result. You can use this with `client.cancel_request(request_id)`
---     to cancel the request.
---
---  - notify(method, params)
---     Sends a notification to an LSP server.
---     Returns: a boolean to indicate if the notification was successful. If
---     it is false, then it will always be false (the client has shutdown).
---
---  - cancel_request(id)
---     Cancels a request with a given request id.
---     Returns: same as `notify()`.
---
---  - stop([force])
---     Stops a client, optionally with force.
---     By default, it will just ask the server to shutdown without force.
---     If you request to stop a client which has previously been requested to
---     shutdown, it will automatically escalate and force shutdown.
---
---  - is_stopped()
---     Checks whether a client is stopped.
---     Returns: true if the client is fully stopped.
---
---  - on_attach(bufnr)
---     Runs the on_attach function from the client's config if it was defined.
---
--- - Members
---  - {id} (number): The id allocated to the client.
---
---  - {name} (string): If a name is specified on creation, that will be
---    used. Otherwise it is just the client id. This is used for
---    logs and messages.
---
---  - {rpc} (table): RPC client object, for low level interaction with the
---    client. See |vim.lsp.rpc.start()|.
---
---  - {offset_encoding} (string): The encoding used for communicating
---    with the server. You can modify this in the `config`'s `on_init` method
---    before text is sent to the server.
---
---  - {handlers} (table): The handlers used by the client as described in |lsp-handler|.
---
---  - {config} (table): copy of the table that was passed by the user
---    to |vim.lsp.start_client()|.
---
---  - {server_capabilities} (table): Response from the server sent on
---    `initialize` describing the server's capabilities.
---
---  - {resolved_capabilities} (table): Normalized table of
---    capabilities that we have detected based on the initialize
---    response from the server in `server_capabilities`.
function lsp.client()
  error()
end

-- FIXME: DOC: Currently all methods on the `vim.lsp.client` object are
-- documented twice: Here, and on the methods themselves (e.g.
-- `client.request()`). This is a workaround for the vimdoc generator script
-- not handling method names correctly. If you change the documentation on
-- either, please make sure to update the other as well.
--
--- Starts and initializes a client with the given configuration.
---
--- Parameters `cmd` and `root_dir` are required.
---
--- The following parameters describe fields in the {config} table.
---
--@param root_dir: (required, string) Directory where the LSP server will base
--- its rootUri on initialization.
---
--@param cmd: (required, string or list treated like |jobstart()|) Base command
--- that initiates the LSP client.
---
--@param cmd_cwd: (string, default=|getcwd()|) Directory to launch
--- the `cmd` process. Not related to `root_dir`.
---
--@param cmd_env: (table) Environment flags to pass to the LSP on
--- spawn.  Can be specified using keys like a map or as a list with `k=v`
--- pairs or both. Non-string values are coerced to string.
--- Example:
--- <pre>
--- { "PRODUCTION=true"; "TEST=123"; PORT = 8080; HOST = "0.0.0.0"; }
--- </pre>
---
--@param capabilities Map overriding the default capabilities defined by
--- |vim.lsp.protocol.make_client_capabilities()|, passed to the language
--- server on initialization. Hint: use make_client_capabilities() and modify
--- its result.
--- - Note: To send an empty dictionary use
---   `{[vim.type_idx]=vim.types.dictionary}`, else it will be encoded as an
---   array.
---
--@param handlers Map of language server method names to |lsp-handler|
---
--@param init_options Values to pass in the initialization request
--- as `initializationOptions`. See `initialize` in the LSP spec.
---
--@param name (string, default=client-id) Name in log messages.
---
--@param offset_encoding (default="utf-16") One of "utf-8", "utf-16",
--- or "utf-32" which is the encoding that the LSP server expects. Client does
--- not verify this is correct.
---
--@param on_error Callback with parameters (code, ...), invoked
--- when the client operation throws an error. `code` is a number describing
--- the error. Other arguments may be passed depending on the error kind.  See
--- |vim.lsp.client_errors| for possible errors.
--- Use `vim.lsp.client_errors[code]` to get human-friendly name.
---
--@param before_init Callback with parameters (initialize_params, config)
--- invoked before the LSP "initialize" phase, where `params` contains the
--- parameters being sent to the server and `config` is the config that was
--- passed to |vim.lsp.start_client()|. You can use this to modify parameters before
--- they are sent.
---
--@param on_init Callback (client, initialize_result) invoked after LSP
--- "initialize", where `result` is a table of `capabilities` and anything else
--- the server may send. For example, clangd sends
--- `initialize_result.offsetEncoding` if `capabilities.offsetEncoding` was
--- sent to it. You can only modify the `client.offset_encoding` here before
--- any notifications are sent.
---
--@param on_exit Callback (code, signal, client_id) invoked on client
--- exit.
--- - code: exit code of the process
--- - signal: number describing the signal used to terminate (if any)
--- - client_id: client handle
---
--@param on_attach Callback (client, bufnr) invoked when client
--- attaches to a buffer.
---
--@param trace:  "off" | "messages" | "verbose" | nil passed directly to the language
--- server in the initialize request. Invalid/empty values will default to "off"
---
--@returns Client id. |vim.lsp.get_client_by_id()| Note: client may not be
--- fully initialized. Use `on_init` to do any actions once
--- the client has been initialized.
function lsp.start_client(config)
  local cleaned_config = validate_client_config(config)
  local cmd, cmd_args, offset_encoding = cleaned_config.cmd, cleaned_config.cmd_args, cleaned_config.offset_encoding

  local client_id = next_client_id()

  -- TODO(remove-callbacks)
  local handlers = config.handlers or config.callbacks or {}
  local name = config.name or tostring(client_id)
  local log_prefix = string.format("LSP[%s]", name)

  local dispatch = {}

  --@private
  --- Returns the handler associated with an LSP method.
  --- Returns the default handler if the user hasn't set a custom one.
  ---
  --@param method (string) LSP method name
  --@returns (fn) The handler for the given method, if defined, or the default from |vim.lsp.handlers|
  local function resolve_handler(method)
    return handlers[method] or default_handlers[method]
  end

  --@private
  --- Handles a notification sent by an LSP server by invoking the
  --- corresponding handler.
  ---
  --@param method (string) LSP method name
  --@param params (table) The parameters for that method.
  function dispatch.notification(method, params)
    local _ = log.debug() and log.debug('notification', method, params)
    local handler = resolve_handler(method)
    if handler then
      -- Method name is provided here for convenience.
      handler(nil, method, params, client_id)
    end
  end

  --@private
  --- Handles a request from an LSP server by invoking the corresponding handler.
  ---
  --@param method (string) LSP method name
  --@param params (table) The parameters for that method
  function dispatch.server_request(method, params)
    local _ = log.debug() and log.debug('server_request', method, params)
    local handler = resolve_handler(method)
    if handler then
      local _ = log.debug() and log.debug("server_request: found handler for", method)
      return handler(nil, method, params, client_id)
    end
    local _ = log.debug() and log.debug("server_request: no handler found for", method)
    return nil, lsp.rpc_response_error(protocol.ErrorCodes.MethodNotFound)
  end

  --@private
  --- Invoked when the client operation throws an error.
  ---
  --@param code (number) Error code
  --@param err (...) Other arguments may be passed depending on the error kind
  --@see |vim.lsp.client_errors| for possible errors. Use
  ---`vim.lsp.client_errors[code]` to get a human-friendly name.
  function dispatch.on_error(code, err)
    local _ = log.error() and log.error(log_prefix, "on_error", { code = lsp.client_errors[code], err = err })
    err_message(log_prefix, ': Error ', lsp.client_errors[code], ': ', vim.inspect(err))
    if config.on_error then
      local status, usererr = pcall(config.on_error, code, err)
      if not status then
        local _ = log.error() and log.error(log_prefix, "user on_error failed", { err = usererr })
        err_message(log_prefix, ' user on_error failed: ', tostring(usererr))
      end
    end
  end

  --@private
  --- Invoked on client exit.
  ---
  --@param code (number) exit code of the process
  --@param signal (number) the signal used to terminate (if any)
  function dispatch.on_exit(code, signal)
    active_clients[client_id] = nil
    uninitialized_clients[client_id] = nil
    local active_buffers = {}
    for bufnr, client_ids in pairs(all_buffer_active_clients) do
      if client_ids[client_id] then
        table.insert(active_buffers, bufnr)
      end
      client_ids[client_id] = nil
    end
    -- Buffer level cleanup
    vim.schedule(function()
      for _, bufnr in ipairs(active_buffers) do
        lsp.diagnostic.clear(bufnr)
      end
    end)
    if config.on_exit then
      pcall(config.on_exit, code, signal, client_id)
    end
  end

  -- Start the RPC client.
  local rpc = lsp_rpc.start(cmd, cmd_args, dispatch, {
    cwd = config.cmd_cwd;
    env = config.cmd_env;
  })

  local client = {
    id = client_id;
    name = name;
    rpc = rpc;
    offset_encoding = offset_encoding;
    config = config;

    -- TODO(remove-callbacks)
    callbacks = handlers;
    handlers = handlers;
  }

  -- Store the uninitialized_clients for cleanup in case we exit before initialize finishes.
  uninitialized_clients[client_id] = client;

  --@private
  local function initialize()
    local valid_traces = {
      off = 'off'; messages = 'messages'; verbose = 'verbose';
    }
    local initialize_params = {
      -- The process Id of the parent process that started the server. Is null if
      -- the process has not been started by another process.  If the parent
      -- process is not alive then the server should exit (see exit notification)
      -- its process.
      processId = uv.getpid();
      -- The rootPath of the workspace. Is null if no folder is open.
      --
      -- @deprecated in favour of rootUri.
      rootPath = config.root_dir;
      -- The rootUri of the workspace. Is null if no folder is open. If both
      -- `rootPath` and `rootUri` are set `rootUri` wins.
      rootUri = vim.uri_from_fname(config.root_dir);
      -- User provided initialization options.
      initializationOptions = config.init_options;
      -- The capabilities provided by the client (editor or tool)
      capabilities = config.capabilities or protocol.make_client_capabilities();
      -- The initial trace setting. If omitted trace is disabled ("off").
      -- trace = "off" | "messages" | "verbose";
      trace = valid_traces[config.trace] or 'off';
      -- The workspace folders configured in the client when the server starts.
      -- This property is only available if the client supports workspace folders.
      -- It can be `null` if the client supports workspace folders but none are
      -- configured.
      --
      -- Since 3.6.0
      -- workspaceFolders?: WorkspaceFolder[] | null;
      -- export interface WorkspaceFolder {
      --  -- The associated URI for this workspace folder.
      --  uri
      --  -- The name of the workspace folder. Used to refer to this
      --  -- workspace folder in the user interface.
      --  name
      -- }
      workspaceFolders = {{
        uri = vim.uri_from_fname(config.root_dir);
        name = string.format("%s", config.root_dir);
      }};
    }
    if config.before_init then
      -- TODO(ashkan) handle errors here.
      pcall(config.before_init, initialize_params, config)
    end
    local _ = log.debug() and log.debug(log_prefix, "initialize_params", initialize_params)
    rpc.request('initialize', initialize_params, function(init_err, result)
      assert(not init_err, tostring(init_err))
      assert(result, "server sent empty result")
      rpc.notify('initialized', {[vim.type_idx]=vim.types.dictionary})
      client.initialized = true
      uninitialized_clients[client_id] = nil
      client.workspaceFolders = initialize_params.workspaceFolders
      client.server_capabilities = assert(result.capabilities, "initialize result doesn't contain capabilities")
      -- These are the cleaned up capabilities we use for dynamically deciding
      -- when to send certain events to clients.
      client.resolved_capabilities = protocol.resolve_capabilities(client.server_capabilities)
      client.supports_method = function(method)
        local required_capability = lsp._request_name_to_capability[method]
        -- if we don't know about the method, assume that the client supports it.
        if not required_capability then
          return true
        end

        return client.resolved_capabilities[required_capability]
      end
      if config.on_init then
        local status, err = pcall(config.on_init, client, result)
        if not status then
          pcall(handlers.on_error, lsp.client_errors.ON_INIT_CALLBACK_ERROR, err)
        end
      end
      local _ = log.debug() and log.debug(log_prefix, "server_capabilities", client.server_capabilities)
      local _ = log.info() and log.info(log_prefix, "initialized", { resolved_capabilities = client.resolved_capabilities })

      -- Only assign after initialized.
      active_clients[client_id] = client
      -- If we had been registered before we start, then send didOpen This can
      -- happen if we attach to buffers before initialize finishes or if
      -- someone restarts a client.
      for bufnr, client_ids in pairs(all_buffer_active_clients) do
        if client_ids[client_id] then
          client._on_attach(bufnr)
        end
      end
    end)
  end

  --@private
  --- Sends a request to the server.
  ---
  --- This is a thin wrapper around {client.rpc.request} with some additional
  --- checks for capabilities and handler availability.
  ---
  --@param method (string) LSP method name.
  --@param params (table) LSP request params.
  --@param handler (function, optional) Response |lsp-handler| for this method.
  --@param bufnr (number) Buffer handle (0 for current).
  --@returns ({status}, [request_id]): {status} is a bool indicating
  ---whether the request was successful. If it is `false`, then it will
  ---always be `false` (the client has shutdown). If it was
  ---successful, then it will return {request_id} as the
  ---second result. You can use this with `client.cancel_request(request_id)`
  ---to cancel the-request.
  --@see |vim.lsp.buf_request()|
  function client.request(method, params, handler, bufnr)
    if not handler then
      handler = resolve_handler(method)
        or error(string.format("not found: %q request handler for client %q.", method, client.name))
    end
    local _ = log.debug() and log.debug(log_prefix, "client.request", client_id, method, params, handler, bufnr)
    return rpc.request(method, params, function(err, result)
      handler(err, method, result, client_id, bufnr)
    end)
  end

  --@private
  --- Sends a notification to an LSP server.
  ---
  --@param method (string) LSP method name.
  --@param params (optional, table) LSP request params.
  --@param bufnr (number) Buffer handle, or 0 for current.
  --@returns {status} (bool) true if the notification was successful.
  ---If it is false, then it will always be false
  ---(the client has shutdown).
  function client.notify(...)
    return rpc.notify(...)
  end

  --@private
  --- Cancels a request with a given request id.
  ---
  --@param id (number) id of request to cancel
  --@returns true if any client returns true; false otherwise
  --@see |vim.lsp.client.notify()|
  function client.cancel_request(id)
    validate{id = {id, 'n'}}
    return rpc.notify("$/cancelRequest", { id = id })
  end

  -- Track this so that we can escalate automatically if we've alredy tried a
  -- graceful shutdown
  local tried_graceful_shutdown = false
  --@private
  --- Stops a client, optionally with force.
  ---
  ---By default, it will just ask the - server to shutdown without force. If
  --- you request to stop a client which has previously been requested to
  --- shutdown, it will automatically escalate and force shutdown.
  ---
  --@param force (bool, optional)
  function client.stop(force)
    local handle = rpc.handle
    if handle:is_closing() then
      return
    end
    if force or (not client.initialized) or tried_graceful_shutdown then
      handle:kill(15)
      return
    end
    tried_graceful_shutdown = true
    -- Sending a signal after a process has exited is acceptable.
    rpc.request('shutdown', nil, function(err, _)
      if err == nil then
        rpc.notify('exit')
      else
        -- If there was an error in the shutdown request, then term to be safe.
        handle:kill(15)
      end
    end)
  end

  --@private
  --- Checks whether a client is stopped.
  ---
  --@returns (bool) true if client is stopped or in the process of being
  ---stopped; false otherwise
  function client.is_stopped()
    return rpc.handle:is_closing()
  end

  --@private
  --- Runs the on_attach function from the client's config if it was defined.
  --@param bufnr (number) Buffer number
  function client._on_attach(bufnr)
    text_document_did_open_handler(bufnr, client)
    if config.on_attach then
      -- TODO(ashkan) handle errors.
      pcall(config.on_attach, client, bufnr)
    end
  end

  initialize()

  return client_id
end

--@private
--- Memoizes a function. On first run, the function return value is saved and
--- immediately returned on subsequent runs.
---
--@param fn (function) Function to run
--@returns (function) Memoized function
local function once(fn)
  local value
  return function(...)
    if not value then value = fn(...) end
    return value
  end
end

--@private
--@fn text_document_did_change_handler(_, bufnr, changedtick, firstline, lastline, new_lastline, old_byte_size, old_utf32_size, old_utf16_size)
--- Notify all attached clients that a buffer has changed.
local text_document_did_change_handler
do
  local encoding_index = { ["utf-8"] = 1; ["utf-16"] = 2; ["utf-32"] = 3; }
  text_document_did_change_handler = function(_, bufnr, changedtick,
      firstline, lastline, new_lastline, old_byte_size, old_utf32_size,
      old_utf16_size)

    local _ = log.debug() and log.debug(
      string.format("on_lines bufnr: %s, changedtick: %s, firstline: %s, lastline: %s, new_lastline: %s, old_byte_size: %s, old_utf32_size: %s, old_utf16_size: %s",
      bufnr, changedtick, firstline, lastline, new_lastline, old_byte_size, old_utf32_size, old_utf16_size),
      nvim_buf_get_lines(bufnr, firstline, new_lastline, true)
    )

    -- Don't do anything if there are no clients attached.
    if tbl_isempty(all_buffer_active_clients[bufnr] or {}) then
      return
    end

    util.buf_versions[bufnr] = changedtick
    -- Lazy initialize these because clients may not even need them.
    local incremental_changes = once(function(client)
      local size_index = encoding_index[client.offset_encoding]
      local length = select(size_index, old_byte_size, old_utf16_size, old_utf32_size)
      local lines = nvim_buf_get_lines(bufnr, firstline, new_lastline, true)
      -- This is necessary because we are specifying the full line including the
      -- newline in range. Therefore, we must replace the newline as well.
      if #lines > 0 then
       table.insert(lines, '')
      end
      return {
        range = {
          start = { line = firstline, character = 0 };
          ["end"] = { line = lastline, character = 0 };
        };
        rangeLength = length;
        text = table.concat(lines, '\n');
      };
    end)
    local full_changes = once(function()
      return {
        text = buf_get_full_text(bufnr);
      };
    end)
    local uri = vim.uri_from_bufnr(bufnr)
    for_each_buffer_client(bufnr, function(client, _client_id)
      local text_document_did_change = client.resolved_capabilities.text_document_did_change
      local changes
      if text_document_did_change == protocol.TextDocumentSyncKind.None then
        return
      --[=[ TODO(ashkan) there seem to be problems with the byte_sizes sent by
      -- neovim right now so only send the full content for now. In general, we
      -- can assume that servers *will* support both versions anyway, as there
      -- is no way to specify the sync capability by the client.
      -- See https://github.com/palantir/python-language-server/commit/cfd6675bc10d5e8dbc50fc50f90e4a37b7178821#diff-f68667852a14e9f761f6ebf07ba02fc8 for an example of pyls handling both.
      --]=]
      elseif true or text_document_did_change == protocol.TextDocumentSyncKind.Full then
        changes = full_changes(client)
      elseif text_document_did_change == protocol.TextDocumentSyncKind.Incremental then
        changes = incremental_changes(client)
      end
      client.notify("textDocument/didChange", {
        textDocument = {
          uri = uri;
          version = changedtick;
        };
        contentChanges = { changes; }
      })
    end)
  end
end

-- Buffer lifecycle handler for textDocument/didSave
function lsp._text_document_did_save_handler(bufnr)
  bufnr = resolve_bufnr(bufnr)
  local uri = vim.uri_from_bufnr(bufnr)
  local text = once(function()
    return table.concat(nvim_buf_get_lines(bufnr, 0, -1, false), '\n')
  end)
  for_each_buffer_client(bufnr, function(client, _client_id)
    if client.resolved_capabilities.text_document_save then
      local included_text
      if client.resolved_capabilities.text_document_save_include_text then
        included_text = text()
      end
      client.notify('textDocument/didSave', {
        textDocument = {
          uri = uri;
          text = included_text;
        }
      })
    end
  end)
end

--- Implements the `textDocument/did…` notifications required to track a buffer
--- for any language server.
---
--- Without calling this, the server won't be notified of changes to a buffer.
---
--- @param bufnr (number) Buffer handle, or 0 for current
--- @param client_id (number) Client id
function lsp.buf_attach_client(bufnr, client_id)
  validate {
    bufnr     = {bufnr, 'n', true};
    client_id = {client_id, 'n'};
  }
  bufnr = resolve_bufnr(bufnr)
  local buffer_client_ids = all_buffer_active_clients[bufnr]
  -- This is our first time attaching to this buffer.
  if not buffer_client_ids then
    buffer_client_ids = {}
    all_buffer_active_clients[bufnr] = buffer_client_ids

    local uri = vim.uri_from_bufnr(bufnr)
    nvim_command(string.format("autocmd BufWritePost <buffer=%d> lua vim.lsp._text_document_did_save_handler(0)", bufnr))
    -- First time, so attach and set up stuff.
    vim.api.nvim_buf_attach(bufnr, false, {
      on_lines = text_document_did_change_handler;
      on_detach = function()
        local params = { textDocument = { uri = uri; } }
        for_each_buffer_client(bufnr, function(client, _client_id)
          if client.resolved_capabilities.text_document_open_close then
            client.notify('textDocument/didClose', params)
          end
        end)
        util.buf_versions[bufnr] = nil
        all_buffer_active_clients[bufnr] = nil
      end;
      -- TODO if we know all of the potential clients ahead of time, then we
      -- could conditionally set this.
      --      utf_sizes = size_index > 1;
      utf_sizes = true;
    })
  end
  if buffer_client_ids[client_id] then return end
  -- This is our first time attaching this client to this buffer.
  buffer_client_ids[client_id] = true

  local client = active_clients[client_id]
  -- Send didOpen for the client if it is initialized. If it isn't initialized
  -- then it will send didOpen on initialize.
  if client then
    client._on_attach(bufnr)
  end
  return true
end

--- Checks if a buffer is attached for a particular client.
---
---@param bufnr (number) Buffer handle, or 0 for current
---@param client_id (number) the client id
function lsp.buf_is_attached(bufnr, client_id)
  return (all_buffer_active_clients[bufnr] or {})[client_id] == true
end

--- Gets a client by id, or nil if the id is invalid.
--- The returned client may not yet be fully initialized.
--
--@param client_id client id number
---
--@returns |vim.lsp.client| object, or nil
function lsp.get_client_by_id(client_id)
  return active_clients[client_id] or uninitialized_clients[client_id]
end

--- Stops a client(s).
---
--- You can also use the `stop()` function on a |vim.lsp.client| object.
--- To stop all clients:
---
--- <pre>
--- vim.lsp.stop_client(vim.lsp.get_active_clients())
--- </pre>
---
--- By default asks the server to shutdown, unless stop was requested
--- already for this client, then force-shutdown is attempted.
---
--@param client_id client id or |vim.lsp.client| object, or list thereof
--@param force boolean (optional) shutdown forcefully
function lsp.stop_client(client_id, force)
  local ids = type(client_id) == 'table' and client_id or {client_id}
  for _, id in ipairs(ids) do
    if type(id) == 'table' and id.stop ~= nil then
      id.stop(force)
    elseif active_clients[id] then
      active_clients[id].stop(force)
    elseif uninitialized_clients[id] then
      uninitialized_clients[id].stop(true)
    end
  end
end

--- Gets all active clients.
---
--@returns Table of |vim.lsp.client| objects
function lsp.get_active_clients()
  return vim.tbl_values(active_clients)
end

function lsp._vim_exit_handler()
  log.info("exit_handler", active_clients)
  for _, client in pairs(uninitialized_clients) do
    client.stop(true)
  end
  -- TODO handle v:dying differently?
  if tbl_isempty(active_clients) then
    return
  end
  for _, client in pairs(active_clients) do
    client.stop()
  end

  if not vim.wait(500, function() return tbl_isempty(active_clients) end, 50) then
    for _, client in pairs(active_clients) do
      client.stop(true)
    end
  end
end

nvim_command("autocmd VimLeavePre * lua vim.lsp._vim_exit_handler()")


--- Sends an async request for all active clients attached to the
--- buffer.
---
--@param bufnr (number) Buffer handle, or 0 for current.
--@param method (string) LSP method name
--@param params (optional, table) Parameters to send to the server
--@param handler (optional, function) See |lsp-handler|
--  If nil, follows resolution strategy defined in |lsp-handler-configuration|
--
--@returns 2-tuple:
---  - Map of client-id:request-id pairs for all successful requests.
---  - Function which can be used to cancel all the requests. You could instead
---    iterate all clients and call their `cancel_request()` methods.
function lsp.buf_request(bufnr, method, params, handler)
  validate {
    bufnr    = { bufnr, 'n', true };
    method   = { method, 's' };
    handler  = { handler, 'f', true };
  }
  local client_request_ids = {}

  local method_supported = false
  for_each_buffer_client(bufnr, function(client, client_id, resolved_bufnr)
    if client.supports_method(method) then
      method_supported = true
      local request_success, request_id = client.request(method, params, handler, resolved_bufnr)

      -- This could only fail if the client shut down in the time since we looked
      -- it up and we did the request, which should be rare.
      if request_success then
        client_request_ids[client_id] = request_id
      end
    end
  end)

<<<<<<< HEAD
  -- if has client but no clients support the given method, call the callback with the proper
=======
  -- if no clients support the given method, call the handler with the proper
>>>>>>> a1a4dd34
  -- error message.
  if not tbl_isempty(all_buffer_active_clients[resolve_bufnr(bufnr)] or {}) and not method_supported then
    local unsupported_err = lsp._unsupported_method(method)
    handler = handler or lsp.handlers[method]
    if handler then
      handler(unsupported_err, method, bufnr)
    end
    return
  end

  local function _cancel_all_requests()
    for client_id, request_id in pairs(client_request_ids) do
      local client = active_clients[client_id]
      client.cancel_request(request_id)
    end
  end

  return client_request_ids, _cancel_all_requests
end

--- Sends a request to a server and waits for the response.
---
--- Calls |vim.lsp.buf_request()| but blocks Nvim while awaiting the result.
--- Parameters are the same as |vim.lsp.buf_request()| but the return result is
--- different. Wait maximum of {timeout_ms} (default 100) ms.
---
--@param bufnr (number) Buffer handle, or 0 for current.
--@param method (string) LSP method name
--@param params (optional, table) Parameters to send to the server
--@param timeout_ms (optional, number, default=100) Maximum time in
---      milliseconds to wait for a result.
---
--@returns Map of client_id:request_result. On timeout, cancel or error,
---        returns `(nil, err)` where `err` is a string describing the failure
---        reason.
function lsp.buf_request_sync(bufnr, method, params, timeout_ms)
  local request_results = {}
  local result_count = 0
  local function _sync_handler(err, _, result, client_id)
    request_results[client_id] = { error = err, result = result }
    result_count = result_count + 1
  end
  local client_request_ids, cancel = lsp.buf_request(bufnr, method, params, _sync_handler)
  local expected_result_count = 0
  for _ in pairs(client_request_ids) do
    expected_result_count = expected_result_count + 1
  end

  local wait_result, reason = vim.wait(timeout_ms or 100, function()
    return result_count >= expected_result_count
  end, 10)

  if not wait_result then
    cancel()
    return nil, wait_result_reason[reason]
  end
  return request_results
end

--- Send a notification to a server
--@param bufnr [number] (optional): The number of the buffer
--@param method [string]: Name of the request method
--@param params [string]: Arguments to send to the server
---
--@returns true if any client returns true; false otherwise
function lsp.buf_notify(bufnr, method, params)
  validate {
    bufnr    = { bufnr, 'n', true };
    method   = { method, 's' };
  }
  local resp = false
  for_each_buffer_client(bufnr, function(client, _client_id, _resolved_bufnr)
    if client.rpc.notify(method, params) then resp = true end
  end)
  return resp
end

--- Implements 'omnifunc' compatible LSP completion.
---
--@see |complete-functions|
--@see |complete-items|
--@see |CompleteDone|
---
--@param findstart 0 or 1, decides behavior
--@param base If findstart=0, text to match against
---
--@returns (number) Decided by `findstart`:
--- - findstart=0: column where the completion starts, or -2 or -3
--- - findstart=1: list of matches (actually just calls |complete()|)
function lsp.omnifunc(findstart, base)
  local _ = log.debug() and log.debug("omnifunc.findstart", { findstart = findstart, base = base })

  local bufnr = resolve_bufnr()
  local has_buffer_clients = not tbl_isempty(all_buffer_active_clients[bufnr] or {})
  if not has_buffer_clients then
    if findstart == 1 then
      return -1
    else
      return {}
    end
  end

  -- Then, perform standard completion request
  local _ = log.info() and log.info("base ", base)

  local pos = vim.api.nvim_win_get_cursor(0)
  local line = vim.api.nvim_get_current_line()
  local line_to_cursor = line:sub(1, pos[2])
  local _ = log.trace() and log.trace("omnifunc.line", pos, line)

  -- Get the start position of the current keyword
  local textMatch = vim.fn.match(line_to_cursor, '\\k*$')
  local prefix = line_to_cursor:sub(textMatch+1)

  local params = util.make_position_params()

  local items = {}
  lsp.buf_request(bufnr, 'textDocument/completion', params, function(err, _, result)
    if err or not result then return end
    local matches = util.text_document_completion_list_to_complete_items(result, prefix)
    -- TODO(ashkan): is this the best way to do this?
    vim.list_extend(items, matches)
    vim.fn.complete(textMatch+1, items)
  end)

  -- Return -2 to signal that we should continue completion so that we can
  -- async complete.
  return -2
end

---Checks whether a client is stopped.
---
--@param client_id (Number)
--@returns true if client is stopped, false otherwise.
function lsp.client_is_stopped(client_id)
  return active_clients[client_id] == nil
end

--- Gets a map of client_id:client pairs for the given buffer, where each value
--- is a |vim.lsp.client| object.
---
--@param bufnr (optional, number): Buffer handle, or 0 for current
function lsp.buf_get_clients(bufnr)
  bufnr = resolve_bufnr(bufnr)
 local result = {}
 for_each_buffer_client(bufnr, function(client, client_id)
   result[client_id] = client
 end)
 return result
end

-- Log level dictionary with reverse lookup as well.
--
-- Can be used to lookup the number from the name or the
-- name from the number.
-- Levels by name: "trace", "debug", "info", "warn", "error"
-- Level numbers begin with "trace" at 0
lsp.log_levels = log.levels

--- Sets the global log level for LSP logging.
---
--- Levels by name: "trace", "debug", "info", "warn", "error"
--- Level numbers begin with "trace" at 0
---
--- Use `lsp.log_levels` for reverse lookup.
---
--@see |vim.lsp.log_levels|
---
--@param level [number|string] the case insensitive level name or number
function lsp.set_log_level(level)
  if type(level) == 'string' or type(level) == 'number' then
    log.set_level(level)
  else
    error(string.format("Invalid log level: %q", level))
  end
end

--- Gets the path of the logfile used by the LSP client.
--@returns (String) Path to logfile.
function lsp.get_log_path()
  return log.get_filename()
end

--- Call {fn} for every client attached to {bufnr}
function lsp.for_each_buffer_client(bufnr, fn)
  return for_each_buffer_client(bufnr, fn)
end

--- Function to manage overriding defaults for LSP handlers.
--@param handler (function) See |lsp-handler|
--@param override_config (table) Table containing the keys to override behavior of the {handler}
function lsp.with(handler, override_config)
  return function(err, method, params, client_id, bufnr, config)
    return handler(err, method, params, client_id, bufnr, vim.tbl_deep_extend("force", config or {}, override_config))
  end
end

--- Helper function to use when implementing a handler.
--- This will check that all of the keys in the user configuration
--- are valid keys and make sense to include for this handler.
---
--- Will error on invalid keys (i.e. keys that do not exist in the options)
function lsp._with_extend(name, options, user_config)
  user_config = user_config or {}

  local resulting_config = {}
  for k, v in pairs(user_config) do
    if options[k] == nil then
      error(debug.traceback(string.format(
        "Invalid option for `%s`: %s. Valid options are:\n%s",
        name,
        k,
        vim.inspect(vim.tbl_keys(options))
      )))
    end

    resulting_config[k] = v
  end

  for k, v in pairs(options) do
    if resulting_config[k] == nil then
      resulting_config[k] = v
    end
  end

  return resulting_config
end

-- Define the LspDiagnostics signs if they're not defined already.
require('vim.lsp.diagnostic')._define_default_signs_and_highlights()

return lsp
-- vim:sw=2 ts=2 et<|MERGE_RESOLUTION|>--- conflicted
+++ resolved
@@ -1032,11 +1032,7 @@
     end
   end)
 
-<<<<<<< HEAD
   -- if has client but no clients support the given method, call the callback with the proper
-=======
-  -- if no clients support the given method, call the handler with the proper
->>>>>>> a1a4dd34
   -- error message.
   if not tbl_isempty(all_buffer_active_clients[resolve_bufnr(bufnr)] or {}) and not method_supported then
     local unsupported_err = lsp._unsupported_method(method)
