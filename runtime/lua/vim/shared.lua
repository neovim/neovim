-- Functions shared by Nvim and its test-suite.
--
-- The singular purpose of this module is to share code with the Nvim
-- test-suite. If, in the future, Nvim itself is used to run the test-suite
-- instead of "vanilla Lua", these functions could move to src/nvim/lua/vim.lua

local vim = {}

--- Returns a deep copy of the given object. Non-table objects are copied as
--- in a typical Lua assignment, whereas table objects are copied recursively.
---
--@param orig Table to copy
--@returns New table of copied keys and (nested) values.
function vim.deepcopy(orig) end  -- luacheck: no unused
vim.deepcopy = (function()
  local function _id(v)
    return v
  end

  local deepcopy_funcs = {
    table = function(orig)
      local copy = {}
      for k, v in pairs(orig) do
        copy[vim.deepcopy(k)] = vim.deepcopy(v)
      end
      return copy
    end,
    number = _id,
    string = _id,
    ['nil'] = _id,
    boolean = _id,
  }

  return function(orig)
    return deepcopy_funcs[type(orig)](orig)
  end
end)()

--- Splits a string at each instance of a separator.
---
--@see |vim.split()|
--@see https://www.lua.org/pil/20.2.html
--@see http://lua-users.org/wiki/StringLibraryTutorial
---
--@param s String to split
--@param sep Separator string or pattern
--@param plain If `true` use `sep` literally (passed to String.find)
--@returns Iterator over the split components
function vim.gsplit(s, sep, plain)
  vim.validate{s={s,'s'},sep={sep,'s'},plain={plain,'b',true}}

  local start = 1
  local done = false

  local function _pass(i, j, ...)
    if i then
      assert(j+1 > start, "Infinite loop detected")
      local seg = s:sub(start, i - 1)
      start = j + 1
      return seg, ...
    else
      done = true
      return s:sub(start)
    end
  end

  return function()
    if done then
      return
    end
    if sep == '' then
      if start == #s then
        done = true
      end
      return _pass(start+1, start)
    end
    return _pass(s:find(sep, start, plain))
  end
end

--- Splits a string at each instance of a separator.
---
--- Examples:
--- <pre>
---  split(":aa::b:", ":")     --> {'','aa','','bb',''}
---  split("axaby", "ab?")     --> {'','x','y'}
---  split(x*yz*o, "*", true)  --> {'x','yz','o'}
--- </pre>
--
--@see |vim.gsplit()|
---
--@param s String to split
--@param sep Separator string or pattern
--@param plain If `true` use `sep` literally (passed to String.find)
--@returns List-like table of the split components.
function vim.split(s,sep,plain)
  local t={} for c in vim.gsplit(s, sep, plain) do table.insert(t,c) end
  return t
end

--- Return a list of all keys used in a table.
--- However, the order of the return table of keys is not guaranteed.
---
--@see From https://github.com/premake/premake-core/blob/master/src/base/table.lua
---
--@param t Table
--@returns list of keys
function vim.tbl_keys(t)
  assert(type(t) == 'table', string.format("Expected table, got %s", type(t)))

  local keys = {}
  for k, _ in pairs(t) do
    table.insert(keys, k)
  end
  return keys
end

--- Return a list of all values used in a table.
--- However, the order of the return table of values is not guaranteed.
---
--@param t Table
--@returns list of values
function vim.tbl_values(t)
  assert(type(t) == 'table', string.format("Expected table, got %s", type(t)))

  local values = {}
  for _, v in pairs(t) do
    table.insert(values, v)
  end
  return values
end

--- Checks if a list-like (vector) table contains `value`.
---
--@param t Table to check
--@param value Value to compare
--@returns true if `t` contains `value`
function vim.tbl_contains(t, value)
  vim.validate{t={t,'t'}}

  for _,v in ipairs(t) do
    if v == value then
      return true
    end
  end
  return false
end

-- Returns true if the table is empty, and contains no indexed or keyed values.
--
--@see From https://github.com/premake/premake-core/blob/master/src/base/table.lua
--
--@param t Table to check
function vim.tbl_isempty(t)
  assert(type(t) == 'table', string.format("Expected table, got %s", type(t)))
  return next(t) == nil
end

--- Merges two or more map-like tables.
---
--@see |extend()|
---
--@param behavior Decides what to do if a key is found in more than one map:
---      - "error": raise an error
---      - "keep":  use value from the leftmost map
---      - "force": use value from the rightmost map
--@param ... Two or more map-like tables.
function vim.tbl_extend(behavior, ...)
  if (behavior ~= 'error' and behavior ~= 'keep' and behavior ~= 'force') then
    error('invalid "behavior": '..tostring(behavior))
  end
  local ret = {}
  for i = 1, select('#', ...) do
    local tbl = select(i, ...)
    if tbl then
      for k, v in pairs(tbl) do
        if behavior ~= 'force' and ret[k] ~= nil then
          if behavior == 'error' then
            error('key found in more than one map: '..k)
          end  -- Else behavior is "keep".
        else
          ret[k] = v
        end
      end
    end
  end
  return ret
end

--- Deep merge the values from the tables to the right
-- This is useful for applying changes to deeply nested properties
-- on a map-like table. For instance:
--
-- ```lua
-- local capabilities = {
--  textDocument = {
--    synchronization = {
--      didOpen = false;
--    }
--  }
-- }
-- vim.tbl_deep_merge(capabilities, {
--  textDocument = {
--    synchronization = {
--      didClose = true;
--    }
--  }
-- }) == {
--  textDocument = {
--    synchronization = {
--      didOpen = false;
--      didClose = true;
--    }
--  }
-- }
-- ```
--
-- A map-like table will never be overriden with an empty table, but
-- it can be overriden with another type of value, for instance:
--
-- ```
-- vim.tbl_deep_merge({a={b=1}}, {a={}}) == {a={b=1}}
-- vim.tbl_deep_merge({a={b=1}}, {a=2}) == {a=2}
-- ```
function vim.tbl_deep_merge(dst, ...)
  assert(type(dst) == 'table', 'tbl_deep_merge destination must be a table')
  for i = 1, select("#", ...) do
    local t = select(i, ...)
    assert(type(t) == 'table', 'tbl_deep_merge sources must be tables')
    for k, v in pairs(t) do
      if type(v) == 'table' and not vim.tbl_islist(v) then
        dst[k] = vim.tbl_deep_merge(dst[k] or {}, v)
      else
        dst[k] = v
      end
    end
  end
  return dst
end

--- Deep compare values for equality
function vim.deep_equal(a, b)
  if a == b then return true end
  if type(a) ~= type(b) then return false end
  if type(a) == 'table' then
    -- TODO improve this algorithm's performance.
    for k, v in pairs(a) do
      if not vim.deep_equal(v, b[k]) then
        return false
      end
    end
    for k, v in pairs(b) do
      if not vim.deep_equal(v, a[k]) then
        return false
      end
    end
    return true
  end
  return false
end

--- Add the reverse lookup values to an existing table.
--- For example:
--- `tbl_add_reverse_lookup { A = 1 } == { [1] = 'A', A = 1 }`
--
--Do note that it *modifies* the input.
--@param o table The table to add the reverse to.
function vim.tbl_add_reverse_lookup(o)
  local keys = vim.tbl_keys(o)
  for _, k in ipairs(keys) do
    local v = o[k]
    if o[v] then
      error(string.format("The reverse lookup found an existing value for %q while processing key %q", tostring(v), tostring(k)))
    end
    o[v] = k
  end
  return o
end

--- Extends a list-like table with the values of another list-like table.
---
--NOTE: This *mutates* dst!
--@see |extend()|
---
--@param dst The list which will be modified and appended to.
--@param src The list from which values will be inserted.
function vim.list_extend(dst, src)
  assert(type(dst) == 'table', "dst must be a table")
  assert(type(src) == 'table', "src must be a table")
  for _, v in ipairs(src) do
    table.insert(dst, v)
  end
  return dst
end

--- Creates a copy of a list-like table such that any nested tables are
--- "unrolled" and appended to the result.
---
--@see From https://github.com/premake/premake-core/blob/master/src/base/table.lua
---
--@param t List-like table
--@returns Flattened copy of the given list-like table.
function vim.tbl_flatten(t)
  local result = {}
  local function _tbl_flatten(_t)
    local n = #_t
    for i = 1, n do
      local v = _t[i]
      if type(v) == "table" then
        _tbl_flatten(v)
      elseif v then
        table.insert(result, v)
      end
    end
  end
  _tbl_flatten(t)
  return result
end

-- Determine whether a Lua table can be treated as an array.
---
--@params Table
--@returns true: A non-empty array, false: A non-empty table, nil: An empty table
function vim.tbl_islist(t)
  if type(t) ~= 'table' then
    return false
  end

  local count = 0

  for k, _ in pairs(t) do
    if type(k) == "number" then
      count = count + 1
    else
      return false
    end
  end

  if count > 0 then
    return true
  else
    return nil
  end
end

--- Trim whitespace (Lua pattern "%s") from both sides of a string.
---
--@see https://www.lua.org/pil/20.2.html
--@param s String to trim
--@returns String with whitespace removed from its beginning and end
function vim.trim(s)
  vim.validate{s={s,'s'}}
  return s:match('^%s*(.*%S)') or ''
end

--- Escapes magic chars in a Lua pattern string.
---
--@see https://github.com/rxi/lume
--@param s  String to escape
--@returns  %-escaped pattern string
function vim.pesc(s)
  vim.validate{s={s,'s'}}
  return s:gsub('[%(%)%.%%%+%-%*%?%[%]%^%$]', '%%%1')
end

<<<<<<< HEAD
return vim
-- vim:sw=2 ts=2 et
=======
--- Validates a parameter specification (types and values).
---
--- Usage example:
--- <pre>
---  function user.new(name, age, hobbies)
---    vim.validate{
---      name={name, 'string'},
---      age={age, 'number'},
---      hobbies={hobbies, 'table'},
---    }
---    ...
---  end
--- </pre>
---
--- Examples with explicit argument values (can be run directly):
--- <pre>
---  vim.validate{arg1={{'foo'}, 'table'}, arg2={'foo', 'string'}}
---     => NOP (success)
---
---  vim.validate{arg1={1, 'table'}}
---     => error('arg1: expected table, got number')
---
---  vim.validate{arg1={3, function(a) return (a % 2) == 0 end, 'even number'}}
---     => error('arg1: expected even number, got 3')
--- </pre>
---
--@param opt Map of parameter names to validations. Each key is a parameter
---          name; each value is a tuple in one of these forms:
---          1. (arg_value, type_name, optional)
---             - arg_value: argument value
---             - type_name: string type name, one of: ("table", "t", "string",
---               "s", "number", "n", "boolean", "b", "function", "f", "nil",
---               "thread", "userdata")
---             - optional: (optional) boolean, if true, `nil` is valid
---          2. (arg_value, fn, msg)
---             - arg_value: argument value
---             - fn: any function accepting one argument, returns true if and
---               only if the argument is valid
---             - msg: (optional) error string if validation fails
function vim.validate(opt) end  -- luacheck: no unused
vim.validate = (function()
  local type_names = {
    t='table', s='string', n='number', b='boolean', f='function', c='callable',
    ['table']='table', ['string']='string', ['number']='number',
    ['boolean']='boolean', ['function']='function', ['callable']='callable',
    ['nil']='nil', ['thread']='thread', ['userdata']='userdata',
  }
  local function _type_name(t)
    local tname = type_names[t]
    if tname == nil then
      error(string.format('invalid type name: %s', tostring(t)))
    end
    return tname
  end
  local function _is_type(val, t)
    return t == 'callable' and vim.is_callable(val) or type(val) == t
  end

  return function(opt)
    assert(type(opt) == 'table', string.format('opt: expected table, got %s', type(opt)))
    for param_name, spec in pairs(opt) do
      assert(type(spec) == 'table', string.format('%s: expected table, got %s', param_name, type(spec)))

      local val = spec[1]   -- Argument value.
      local t = spec[2]     -- Type name, or callable.
      local optional = (true == spec[3])

      if not vim.is_callable(t) then  -- Check type name.
        if (not optional or val ~= nil) and not _is_type(val, _type_name(t)) then
          error(string.format("%s: expected %s, got %s", param_name, _type_name(t), type(val)))
        end
      elseif not t(val) then  -- Check user-provided validation function.
        error(string.format("%s: expected %s, got %s", param_name, (spec[3] or '?'), val))
      end
    end
    return true
  end
end)()

--- Returns true if object `f` can be called as a function.
---
--@param f Any object
--@return true if `f` is callable, else false
function vim.is_callable(f)
  if type(f) == 'function' then return true end
  local m = getmetatable(f)
  if m == nil then return false end
  return type(m.__call) == 'function'
end

return vim
>>>>>>> db436d52
<|MERGE_RESOLUTION|>--- conflicted
+++ resolved
@@ -363,10 +363,6 @@
   return s:gsub('[%(%)%.%%%+%-%*%?%[%]%^%$]', '%%%1')
 end
 
-<<<<<<< HEAD
-return vim
--- vim:sw=2 ts=2 et
-=======
 --- Validates a parameter specification (types and values).
 ---
 --- Usage example:
@@ -458,4 +454,4 @@
 end
 
 return vim
->>>>>>> db436d52
+-- vim:sw=2 ts=2 et