--- conflicted
+++ resolved
@@ -1,7 +1,7 @@
 local bit = require('bit')
-local lpeg = require('lpeg')
 local watch = require('vim._watch')
 local protocol = require('vim.lsp.protocol')
+local lpeg = vim.lpeg
 
 local M = {}
 
@@ -147,19 +147,14 @@
       local kind = w.kind
         or protocol.WatchKind.Create + protocol.WatchKind.Change + protocol.WatchKind.Delete
 
-<<<<<<< HEAD
-      watch_regs[base_dir] = watch_regs[base_dir] or {}
-      table.insert(watch_regs[base_dir], {
-=======
       local pattern = parse(glob_pattern.pattern)
       assert(pattern, 'invalid pattern: ' .. glob_pattern.pattern)
       if relative_pattern then
         pattern = lpeg.P(base_dir .. '/') * pattern
       end
 
-      table.insert(watch_regs, {
-        base_dir = base_dir,
->>>>>>> a217675a
+      watch_regs[base_dir] = watch_regs[base_dir] or {}
+      table.insert(watch_regs[base_dir], {
         pattern = pattern,
         kind = kind,
       })
@@ -204,12 +199,9 @@
   end
 
   for base_dir, watches in pairs(watch_regs) do
-    local include_patterns = {}
-    for _, w in ipairs(watches) do
-      for _, p in ipairs(w.pattern) do
-        include_patterns[#include_patterns + 1] = p
-      end
-    end
+    local include_pattern = vim.iter(watches):fold(lpeg.P(false), function(acc, w)
+      return acc + w.pattern
+    end)
 
     table.insert(
       cancels[client_id][reg.id],
@@ -217,11 +209,11 @@
         uvflags = {
           recursive = true,
         },
-        -- include_patterns will ensure the pattern from *any* watcher definition for the
+        -- include_pattern will ensure the pattern from *any* watcher definition for the
         -- base_dir matches. This first pass prevents polling for changes to files that
         -- will never be sent to the LSP server. A second pass in the callback is still necessary to
         -- match a *particular* pattern+kind pair.
-        include_patterns = include_patterns,
+        include_pattern = include_pattern,
       }, callback(base_dir))
     )
   end
