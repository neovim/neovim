local protocol = require 'vim.lsp.protocol'
local vim = vim
local validate = vim.validate
local api = vim.api
local list_extend = vim.list_extend

local M = {}

local split = vim.split
local function split_lines(value)
  return split(value, '\n', true)
end

local function ok_or_nil(status, ...)
  if not status then return end
  return ...
end
local function npcall(fn, ...)
  return ok_or_nil(pcall(fn, ...))
end

<<<<<<< HEAD
--- Find the longest shared prefix between prefix and word.
-- e.g. remove_prefix("123tes", "testing") == "ting"
local function remove_prefix(prefix, word)
  local max_prefix_length = math.min(#prefix, #word)
  local prefix_length = 0
  for i = 1, max_prefix_length do
    local current_line_suffix = prefix:sub(-i)
    local word_prefix = word:sub(1, i)
    if current_line_suffix == word_prefix then
      prefix_length = i
    end
  end
  return word:sub(prefix_length + 1)
end

=======
-- TODO(ashkan) @performance this could do less copying.
>>>>>>> d00c624b
function M.set_lines(lines, A, B, new_lines)
  -- 0-indexing to 1-indexing
  local i_0 = A[1] + 1
  -- If it extends past the end, truncate it to the end. This is because the
  -- way the LSP describes the range including the last newline is by
  -- specifying a line number after what we would call the last line.
  local i_n = math.min(B[1] + 1, #lines)
  if not (i_0 >= 1 and i_0 <= #lines and i_n >= 1 and i_n <= #lines) then
    error("Invalid range: "..vim.inspect{A = A; B = B; #lines, new_lines})
  end
  local prefix = ""
  local suffix = lines[i_n]:sub(B[2]+1)
  if A[2] > 0 then
    prefix = lines[i_0]:sub(1, A[2])
  end
  local n = i_n - i_0 + 1
  if n ~= #new_lines then
    for _ = 1, n - #new_lines do table.remove(lines, i_0) end
    for _ = 1, #new_lines - n do table.insert(lines, i_0, '') end
  end
  for i = 1, #new_lines do
    lines[i - 1 + i_0] = new_lines[i]
  end
  if #suffix > 0 then
    local i = i_0 + #new_lines - 1
    lines[i] = lines[i]..suffix
  end
  if #prefix > 0 then
    lines[i_0] = prefix..lines[i_0]
  end
  return lines
end

local function sort_by_key(fn)
  return function(a,b)
    local ka, kb = fn(a), fn(b)
    assert(#ka == #kb)
    for i = 1, #ka do
      if ka[i] ~= kb[i] then
        return ka[i] < kb[i]
      end
    end
    -- every value must have been equal here, which means it's not less than.
    return false
  end
end
local edit_sort_key = sort_by_key(function(e)
  return {e.A[1], e.A[2], e.i}
end)

function M.apply_text_edits(text_edits, bufnr)
  if not next(text_edits) then return end
  local start_line, finish_line = math.huge, -1
  local cleaned = {}
  for i, e in ipairs(text_edits) do
    start_line = math.min(e.range.start.line, start_line)
    finish_line = math.max(e.range["end"].line, finish_line)
    -- TODO(ashkan) sanity check ranges for overlap.
    table.insert(cleaned, {
      i = i;
      A = {e.range.start.line; e.range.start.character};
      B = {e.range["end"].line; e.range["end"].character};
      lines = vim.split(e.newText, '\n', true);
    })
  end

  -- Reverse sort the orders so we can apply them without interfering with
  -- eachother. Also add i as a sort key to mimic a stable sort.
  table.sort(cleaned, edit_sort_key)
  local lines = api.nvim_buf_get_lines(bufnr, start_line, finish_line + 1, false)
  local fix_eol = api.nvim_buf_get_option(bufnr, 'fixeol')
  local set_eol = fix_eol and api.nvim_buf_line_count(bufnr) <= finish_line + 1
  if set_eol and #lines[#lines] ~= 0 then
    table.insert(lines, '')
  end

  for i = #cleaned, 1, -1 do
    local e = cleaned[i]
    local A = {e.A[1] - start_line, e.A[2]}
    local B = {e.B[1] - start_line, e.B[2]}
    lines = M.set_lines(lines, A, B, e.lines)
  end
  if set_eol and #lines[#lines] == 0 then
    table.remove(lines)
  end
  api.nvim_buf_set_lines(bufnr, start_line, finish_line + 1, false, lines)
end

-- local valid_windows_path_characters = "[^<>:\"/\\|?*]"
-- local valid_unix_path_characters = "[^/]"
-- https://github.com/davidm/lua-glob-pattern
-- https://stackoverflow.com/questions/1976007/what-characters-are-forbidden-in-windows-and-linux-directory-names
-- function M.glob_to_regex(glob)
-- end

-- textDocument/completion response returns one of CompletionItem[], CompletionList or null.
-- https://microsoft.github.io/language-server-protocol/specification#textDocument_completion
function M.extract_completion_items(result)
  if type(result) == 'table' and result.items then
    return result.items
  elseif result ~= nil then
    return result
  else
    return {}
  end
end

--- Apply the TextDocumentEdit response.
-- @params TextDocumentEdit [table] see https://microsoft.github.io/language-server-protocol/specification
function M.apply_text_document_edit(text_document_edit)
  local text_document = text_document_edit.textDocument
  local bufnr = vim.uri_to_bufnr(text_document.uri)
  -- TODO(ashkan) check this is correct.
  if api.nvim_buf_get_changedtick(bufnr) > text_document.version then
    print("Buffer ", text_document.uri, " newer than edits.")
    return
  end
  M.apply_text_edits(text_document_edit.edits, bufnr)
end

function M.get_current_line_to_cursor()
  local pos = api.nvim_win_get_cursor(0)
  local line = assert(api.nvim_buf_get_lines(0, pos[1]-1, pos[1], false)[1])
  return line:sub(pos[2]+1)
end

--- Getting vim complete-items with incomplete flag.
-- @params CompletionItem[], CompletionList or nil (https://microsoft.github.io/language-server-protocol/specification#textDocument_completion)
-- @return { matches = complete-items table, incomplete = boolean  }
function M.text_document_completion_list_to_complete_items(result)
  local items = M.extract_completion_items(result)
  if vim.tbl_isempty(items) then
    return {}
  end

  local matches = {}

  for _, completion_item in ipairs(items) do
    local info = ' '
    local documentation = completion_item.documentation
    if documentation then
      if type(documentation) == 'string' and documentation ~= '' then
        info = documentation
      elseif type(documentation) == 'table' and type(documentation.value) == 'string' then
        info = documentation.value
      -- else
        -- TODO(ashkan) Validation handling here?
      end
    end

    local word = completion_item.insertText or completion_item.label
    table.insert(matches, {
      word = word,
      abbr = completion_item.label,
      kind = protocol.CompletionItemKind[completion_item.kind] or '',
      menu = completion_item.detail or '',
      info = info,
      icase = 1,
      dup = 0,
      empty = 1,
    })
  end

  return matches
end

-- @params WorkspaceEdit [table] see https://microsoft.github.io/language-server-protocol/specification
function M.apply_workspace_edit(workspace_edit)
  if workspace_edit.documentChanges then
    for _, change in ipairs(workspace_edit.documentChanges) do
      if change.kind then
        -- TODO(ashkan) handle CreateFile/RenameFile/DeleteFile
        error(string.format("Unsupported change: %q", vim.inspect(change)))
      else
        M.apply_text_document_edit(change)
      end
    end
    return
  end

  local all_changes = workspace_edit.changes
  if not (all_changes and not vim.tbl_isempty(all_changes)) then
    return
  end

  for uri, changes in pairs(all_changes) do
    local bufnr = vim.uri_to_bufnr(uri)
    M.apply_text_edits(changes, bufnr)
  end
end

--- Convert any of MarkedString | MarkedString[] | MarkupContent into markdown text lines
-- see https://microsoft.github.io/language-server-protocol/specifications/specification-3-14/#textDocument_hover
-- Useful for textDocument/hover, textDocument/signatureHelp, and potentially others.
function M.convert_input_to_markdown_lines(input, contents)
  contents = contents or {}
  -- MarkedString variation 1
  if type(input) == 'string' then
    list_extend(contents, split_lines(input))
  else
    assert(type(input) == 'table', "Expected a table for Hover.contents")
    -- MarkupContent
    if input.kind then
      -- The kind can be either plaintext or markdown. However, either way we
      -- will just be rendering markdown, so we handle them both the same way.
      -- TODO these can have escaped/sanitized html codes in markdown. We
      -- should make sure we handle this correctly.

      -- Some servers send input.value as empty, so let's ignore this :(
      -- assert(type(input.value) == 'string')
      list_extend(contents, split_lines(input.value or ''))
    -- MarkupString variation 2
    elseif input.language then
      -- Some servers send input.value as empty, so let's ignore this :(
      -- assert(type(input.value) == 'string')
      table.insert(contents, "```"..input.language)
      list_extend(contents, split_lines(input.value or ''))
      table.insert(contents, "```")
    -- By deduction, this must be MarkedString[]
    else
      -- Use our existing logic to handle MarkedString
      for _, marked_string in ipairs(input) do
        M.convert_input_to_markdown_lines(marked_string, contents)
      end
    end
  end
  if contents[1] == '' or contents[1] == nil then
    return {}
  end
  return contents
end

function M.make_floating_popup_options(width, height, opts)
  validate {
    opts = { opts, 't', true };
  }
  opts = opts or {}
  validate {
    ["opts.offset_x"] = { opts.offset_x, 'n', true };
    ["opts.offset_y"] = { opts.offset_y, 'n', true };
  }

  local anchor = ''
  local row, col

  if vim.fn.winline() <= height then
    anchor = anchor..'N'
    row = 1
  else
    anchor = anchor..'S'
    row = 0
  end

  if vim.fn.wincol() + width <= api.nvim_get_option('columns') then
    anchor = anchor..'W'
    col = 0
  else
    anchor = anchor..'E'
    col = 1
  end

  return {
    anchor = anchor,
    col = col + (opts.offset_x or 0),
    height = height,
    relative = 'cursor',
    row = row + (opts.offset_y or 0),
    style = 'minimal',
    width = width,
  }
end

function M.jump_to_location(location)
  if location.uri == nil then return end
  local bufnr = vim.uri_to_bufnr(location.uri)
  -- Save position in jumplist
  vim.cmd "normal! m'"
  -- TODO(ashkan) use tagfunc here to update tagstack.
  api.nvim_set_current_buf(bufnr)
  local row = location.range.start.line
  local col = location.range.start.character
  local line = api.nvim_buf_get_lines(0, row, row+1, true)[1]
  col = vim.str_byteindex(line, col)
  api.nvim_win_set_cursor(0, {row + 1, col})
  return true
end

local function find_window_by_var(name, value)
  for _, win in ipairs(api.nvim_list_wins()) do
    if npcall(api.nvim_win_get_var, win, name) == value then
      return win
    end
  end
end

-- Check if a window with `unique_name` tagged is associated with the current
-- buffer. If not, make a new preview.
--
-- fn()'s return bufnr, winnr
-- case that a new floating window should be created.
function M.focusable_float(unique_name, fn)
  if npcall(api.nvim_win_get_var, 0, unique_name) then
    return api.nvim_command("wincmd p")
  end
  local bufnr = api.nvim_get_current_buf()
  do
    local win = find_window_by_var(unique_name, bufnr)
    if win then
      api.nvim_set_current_win(win)
      api.nvim_command("stopinsert")
      return
    end
  end
  local pbufnr, pwinnr = fn()
  if pbufnr then
    api.nvim_win_set_var(pwinnr, unique_name, bufnr)
    return pbufnr, pwinnr
  end
end

-- Check if a window with `unique_name` tagged is associated with the current
-- buffer. If not, make a new preview.
--
-- fn()'s return values will be passed directly to open_floating_preview in the
-- case that a new floating window should be created.
function M.focusable_preview(unique_name, fn)
  return M.focusable_float(unique_name, function()
    return M.open_floating_preview(fn())
  end)
end

-- Convert markdown into syntax highlighted regions by stripping the code
-- blocks and converting them into highlighted code.
-- This will by default insert a blank line separator after those code block
-- regions to improve readability.
function M.fancy_floating_markdown(contents, opts)
  local pad_left = opts and opts.pad_left
  local pad_right = opts and opts.pad_right
  local stripped = {}
  local highlights = {}
  do
    local i = 1
    while i <= #contents do
      local line = contents[i]
      -- TODO(ashkan): use a more strict regex for filetype?
      local ft = line:match("^```([a-zA-Z0-9_]*)$")
      -- local ft = line:match("^```(.*)$")
      -- TODO(ashkan): validate the filetype here.
      if ft then
        local start = #stripped
        i = i + 1
        while i <= #contents do
          line = contents[i]
          if line == "```" then
            i = i + 1
            break
          end
          table.insert(stripped, line)
          i = i + 1
        end
        table.insert(highlights, {
          ft = ft;
          start = start + 1;
          finish = #stripped + 1 - 1;
        })
      else
        table.insert(stripped, line)
        i = i + 1
      end
    end
  end
  local width = 0
  for i, v in ipairs(stripped) do
    v = v:gsub("\r", "")
    if pad_left then v = (" "):rep(pad_left)..v end
    if pad_right then v = v..(" "):rep(pad_right) end
    stripped[i] = v
    width = math.max(width, #v)
  end
  if opts and opts.max_width then
    width = math.min(opts.max_width, width)
  end
  -- TODO(ashkan): decide how to make this customizable.
  local insert_separator = true
  if insert_separator then
    for i, h in ipairs(highlights) do
      h.start = h.start + i - 1
      h.finish = h.finish + i - 1
      if h.finish + 1 <= #stripped then
        table.insert(stripped, h.finish + 1, string.rep("─", width))
      end
    end
  end

  -- Make the floating window.
  local height = #stripped
  local bufnr = api.nvim_create_buf(false, true)
  local winnr = api.nvim_open_win(bufnr, false, M.make_floating_popup_options(width, height, opts))
  vim.api.nvim_buf_set_lines(bufnr, 0, -1, false, stripped)

  -- Switch to the floating window to apply the syntax highlighting.
  -- This is because the syntax command doesn't accept a target.
  local cwin = vim.api.nvim_get_current_win()
  vim.api.nvim_set_current_win(winnr)

  vim.cmd("ownsyntax markdown")
  local idx = 1
  local function highlight_region(ft, start, finish)
    if ft == '' then return end
    local name = ft..idx
    idx = idx + 1
    local lang = "@"..ft:upper()
    -- TODO(ashkan): better validation before this.
    if not pcall(vim.cmd, string.format("syntax include %s syntax/%s.vim", lang, ft)) then
      return
    end
    vim.cmd(string.format("syntax region %s start=+\\%%%dl+ end=+\\%%%dl+ contains=%s", name, start, finish + 1, lang))
  end
  -- Previous highlight region.
  -- TODO(ashkan): this wasn't working for some reason, but I would like to
  -- make sure that regions between code blocks are definitely markdown.
  -- local ph = {start = 0; finish = 1;}
  for _, h in ipairs(highlights) do
    -- highlight_region('markdown', ph.finish, h.start)
    highlight_region(h.ft, h.start, h.finish)
    -- ph = h
  end

  vim.api.nvim_set_current_win(cwin)
  return bufnr, winnr
end

function M.close_preview_autocmd(events, winnr)
  api.nvim_command("autocmd "..table.concat(events, ',').." <buffer> ++once lua pcall(vim.api.nvim_win_close, "..winnr..", true)")
end

function M.open_floating_preview(contents, filetype, opts)
  validate {
    contents = { contents, 't' };
    filetype = { filetype, 's', true };
    opts = { opts, 't', true };
  }
  opts = opts or {}

  -- Trim empty lines from the end.
  contents = M.trim_empty_lines(contents)

  local width = opts.width
  local height = opts.height or #contents
  if not width then
    width = 0
    for i, line in ipairs(contents) do
      -- Clean up the input and add left pad.
      line = " "..line:gsub("\r", "")
      -- TODO(ashkan) use nvim_strdisplaywidth if/when that is introduced.
      local line_width = vim.fn.strdisplaywidth(line)
      width = math.max(line_width, width)
      contents[i] = line
    end
    -- Add right padding of 1 each.
    width = width + 1
  end

  local floating_bufnr = api.nvim_create_buf(false, true)
  if filetype then
    api.nvim_buf_set_option(floating_bufnr, 'filetype', filetype)
  end
  local float_option = M.make_floating_popup_options(width, height, opts)
  local floating_winnr = api.nvim_open_win(floating_bufnr, false, float_option)
  if filetype == 'markdown' then
    api.nvim_win_set_option(floating_winnr, 'conceallevel', 2)
  end
  api.nvim_buf_set_lines(floating_bufnr, 0, -1, true, contents)
  api.nvim_buf_set_option(floating_bufnr, 'modifiable', false)
  -- TODO make InsertCharPre disappearing optional?
  api.nvim_command("autocmd CursorMoved,BufHidden,InsertCharPre <buffer> ++once lua pcall(vim.api.nvim_win_close, "..floating_winnr..", true)")
  return floating_bufnr, floating_winnr
end

local function validate_lsp_position(pos)
  validate { pos = {pos, 't'} }
  validate {
    line = {pos.line, 'n'};
    character = {pos.character, 'n'};
  }
  return true
end

function M.open_floating_peek_preview(bufnr, start, finish, opts)
  validate {
    bufnr = {bufnr, 'n'};
    start = {start, validate_lsp_position, 'valid start Position'};
    finish = {finish, validate_lsp_position, 'valid finish Position'};
    opts = { opts, 't', true };
  }
  local width = math.max(finish.character - start.character + 1, 1)
  local height = math.max(finish.line - start.line + 1, 1)
  local floating_winnr = api.nvim_open_win(bufnr, false, M.make_floating_popup_options(width, height, opts))
  api.nvim_win_set_cursor(floating_winnr, {start.line+1, start.character})
  api.nvim_command("autocmd CursorMoved * ++once lua pcall(vim.api.nvim_win_close, "..floating_winnr..", true)")
  return floating_winnr
end


local function highlight_range(bufnr, ns, hiname, start, finish)
  if start[1] == finish[1] then
    -- TODO care about encoding here since this is in byte index?
    api.nvim_buf_add_highlight(bufnr, ns, hiname, start[1], start[2], finish[2])
  else
    api.nvim_buf_add_highlight(bufnr, ns, hiname, start[1], start[2], -1)
    for line = start[1] + 1, finish[1] - 1 do
      api.nvim_buf_add_highlight(bufnr, ns, hiname, line, 0, -1)
    end
    api.nvim_buf_add_highlight(bufnr, ns, hiname, finish[1], 0, finish[2])
  end
end

do
  local all_buffer_diagnostics = {}

  local diagnostic_ns = api.nvim_create_namespace("vim_lsp_diagnostics")

  local underline_highlight_name = "LspDiagnosticsUnderline"
  api.nvim_command(string.format("highlight default %s gui=underline cterm=underline", underline_highlight_name))

  local severity_highlights = {}

  local default_severity_highlight = {
    [protocol.DiagnosticSeverity.Error] = { guifg = "Red" };
    [protocol.DiagnosticSeverity.Warning] = { guifg = "Orange" };
    [protocol.DiagnosticSeverity.Information] = { guifg = "LightBlue" };
    [protocol.DiagnosticSeverity.Hint] = { guifg = "LightGrey" };
  }

  -- Initialize default severity highlights
  for severity, hi_info in pairs(default_severity_highlight) do
    local severity_name = protocol.DiagnosticSeverity[severity]
    local highlight_name = "LspDiagnostics"..severity_name
    -- Try to fill in the foreground color with a sane default.
    local cmd_parts = {"highlight", "default", highlight_name}
    for k, v in pairs(hi_info) do
      table.insert(cmd_parts, k.."="..v)
    end
    api.nvim_command(table.concat(cmd_parts, ' '))
    severity_highlights[severity] = highlight_name
  end

  function M.buf_clear_diagnostics(bufnr)
    validate { bufnr = {bufnr, 'n', true} }
    bufnr = bufnr == 0 and api.nvim_get_current_buf() or bufnr
    api.nvim_buf_clear_namespace(bufnr, diagnostic_ns, 0, -1)
  end

  function M.get_severity_highlight_name(severity)
    return severity_highlights[severity]
  end

  function M.show_line_diagnostics()
    local bufnr = api.nvim_get_current_buf()
    local line = api.nvim_win_get_cursor(0)[1] - 1
    -- local marks = api.nvim_buf_get_extmarks(bufnr, diagnostic_ns, {line, 0}, {line, -1}, {})
    -- if #marks == 0 then
    --   return
    -- end
    -- local buffer_diagnostics = all_buffer_diagnostics[bufnr]
    local lines = {"Diagnostics:"}
    local highlights = {{0, "Bold"}}

    local buffer_diagnostics = all_buffer_diagnostics[bufnr]
    if not buffer_diagnostics then return end
    local line_diagnostics = buffer_diagnostics[line]
    if not line_diagnostics then return end

    for i, diagnostic in ipairs(line_diagnostics) do
    -- for i, mark in ipairs(marks) do
    --   local mark_id = mark[1]
    --   local diagnostic = buffer_diagnostics[mark_id]

      -- TODO(ashkan) make format configurable?
      local prefix = string.format("%d. ", i)
      local hiname = severity_highlights[diagnostic.severity]
      local message_lines = split_lines(diagnostic.message)
      table.insert(lines, prefix..message_lines[1])
      table.insert(highlights, {#prefix + 1, hiname})
      for j = 2, #message_lines do
        table.insert(lines, message_lines[j])
        table.insert(highlights, {0, hiname})
      end
    end
    local popup_bufnr, winnr = M.open_floating_preview(lines, 'plaintext')
    for i, hi in ipairs(highlights) do
      local prefixlen, hiname = unpack(hi)
      -- Start highlight after the prefix
      api.nvim_buf_add_highlight(popup_bufnr, -1, hiname, i-1, prefixlen, -1)
    end
    return popup_bufnr, winnr
  end

  function M.buf_diagnostics_save_positions(bufnr, diagnostics)
    validate {
      bufnr = {bufnr, 'n', true};
      diagnostics = {diagnostics, 't', true};
    }
    if not diagnostics then return end
    bufnr = bufnr == 0 and api.nvim_get_current_buf() or bufnr

    if not all_buffer_diagnostics[bufnr] then
      -- Clean up our data when the buffer unloads.
      api.nvim_buf_attach(bufnr, false, {
        on_detach = function(b)
          all_buffer_diagnostics[b] = nil
        end
      })
    end
    all_buffer_diagnostics[bufnr] = {}
    local buffer_diagnostics = all_buffer_diagnostics[bufnr]

    for _, diagnostic in ipairs(diagnostics) do
      local start = diagnostic.range.start
      -- local mark_id = api.nvim_buf_set_extmark(bufnr, diagnostic_ns, 0, start.line, 0, {})
      -- buffer_diagnostics[mark_id] = diagnostic
      local line_diagnostics = buffer_diagnostics[start.line]
      if not line_diagnostics then
        line_diagnostics = {}
        buffer_diagnostics[start.line] = line_diagnostics
      end
      table.insert(line_diagnostics, diagnostic)
    end
  end


  function M.buf_diagnostics_underline(bufnr, diagnostics)
    for _, diagnostic in ipairs(diagnostics) do
      local start = diagnostic.range.start
      local finish = diagnostic.range["end"]

      -- TODO care about encoding here since this is in byte index?
      highlight_range(bufnr, diagnostic_ns, underline_highlight_name,
          {start.line, start.character},
          {finish.line, finish.character}
      )
    end
  end

  function M.buf_diagnostics_virtual_text(bufnr, diagnostics)
    local buffer_line_diagnostics = all_buffer_diagnostics[bufnr]
    if not buffer_line_diagnostics then
      M.buf_diagnostics_save_positions(bufnr, diagnostics)
    end
    buffer_line_diagnostics = all_buffer_diagnostics[bufnr]
    if not buffer_line_diagnostics then
      return
    end
    for line, line_diags in pairs(buffer_line_diagnostics) do
      local virt_texts = {}
      for i = 1, #line_diags - 1 do
        table.insert(virt_texts, {"■", severity_highlights[line_diags[i].severity]})
      end
      local last = line_diags[#line_diags]
      -- TODO(ashkan) use first line instead of subbing 2 spaces?
      table.insert(virt_texts, {"■ "..last.message:gsub("\r", ""):gsub("\n", "  "), severity_highlights[last.severity]})
      api.nvim_buf_set_virtual_text(bufnr, diagnostic_ns, line, virt_texts, {})
    end
  end
end

local position_sort = sort_by_key(function(v)
  return {v.line, v.character}
end)

-- Returns the items with the byte position calculated correctly and in sorted
-- order.
function M.locations_to_items(locations)
  local items = {}
  local grouped = setmetatable({}, {
    __index = function(t, k)
      local v = {}
      rawset(t, k, v)
      return v
    end;
  })
  for _, d in ipairs(locations) do
    local start = d.range.start
    local fname = assert(vim.uri_to_fname(d.uri))
    table.insert(grouped[fname], start)
  end
  local keys = vim.tbl_keys(grouped)
  table.sort(keys)
  -- TODO(ashkan) I wish we could do this lazily.
  for _, fname in ipairs(keys) do
    local rows = grouped[fname]
    table.sort(rows, position_sort)
    local i = 0
    for line in io.lines(fname) do
      for _, pos in ipairs(rows) do
        local row = pos.line
        if i == row then
          local col
          if pos.character > #line then
            col = #line
          else
            col = vim.str_byteindex(line, pos.character)
          end
          table.insert(items, {
            filename = fname,
            lnum = row + 1,
            col = col + 1;
            text = line;
          })
        end
      end
      i = i + 1
    end
  end
  return items
end

-- locations is Location[]
-- Only sets for the current window.
function M.set_loclist(locations)
  vim.fn.setloclist(0, {}, ' ', {
    title = 'Language Server';
    items = M.locations_to_items(locations);
  })
end

-- locations is Location[]
function M.set_qflist(locations)
  vim.fn.setqflist({}, ' ', {
    title = 'Language Server';
    items = M.locations_to_items(locations);
  })
end

-- Remove empty lines from the beginning and end.
function M.trim_empty_lines(lines)
  local start = 1
  for i = 1, #lines do
    if #lines[i] > 0 then
      start = i
      break
    end
  end
  local finish = 1
  for i = #lines, 1, -1 do
    if #lines[i] > 0 then
      finish = i
      break
    end
  end
  return vim.list_extend({}, lines, start, finish)
end

-- Accepts markdown lines and tries to reduce it to a filetype if it is
-- just a single code block.
-- Note: This modifies the input.
--
-- Returns: filetype or 'markdown' if it was unchanged.
function M.try_trim_markdown_code_blocks(lines)
  local language_id = lines[1]:match("^```(.*)")
  if language_id then
    local has_inner_code_fence = false
    for i = 2, (#lines - 1) do
      local line = lines[i]
      if line:sub(1,3) == '```' then
        has_inner_code_fence = true
        break
      end
    end
    -- No inner code fences + starting with code fence = hooray.
    if not has_inner_code_fence then
      table.remove(lines, 1)
      table.remove(lines)
      return language_id
    end
  end
  return 'markdown'
end

local str_utfindex = vim.str_utfindex
function M.make_position_params()
  local row, col = unpack(api.nvim_win_get_cursor(0))
  row = row - 1
  local line = api.nvim_buf_get_lines(0, row, row+1, true)[1]
  col = str_utfindex(line, col)
  return {
    textDocument = { uri = vim.uri_from_bufnr(0) };
    position = { line = row; character = col; }
  }
end

-- @param buf buffer handle or 0 for current.
-- @param row 0-indexed line
-- @param col 0-indexed byte offset in line
function M.character_offset(buf, row, col)
  local line = api.nvim_buf_get_lines(buf, row, row+1, true)[1]
  -- If the col is past the EOL, use the line length.
  if col > #line then
    return str_utfindex(line)
  end
  return str_utfindex(line, col)
end

return M
-- vim:sw=2 ts=2 et<|MERGE_RESOLUTION|>--- conflicted
+++ resolved
@@ -19,25 +19,6 @@
   return ok_or_nil(pcall(fn, ...))
 end
 
-<<<<<<< HEAD
---- Find the longest shared prefix between prefix and word.
--- e.g. remove_prefix("123tes", "testing") == "ting"
-local function remove_prefix(prefix, word)
-  local max_prefix_length = math.min(#prefix, #word)
-  local prefix_length = 0
-  for i = 1, max_prefix_length do
-    local current_line_suffix = prefix:sub(-i)
-    local word_prefix = word:sub(1, i)
-    if current_line_suffix == word_prefix then
-      prefix_length = i
-    end
-  end
-  return word:sub(prefix_length + 1)
-end
-
-=======
--- TODO(ashkan) @performance this could do less copying.
->>>>>>> d00c624b
 function M.set_lines(lines, A, B, new_lines)
   -- 0-indexing to 1-indexing
   local i_0 = A[1] + 1
