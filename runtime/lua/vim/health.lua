--- conflicted
+++ resolved
@@ -1,6 +1,8 @@
 local M = {}
 
-<<<<<<< HEAD
+local s_output = {}
+
+-- Fold a healthcheck section
 function M.foldtext()
   local foldtext = vim.fn.foldtext()
 
@@ -33,11 +35,6 @@
 
   return vim.b.failedchecks[foldtext] and '+WE' .. foldtext:sub(4) or foldtext
 end
-
-function M.report_start(msg)
-  vim.fn['health#report_start'](msg)
-=======
-local s_output = {}
 
 -- From a path return a list [{name}, {func}, {type}] representing a healthcheck
 local function filepath_to_healthcheck(path)
@@ -64,7 +61,6 @@
     filetype = 'l'
   end
   return { name, func, filetype }
->>>>>>> cbbda3bc
 end
 
 -- Returns { {name, func, type}, ... } representing healthchecks
