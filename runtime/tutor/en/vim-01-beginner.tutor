--- conflicted
+++ resolved
@@ -18,17 +18,10 @@
 [<Esc>](<Esc>) and then [u](u) will undo the latest change.
 
 This tutorial is interactive, and there are a few things you should know.
-<<<<<<< HEAD
-Pressing [<Enter>](<Enter>) over text highlighted [like this](holy-grail) will take you to some relevant
-help (hopefully), and pressing K over any word will try to do so too. Sometimes
-you will be required to modify text like
-this here
-=======
-Pressing [<Enter>](<Enter>) over text highlighted [like this](holy-grail) will take you to some 
+Pressing [<Enter>](<Enter>) over text highlighted [like this](holy-grail) will take you to some
 relevant help (hopefully), and pressing K over any word will try to do so too.
 Sometimes you will be required to modify text like
---->  this here {expect:this here}
->>>>>>> 6ba5d853
+this here
 Once you have done the changes correctly, the ✗ sign at the left will change
 to ✓. I imagine you can already see how neat Vim can be ;)
 Other times, you'll be prompted to run a command (I'll explain this later):
