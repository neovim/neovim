name: Bug Report
description: Report a problem in Neovim
labels: [bug]
body:

  - type: markdown
    attributes:
      value: |
        *Before reporting:*
        - Confirm the problem is reproducible on [**master**](https://github.com/neovim/neovim/releases/nightly) or [**latest stable**](https://github.com/neovim/neovim/releases/stable) release
        - run `make distclean` when encountering build issues
<<<<<<< HEAD
        - search [existing issues](https://github.com/neovim/neovim/issues?q=is%3Aissue+is%3Aopen+label%3Abug)
        - check the [FAQ](https://neovim.io/doc/user/faq.html)
=======
        - search [existing issues](https://github.com/neovim/neovim/issues?q=is%3Aissue+is%3Aopen+label%3Abug,bug-crash) (including [closed](https://github.com/neovim/neovim/issues?q=is%3Aissue+is%3Aclosed+label%3Abug%2Cbug-crash))
        - check the [FAQ](https://github.com/neovim/neovim/wiki/FAQ) and ["Reporting Problems" in CONTRIBUTING.md](https://github.com/neovim/neovim/blob/master/CONTRIBUTING.md#reporting-problems).
>>>>>>> 095f731a

        Usage or "How to" questions belong on [stackoverflow](https://vi.stackexchange.com/) and will be closed.
  - type: textarea
    attributes:
      label: "Problem"
      description: "Describe the current behavior. May include logs, images, or videos."
    validations:
      required: true
  - type: textarea
    attributes:
      label: "Steps to reproduce"
      description: |
        - For build failures: list the exact steps including CMake flags (if any).
        - If the bug pertains to crashing (or segfault), please include a [stacktrace](https://neovim.io/doc/user/dev_tools.html#dev-tools-backtrace).
        - For startup or shell-related problems: try `env -i TERM=ansi-256color "$(which nvim)"`.
        - Use the provided [minimal reproduction template](https://github.com/neovim/neovim/blob/master/contrib/minimal.lua) to create a minimal configuration. After you fill it out with necessary information, run with `nvim --clean -u minimal.lua`.
        - Please do **not** include a package manager in the reproduction steps.
      placeholder: |
        nvim --clean
        :edit foo
        yiwp
    validations:
      required: true
  - type: textarea
    attributes:
      label: "Expected behavior"
      description: "Describe the behavior you expect."
    validations:
      required: true

  - type: input
    attributes:
      label: "Neovim version (nvim -v)"
      placeholder: "0.6.0 commit db1b0ee3b30f"
    validations:
      required: true
  - type: input
    attributes:
      label: "Vim (not Nvim) behaves the same?"
      description: "Does `vim -u DEFAULTS` have the same issue? Note the exact Vim version (`8.x.yyyy`)."
      placeholder: "no, vim 7.3.432"
    validations:
      required: true
  - type: input
    attributes:
      label: "Operating system/version"
      placeholder: "macOS 11.5"
    validations:
      required: true
  - type: input
    attributes:
      label: "Terminal name/version"
      placeholder: "xterm 3.1"
    validations:
      required: true
  - type: input
    attributes:
      label: "$TERM environment variable"
      placeholder: "xterm-256color"
    validations:
      required: true

  - type: input
    attributes:
      label: "Installation"
      description: "How did you install neovim: build from repo / system package manager / appimage / homebrew / snap / chocolatey / other (describe)?"
      placeholder: "Arch User Repository (AUR)"
    validations:
      required: true<|MERGE_RESOLUTION|>--- conflicted
+++ resolved
@@ -8,14 +8,9 @@
       value: |
         *Before reporting:*
         - Confirm the problem is reproducible on [**master**](https://github.com/neovim/neovim/releases/nightly) or [**latest stable**](https://github.com/neovim/neovim/releases/stable) release
-        - run `make distclean` when encountering build issues
-<<<<<<< HEAD
-        - search [existing issues](https://github.com/neovim/neovim/issues?q=is%3Aissue+is%3Aopen+label%3Abug)
-        - check the [FAQ](https://neovim.io/doc/user/faq.html)
-=======
-        - search [existing issues](https://github.com/neovim/neovim/issues?q=is%3Aissue+is%3Aopen+label%3Abug,bug-crash) (including [closed](https://github.com/neovim/neovim/issues?q=is%3Aissue+is%3Aclosed+label%3Abug%2Cbug-crash))
-        - check the [FAQ](https://github.com/neovim/neovim/wiki/FAQ) and ["Reporting Problems" in CONTRIBUTING.md](https://github.com/neovim/neovim/blob/master/CONTRIBUTING.md#reporting-problems).
->>>>>>> 095f731a
+        - Run `make distclean` when encountering build issues
+        - Search [existing issues](https://github.com/neovim/neovim/issues?q=is%3Aissue+is%3Aopen+label%3Abug,bug-crash) (including [closed](https://github.com/neovim/neovim/issues?q=is%3Aissue+is%3Aclosed+label%3Abug%2Cbug-crash))
+        - Read the [FAQ](https://neovim.io/doc/user/faq.html) and ["Reporting Problems" in CONTRIBUTING.md](https://github.com/neovim/neovim/blob/master/CONTRIBUTING.md#reporting-problems).
 
         Usage or "How to" questions belong on [stackoverflow](https://vi.stackexchange.com/) and will be closed.
   - type: textarea
