check_core_dumps() {
  sleep 2

  if [[ "${TRAVIS_OS_NAME}" == osx ]]; then
    local cores="$(find /cores/ -type f -print)"
    local dbg_cmd="lldb -Q -o bt -f ${BUILD_DIR}/bin/nvim -c"
  else
    # FIXME (fwalch): Will trigger if a file named core.* exists outside of $DEPS_BUILD_DIR.
    local cores="$(find ./ -type f -not -path "*${DEPS_BUILD_DIR}*" -name 'core.*' -print)"
    local dbg_cmd="gdb -n -batch -ex bt ${BUILD_DIR}/bin/nvim"
  fi

  if [ -z "${cores}" ]; then
    return
  fi
  for core in $cores; do
    ${dbg_cmd} "${core}"
  done
  exit 1
}

check_logs() {
  # Iterate through each log to remove an useless warning.
  for log in $(find "${1}" -type f -name "${2}"); do
    sed -i "${log}" \
      -e '/Warning: noted but unhandled ioctl/d' \
      -e '/could cause spurious value errors to appear/d' \
      -e '/See README_MISSING_SYSCALL_OR_IOCTL for guidance/d'
  done

  # Now do it again, but only consider files with size > 0.
  local err=""
  for log in $(find "${1}" -type f -name "${2}" -size +0); do
    cat "${log}"
    err=1
  done
  if [[ -n "${err}" ]]; then
    echo "Runtime errors detected."
    exit 1
  fi
}

valgrind_check() {
  check_logs "${1}" "valgrind-*"
}

asan_check() {
  check_logs "${1}" "*san.*"
}

run_unittests() {
  ${MAKE_CMD} -C "${BUILD_DIR}" unittest
}

run_functionaltests() {
  if ! ${MAKE_CMD} -C "${BUILD_DIR}" functionaltest; then
    asan_check "${LOG_DIR}"
    valgrind_check "${LOG_DIR}"
    exit 1
  fi
  asan_check "${LOG_DIR}"
  valgrind_check "${LOG_DIR}"
}

run_oldtests() {
  if ! make -C "${TRAVIS_BUILD_DIR}/src/nvim/testdir"; then
    reset
    asan_check "${LOG_DIR}"
    valgrind_check "${LOG_DIR}"
    exit 1
  fi
  asan_check "${LOG_DIR}"
  valgrind_check "${LOG_DIR}"
}

install_nvim() {
  ${MAKE_CMD} -C "${BUILD_DIR}" install

  "${INSTALL_PREFIX}/bin/nvim" --version
  "${INSTALL_PREFIX}/bin/nvim" -u NONE -e -c ':help' -c ':qall' || {
    echo "Running ':help' in the installed nvim failed."
    echo "Maybe the helptags have not been generated properly."
    exit 1
  }
<<<<<<< HEAD

  # Check that all runtime files were installed
  for file in doc/tags syntax/vim/generated.vim $(
    cd runtime ; git ls-files | grep -e '.vim$' -e '.ps$' -e '.dict$' -e '.py$' -e '.tutor$'
  ) ; do
    if ! test -e "${INSTALL_PREFIX}/share/nvim/runtime/$file" ; then
      echo "It appears that $file is not installed."
      exit 1
    fi
  done

  for file in $(
    cd runtime ; git ls-files | grep -e '.awk$' -e '.sh$' -e '.bat$'
  ) ; do
    if ! test -x "${INSTALL_PREFIX}/share/nvim/runtime/$file" ; then
      echo "It appears that $file is not installed or is not executable."
      exit 1
    fi
  done
=======
}

run_integrationtests() {
  echo "set rtp+=${PLUGIN_DIR}/junegunn/vader.vim" > "${PLUGIN_DIR}/nvimrc"

  local plugin
  local exec_plugin
  while read line; do
    if [[ -z "${line}" ]]; then
      if [[ -n "${exec_plugin}" ]]; then
        echo -n "Running Vader tests for ${exec_plugin} "
        local log_file="${LOG_DIR}/${exec_plugin}_vader.log"
        rm -f "${log_file}"
        if ! "${INSTALL_PREFIX}/bin/nvim" -u "${PLUGIN_DIR}/${exec_plugin}/__nvimrc" \
                                          -c "autocmd VimExit * windo w! >> ${log_file}"
                                          -c "Vader! ${PLUGIN_DIR}/${exec_plugin}/test*/*.vader"; then
          echo "failed."
          cat "${log_file}"
          exit 1
        else
          echo "succeeded."
        fi
      fi
      exec_plugin=
      continue
    fi
    plugin="$(cut -d ' ' -f 1 <<< "${line}")"

    if [[ -z "${exec_plugin}" ]]; then
      exec_plugin="${plugin}"
      echo "source ${PLUGIN_DIR}/nvimrc" > "${PLUGIN_DIR}/${exec_plugin}/__nvimrc"
    else
      # Add $plugin as dependency of $exec_plugin.
      echo "set rtp+=${PLUGIN_DIR}/${plugin}" >> "${PLUGIN_DIR}/${exec_plugin}/__nvimrc"
    fi
  done <<< "$(tail -n +2 "${CI_DIR}/common/plugins.txt")"

  cd "${TRAVIS_BUILD_DIR}"
>>>>>>> 6d76e9db
}<|MERGE_RESOLUTION|>--- conflicted
+++ resolved
@@ -82,7 +82,6 @@
     echo "Maybe the helptags have not been generated properly."
     exit 1
   }
-<<<<<<< HEAD
 
   # Check that all runtime files were installed
   for file in doc/tags syntax/vim/generated.vim $(
@@ -102,7 +101,6 @@
       exit 1
     fi
   done
-=======
 }
 
 run_integrationtests() {
@@ -141,5 +139,4 @@
   done <<< "$(tail -n +2 "${CI_DIR}/common/plugins.txt")"
 
   cd "${TRAVIS_BUILD_DIR}"
->>>>>>> 6d76e9db
 }