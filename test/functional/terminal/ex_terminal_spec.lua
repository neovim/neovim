local helpers = require('test.functional.helpers')(after_each)
local Screen = require('test.functional.ui.screen')
local assert_alive = helpers.assert_alive
local clear, poke_eventloop = helpers.clear, helpers.poke_eventloop
local testprg, source, eq = helpers.testprg, helpers.source, helpers.eq
local feed = helpers.feed
local feed_command, eval = helpers.feed_command, helpers.eval
local fn = helpers.fn
local api = helpers.api
local retry = helpers.retry
local ok = helpers.ok
local command = helpers.command
local skip = helpers.skip
local is_os = helpers.is_os
local is_ci = helpers.is_ci

describe(':terminal', function()
  local screen

  before_each(function()
    clear()
    screen = Screen.new(50, 4)
    screen:attach({ rgb = false })
  end)

  it('does not interrupt Press-ENTER prompt #2748', function()
    -- Ensure that :messages shows Press-ENTER.
    source([[
      echomsg "msg1"
      echomsg "msg2"
      echomsg "msg3"
    ]])
    -- Invoke a command that emits frequent terminal activity.
    feed([[:terminal "]] .. testprg('shell-test') .. [[" REP 9999 !terminal_output!<cr>]])
    feed([[<C-\><C-N>]])
    poke_eventloop()
    -- Wait for some terminal activity.
    retry(nil, 4000, function()
      ok(fn.line('$') > 6)
    end)
    feed_command('messages')
    screen:expect([[
      msg1                                              |
      msg2                                              |
      msg3                                              |
      Press ENTER or type command to continue^           |
    ]])
  end)

  it('reads output buffer on terminal reporting #4151', function()
    skip(is_ci('cirrus') or is_os('win'))
    if is_os('win') then
      feed_command(
        [[terminal powershell -NoProfile -NoLogo -Command Write-Host -NoNewline "\"$([char]27)[6n\""; Start-Sleep -Milliseconds 500 ]]
      )
    else
      feed_command([[terminal printf '\e[6n'; sleep 0.5 ]])
    end
    screen:expect { any = '%^%[%[1;1R' }
  end)

  it('in normal-mode :split does not move cursor', function()
    if is_os('win') then
      feed_command(
        [[terminal for /L \\%I in (1,0,2) do ( echo foo & ping -w 100 -n 1 127.0.0.1 > nul )]]
      )
    else
      feed_command([[terminal while true; do echo foo; sleep .1; done]])
    end
    feed([[<C-\><C-N>M]]) -- move cursor away from last line
    poke_eventloop()
    eq(3, eval("line('$')")) -- window height
    eq(2, eval("line('.')")) -- cursor is in the middle
    feed_command('vsplit')
    eq(2, eval("line('.')")) -- cursor stays where we put it
    feed_command('split')
    eq(2, eval("line('.')")) -- cursor stays where we put it
  end)

  it('Enter/Leave does not increment jumplist #3723', function()
    feed_command('terminal')
    local function enter_and_leave()
      local lines_before = fn.line('$')
      -- Create a new line (in the shell). For a normal buffer this
      -- increments the jumplist; for a terminal-buffer it should not. #3723
      feed('i')
      poke_eventloop()
      feed('<CR><CR><CR><CR>')
      poke_eventloop()
      feed([[<C-\><C-N>]])
      poke_eventloop()
      -- Wait for >=1 lines to be created.
      retry(nil, 4000, function()
        ok(fn.line('$') > lines_before)
      end)
    end
    enter_and_leave()
    enter_and_leave()
    enter_and_leave()
    ok(fn.line('$') > 6) -- Verify assumption.
    local jumps = fn.split(fn.execute('jumps'), '\n')
    eq(' jump line  col file/text', jumps[1])
    eq(3, #jumps)
  end)

  it('nvim_get_mode() in :terminal', function()
    command('terminal')
    eq({ blocking = false, mode = 'nt' }, api.nvim_get_mode())
    feed('i')
    eq({ blocking = false, mode = 't' }, api.nvim_get_mode())
    feed([[<C-\><C-N>]])
    eq({ blocking = false, mode = 'nt' }, api.nvim_get_mode())
  end)

  it(':stopinsert RPC request exits terminal-mode #7807', function()
    command('terminal')
    feed('i[tui] insert-mode')
    eq({ blocking = false, mode = 't' }, api.nvim_get_mode())
    command('stopinsert')
    feed('<Ignore>') -- Add input to separate two RPC requests
    eq({ blocking = false, mode = 'nt' }, api.nvim_get_mode())
  end)

  it(":stopinsert in normal mode doesn't break insert mode #9889", function()
    command('terminal')
    eq({ blocking = false, mode = 'nt' }, api.nvim_get_mode())
    command('stopinsert')
    feed('<Ignore>') -- Add input to separate two RPC requests
    eq({ blocking = false, mode = 'nt' }, api.nvim_get_mode())
    feed('a')
    eq({ blocking = false, mode = 't' }, api.nvim_get_mode())
  end)

  it('switching to terminal buffer in Insert mode goes to Terminal mode #7164', function()
    command('terminal')
    command('vnew')
    feed('i')
    command('let g:events = []')
    command('autocmd InsertLeave * let g:events += ["InsertLeave"]')
    command('autocmd TermEnter * let g:events += ["TermEnter"]')
    command('inoremap <F2> <Cmd>wincmd p<CR>')
    eq({ blocking = false, mode = 'i' }, api.nvim_get_mode())
    feed('<F2>')
    eq({ blocking = false, mode = 't' }, api.nvim_get_mode())
    eq({ 'InsertLeave', 'TermEnter' }, eval('g:events'))
  end)

  it('switching to terminal buffer immediately after :stopinsert #27031', function()
    command('terminal')
    command('vnew')
    feed('i')
    eq({ blocking = false, mode = 'i' }, api.nvim_get_mode())
    command('stopinsert | wincmd p')
    eq({ blocking = false, mode = 'nt' }, api.nvim_get_mode())
  end)
end)

local function test_terminal_with_fake_shell(backslash)
  -- shell-test.c is a fake shell that prints its arguments and exits.
  local shell_path = testprg('shell-test')
  if backslash then
    shell_path = shell_path:gsub('/', [[\]])
  end

  local screen

  before_each(function()
    clear()
    screen = Screen.new(50, 5)
    screen:attach({ rgb = false })
    api.nvim_set_option_value('shell', shell_path, {})
    api.nvim_set_option_value('shellcmdflag', 'EXE', {})
    api.nvim_set_option_value('shellxquote', '', {}) -- win: avoid extra quotes
  end)

  it('with no argument, acts like termopen()', function()
    command('set laststatus=2')
    command('autocmd! nvim_terminal TermClose')
    feed_command('terminal')
    screen:expect([[
      ^ready $                                           |
                                                        |*2
      {MATCH:.*}[Process exited 0]{MATCH:.*}|
      :terminal                                         |
    ]])
  end)

  it("with no argument, and 'shell' is set to empty string", function()
    api.nvim_set_option_value('shell', '', {})
    feed_command('terminal')
    screen:expect([[
      ^                                                  |
      ~                                                 |*3
      E91: 'shell' option is empty                      |
    ]])
  end)

  it("with no argument, but 'shell' has arguments, acts like termopen()", function()
    api.nvim_set_option_value('shell', shell_path .. ' INTERACT', {})
    feed_command('terminal')
    screen:expect([[
      ^interact $                                        |
                                                        |*3
      :terminal                                         |
    ]])
  end)

  it('executes a given command through the shell', function()
<<<<<<< HEAD
    command('set laststatus=2')
    command('set shellxquote=') -- win: avoid extra quotes
=======
>>>>>>> 1da0f349
    feed_command('terminal echo hi')
    screen:expect([[
      ^ready $ echo hi                                   |
                                                        |*2
      {MATCH:.*}[Process exited 0]{MATCH:.*}|
      :terminal echo hi                                 |
    ]])
  end)

  it("executes a given command through the shell, when 'shell' has arguments", function()
    command('set laststatus=2')
    api.nvim_set_option_value('shell', shell_path .. ' -t jeff', {})
    feed_command('terminal echo hi')
    screen:expect([[
      ^jeff $ echo hi                                    |
                                                        |*2
      {MATCH:.*}[Process exited 0]{MATCH:.*}|
      :terminal echo hi                                 |
    ]])
  end)

  it('allows quotes and slashes', function()
<<<<<<< HEAD
    command('set laststatus=2')
    command('set shellxquote=') -- win: avoid extra quotes
=======
>>>>>>> 1da0f349
    feed_command([[terminal echo 'hello' \ "world"]])
    screen:expect([[
      ^ready $ echo 'hello' \ "world"                    |
                                                        |*2
      {MATCH:.*}[Process exited 0]{MATCH:.*}|
      :terminal echo 'hello' \ "world"                  |
    ]])
  end)

  it('ex_terminal() double-free #4554', function()
    source([[
      autocmd BufNew * set shell=foo
      terminal]])
    -- Verify that BufNew actually fired (else the test is invalid).
    eq('foo', eval('&shell'))
  end)

  it('ignores writes if the backing stream closes', function()
    command('autocmd! nvim_terminal TermClose')
    feed_command('terminal')
    feed('iiXXXXXXX')
    poke_eventloop()
    -- Race: Though the shell exited (and streams were closed by SIGCHLD
    -- handler), :terminal cleanup is pending on the main-loop.
    -- This write should be ignored (not crash, #5445).
    feed('iiYYYYYYY')
    assert_alive()
  end)

  it('works with findfile()', function()
    command('autocmd! nvim_terminal TermClose')
    feed_command('terminal')
    eq('term://', string.match(eval('bufname("%")'), '^term://'))
    eq('scripts/shadacat.py', eval('findfile("scripts/shadacat.py", ".")'))
  end)

  it('works with :find', function()
    command('set laststatus=2')
    command('autocmd! nvim_terminal TermClose')
    feed_command('terminal')
    screen:expect([[
      ^ready $                                           |
                                                        |*2
      {MATCH:.*}[Process exited 0]{MATCH:.*}|
      :terminal                                         |
    ]])
    eq('term://', string.match(eval('bufname("%")'), '^term://'))
    feed([[<C-\><C-N>]])
    feed_command([[find */shadacat.py]])
    if is_os('win') then
      eq('scripts\\shadacat.py', eval('bufname("%")'))
    else
      eq('scripts/shadacat.py', eval('bufname("%")'))
    end
  end)

  it('works with gf', function()
<<<<<<< HEAD
    command('set laststatus=2')
    command('set shellxquote=') -- win: avoid extra quotes
=======
>>>>>>> 1da0f349
    feed_command([[terminal echo "scripts/shadacat.py"]])
    screen:expect([[
      ^ready $ echo "scripts/shadacat.py"                |
                                                        |*2
      {MATCH:.*}[Process exited 0]{MATCH:.*}|
      :terminal echo "scripts/shadacat.py"              |
    ]])
    feed([[<C-\><C-N>]])
    eq('term://', string.match(eval('bufname("%")'), '^term://'))
    feed([[ggf"lgf]])
    eq('scripts/shadacat.py', eval('bufname("%")'))
  end)

  it('with bufhidden=delete #3958', function()
    command('set hidden')
    eq(1, eval('&hidden'))
    command('autocmd BufNew * setlocal bufhidden=delete')
    for _ = 1, 5 do
      source([[
      execute 'edit '.reltimestr(reltime())
      terminal]])
    end
  end)

  describe('exit does not have long delay #27615', function()
    for _, ut in ipairs({ 5, 50, 500, 5000, 50000, 500000 }) do
      it(('with updatetime=%d'):format(ut), function()
        api.nvim_set_option_value('updatetime', ut, {})
        api.nvim_set_option_value('shellcmdflag', 'EXIT', {})
        feed_command('terminal 42')
        screen:expect([[
          ^                                                  |
          [Process exited 42]                               |
                                                            |
          :terminal 42                                      |
        ]])
      end)
    end
  end)
end

describe(':terminal (with fake shell)', function()
  test_terminal_with_fake_shell(false)
  if is_os('win') then
    describe("when 'shell' uses backslashes", function()
      test_terminal_with_fake_shell(true)
    end)
  end
end)<|MERGE_RESOLUTION|>--- conflicted
+++ resolved
@@ -206,11 +206,10 @@
   end)
 
   it('executes a given command through the shell', function()
-<<<<<<< HEAD
+
     command('set laststatus=2')
     command('set shellxquote=') -- win: avoid extra quotes
-=======
->>>>>>> 1da0f349
+
     feed_command('terminal echo hi')
     screen:expect([[
       ^ready $ echo hi                                   |
@@ -233,11 +232,10 @@
   end)
 
   it('allows quotes and slashes', function()
-<<<<<<< HEAD
+
     command('set laststatus=2')
     command('set shellxquote=') -- win: avoid extra quotes
-=======
->>>>>>> 1da0f349
+
     feed_command([[terminal echo 'hello' \ "world"]])
     screen:expect([[
       ^ready $ echo 'hello' \ "world"                    |
@@ -295,11 +293,9 @@
   end)
 
   it('works with gf', function()
-<<<<<<< HEAD
+
     command('set laststatus=2')
     command('set shellxquote=') -- win: avoid extra quotes
-=======
->>>>>>> 1da0f349
     feed_command([[terminal echo "scripts/shadacat.py"]])
     screen:expect([[
       ^ready $ echo "scripts/shadacat.py"                |
