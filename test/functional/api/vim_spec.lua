local helpers = require('test.functional.helpers')(after_each)
local Screen = require('test.functional.ui.screen')
local global_helpers = require('test.helpers')

local NIL = helpers.NIL
local clear, nvim, eq, neq = helpers.clear, helpers.nvim, helpers.eq, helpers.neq
local command = helpers.command
local eval = helpers.eval
local funcs = helpers.funcs
local iswin = helpers.iswin
local meth_pcall = helpers.meth_pcall
local meths = helpers.meths
local ok, nvim_async, feed = helpers.ok, helpers.nvim_async, helpers.feed
local os_name = helpers.os_name
local request = helpers.request
local source = helpers.source
local next_msg = helpers.next_msg

local expect_err = global_helpers.expect_err
local format_string = global_helpers.format_string
local intchar2lua = global_helpers.intchar2lua
local mergedicts_copy = global_helpers.mergedicts_copy

describe('API', function()
  before_each(clear)

  it('validates requests', function()
    -- RPC
    expect_err('Invalid method: bogus$',
               request, 'bogus')
    expect_err('Invalid method: … の り 。…$',
               request, '… の り 。…')
    expect_err('Invalid method: <empty>$',
               request, '')

    -- Non-RPC: rpcrequest(v:servername) uses internal channel.
    expect_err('Invalid method: … の り 。…$',
               request, 'nvim_eval',
               [=[rpcrequest(sockconnect('pipe', v:servername, {'rpc':1}), '… の り 。…')]=])
    expect_err('Invalid method: bogus$',
               request, 'nvim_eval',
               [=[rpcrequest(sockconnect('pipe', v:servername, {'rpc':1}), 'bogus')]=])

    -- XXX: This must be the last one, else next one will fail:
    --      "Packer instance already working. Use another Packer ..."
    expect_err("can't serialize object$",
               request, nil)
  end)

  it('handles errors in async requests', function()
    local error_types = meths.get_api_info()[2].error_types
    nvim_async("bogus")
    eq({'notification', 'nvim_error_event',
        {error_types.Exception.id, 'Invalid method: nvim_bogus'}}, next_msg())
    -- error didn't close channel.
    eq(2, eval('1+1'))
  end)

  describe('nvim_command', function()
    it('works', function()
      local fname = helpers.tmpname()
      nvim('command', 'new')
      nvim('command', 'edit '..fname)
      nvim('command', 'normal itesting\napi')
      nvim('command', 'w')
      local f = io.open(fname)
      ok(f ~= nil)
      if os_name() == 'windows' then
        eq('testing\r\napi\r\n', f:read('*a'))
      else
        eq('testing\napi\n', f:read('*a'))
      end
      f:close()
      os.remove(fname)
    end)

    it('VimL validation error: fails with specific error', function()
      local status, rv = pcall(nvim, "command", "bogus_command")
      eq(false, status)                       -- nvim_command() failed.
      eq("E492:", string.match(rv, "E%d*:"))  -- VimL error was returned.
      eq('', nvim('eval', 'v:errmsg'))        -- v:errmsg was not updated.
      eq('', eval('v:exception'))
    end)

    it('VimL execution error: fails with specific error', function()
      local status, rv = pcall(nvim, "command_output", "buffer 23487")
      eq(false, status)                 -- nvim_command() failed.
      eq("E86: Buffer 23487 does not exist", string.match(rv, "E%d*:.*"))
      eq('', eval('v:errmsg'))  -- v:errmsg was not updated.
      eq('', eval('v:exception'))
    end)
  end)

  describe('nvim_command_output', function()
    it('does not induce hit-enter prompt', function()
      -- Induce a hit-enter prompt use nvim_input (non-blocking).
      nvim('command', 'set cmdheight=1')
      nvim('input', [[:echo "hi\nhi2"<CR>]])

      -- Verify hit-enter prompt.
      eq({mode='r', blocking=true}, nvim("get_mode"))
      nvim('input', [[<C-c>]])

      -- Verify NO hit-enter prompt.
      nvim('command_output', [[echo "hi\nhi2"]])
      eq({mode='n', blocking=false}, nvim("get_mode"))
    end)

    it('captures command output', function()
      eq('this is\nspinal tap',
         nvim('command_output', [[echo "this is\nspinal tap"]]))
      eq('no line ending!',
         nvim('command_output', [[echon "no line ending!"]]))
    end)

    it('captures empty command output', function()
      eq('', nvim('command_output', 'echo'))
    end)

    it('captures single-char command output', function()
      eq('x', nvim('command_output', 'echo "x"'))
    end)

    it('captures multiple commands', function()
      eq('foo\n  1 %a   "[No Name]"                    line 1',
        nvim('command_output', 'echo "foo" | ls'))
    end)

    it('captures nested execute()', function()
      eq('\nnested1\nnested2\n  1 %a   "[No Name]"                    line 1',
        nvim('command_output',
          [[echo execute('echo "nested1\nnested2"') | ls]]))
    end)

    it('captures nested nvim_command_output()', function()
      eq('nested1\nnested2\n  1 %a   "[No Name]"                    line 1',
        nvim('command_output',
          [[echo nvim_command_output('echo "nested1\nnested2"') | ls]]))
    end)

    it('returns shell |:!| output', function()
      local win_lf = iswin() and '\r' or ''
      eq(':!echo foo\r\n\nfoo'..win_lf..'\n', nvim('command_output', [[!echo foo]]))
    end)

    it('VimL validation error: fails with specific error', function()
      local status, rv = pcall(nvim, "command_output", "bogus commannnd")
      eq(false, status)                 -- nvim_command_output() failed.
      eq("E492: Not an editor command: bogus commannnd",
         string.match(rv, "E%d*:.*"))
      eq('', eval('v:errmsg'))  -- v:errmsg was not updated.
      -- Verify NO hit-enter prompt.
      eq({mode='n', blocking=false}, nvim("get_mode"))
    end)

    it('VimL execution error: fails with specific error', function()
      local status, rv = pcall(nvim, "command_output", "buffer 42")
      eq(false, status)                 -- nvim_command_output() failed.
      eq("E86: Buffer 42 does not exist", string.match(rv, "E%d*:.*"))
      eq('', eval('v:errmsg'))  -- v:errmsg was not updated.
      -- Verify NO hit-enter prompt.
      eq({mode='n', blocking=false}, nvim("get_mode"))
    end)
  end)

  describe('nvim_eval', function()
    it('works', function()
      nvim('command', 'let g:v1 = "a"')
      nvim('command', 'let g:v2 = [1, 2, {"v3": 3}]')
      eq({v1 = 'a', v2 = { 1, 2, { v3 = 3 } } }, nvim('eval', 'g:'))
    end)

    it('handles NULL-initialized strings correctly', function()
      eq(1, nvim('eval',"matcharg(1) == ['', '']"))
      eq({'', ''}, nvim('eval','matcharg(1)'))
    end)

    it('works under deprecated name', function()
      eq(2, request("vim_eval", "1+1"))
    end)

    it("VimL error: returns error details, does NOT update v:errmsg", function()
      expect_err('E121: Undefined variable: bogus$', request,
                 'nvim_eval', 'bogus expression')
      eq('', eval('v:errmsg'))  -- v:errmsg was not updated.
    end)
  end)

  describe('nvim_call_function', function()
    it('works', function()
      nvim('call_function', 'setqflist', { { { filename = 'something', lnum = 17 } }, 'r' })
      eq(17, nvim('call_function', 'getqflist', {})[1].lnum)
      eq(17, nvim('call_function', 'eval', {17}))
      eq('foo', nvim('call_function', 'simplify', {'this/./is//redundant/../../../foo'}))
    end)

    it("VimL validation error: returns specific error, does NOT update v:errmsg", function()
      expect_err('E117: Unknown function: bogus function$', request,
                 'nvim_call_function', 'bogus function', {'arg1'})
      expect_err('E119: Not enough arguments for function: atan', request,
                 'nvim_call_function', 'atan', {})
      eq('', eval('v:exception'))
      eq('', eval('v:errmsg'))  -- v:errmsg was not updated.
    end)

    it("VimL error: returns error details, does NOT update v:errmsg", function()
      expect_err('E808: Number or Float required$', request,
                 'nvim_call_function', 'atan', {'foo'})
      expect_err('Invalid channel stream "xxx"$', request,
                 'nvim_call_function', 'chanclose', {999, 'xxx'})
      expect_err('E900: Invalid channel id$', request,
                 'nvim_call_function', 'chansend', {999, 'foo'})
      eq('', eval('v:exception'))
      eq('', eval('v:errmsg'))  -- v:errmsg was not updated.
    end)

    it("VimL exception: returns exception details, does NOT update v:errmsg", function()
      source([[
        function! Foo() abort
          throw 'wtf'
        endfunction
      ]])
      expect_err('wtf$', request,
                 'nvim_call_function', 'Foo', {})
      eq('', eval('v:exception'))
      eq('', eval('v:errmsg'))  -- v:errmsg was not updated.
    end)

    it('validates args', function()
      local too_many_args = { 'x', 'x', 'x', 'x', 'x', 'x', 'x', 'x', 'x', 'x', 'x', 'x', 'x', 'x', 'x', 'x', 'x', 'x', 'x', 'x', 'x' }
      source([[
        function! Foo(...) abort
          echo a:000
        endfunction
      ]])
      -- E740
      expect_err('Function called with too many arguments$', request,
                 'nvim_call_function', 'Foo', too_many_args)
    end)
  end)

  describe('nvim_call_dict_function', function()
    it('invokes VimL dict function', function()
      source([[
        function! F(name) dict
          return self.greeting.', '.a:name.'!'
        endfunction
        let g:test_dict_fn = { 'greeting':'Hello', 'F':function('F') }

        let g:test_dict_fn2 = { 'greeting':'Hi' }
        function g:test_dict_fn2.F2(name)
          return self.greeting.', '.a:name.' ...'
        endfunction
      ]])

      -- :help Dictionary-function
      eq('Hello, World!', nvim('call_dict_function', 'g:test_dict_fn', 'F', {'World'}))
      -- Funcref is sent as NIL over RPC.
      eq({ greeting = 'Hello', F = NIL }, nvim('get_var', 'test_dict_fn'))

      -- :help numbered-function
      eq('Hi, Moon ...', nvim('call_dict_function', 'g:test_dict_fn2', 'F2', {'Moon'}))
      -- Funcref is sent as NIL over RPC.
      eq({ greeting = 'Hi', F2 = NIL }, nvim('get_var', 'test_dict_fn2'))

      -- Function specified via RPC dict.
      source('function! G() dict\n  return "@".(self.result)."@"\nendfunction')
      eq('@it works@', nvim('call_dict_function', { result = 'it works', G = 'G'}, 'G', {}))
    end)

    it('validates args', function()
      command('let g:d={"baz":"zub","meep":[]}')
      expect_err('Not found: bogus$', request,
                 'nvim_call_dict_function', 'g:d', 'bogus', {1,2})
      expect_err('Not a function: baz$', request,
                 'nvim_call_dict_function', 'g:d', 'baz', {1,2})
      expect_err('Not a function: meep$', request,
                 'nvim_call_dict_function', 'g:d', 'meep', {1,2})
      expect_err('E117: Unknown function: f$', request,
                 'nvim_call_dict_function', { f = '' }, 'f', {1,2})
      expect_err('Not a function: f$', request,
                 'nvim_call_dict_function', "{ 'f': '' }", 'f', {1,2})
      expect_err('dict argument type must be String or Dictionary$', request,
                 'nvim_call_dict_function', 42, 'f', {1,2})
      expect_err('Failed to evaluate dict expression$', request,
                 'nvim_call_dict_function', 'foo', 'f', {1,2})
      expect_err('dict not found$', request,
                 'nvim_call_dict_function', '42', 'f', {1,2})
      expect_err('Invalid %(empty%) function name$', request,
                 'nvim_call_dict_function', "{ 'f': '' }", '', {1,2})
    end)
  end)

  describe('nvim_execute_lua', function()
    it('works', function()
      meths.execute_lua('vim.api.nvim_set_var("test", 3)', {})
      eq(3, meths.get_var('test'))

      eq(17, meths.execute_lua('a, b = ...\nreturn a + b', {10,7}))

      eq(NIL, meths.execute_lua('function xx(a,b)\nreturn a..b\nend',{}))
      eq("xy", meths.execute_lua('return xx(...)', {'x','y'}))
    end)

    it('reports errors', function()
      eq({false, 'Error loading lua: [string "<nvim>"]:1: '..
                 "'=' expected near '+'"},
         meth_pcall(meths.execute_lua, 'a+*b', {}))

      eq({false, 'Error loading lua: [string "<nvim>"]:1: '..
                 "unexpected symbol near '1'"},
         meth_pcall(meths.execute_lua, '1+2', {}))

      eq({false, 'Error loading lua: [string "<nvim>"]:1: '..
                 "unexpected symbol"},
         meth_pcall(meths.execute_lua, 'aa=bb\0', {}))

      eq({false, 'Error executing lua: [string "<nvim>"]:1: '..
                 "attempt to call global 'bork' (a nil value)"},
         meth_pcall(meths.execute_lua, 'bork()', {}))
    end)
  end)

  describe('nvim_input', function()
    it("VimL error: does NOT fail, updates v:errmsg", function()
      local status, _ = pcall(nvim, "input", ":call bogus_fn()<CR>")
      local v_errnum = string.match(nvim("eval", "v:errmsg"), "E%d*:")
      eq(true, status)        -- nvim_input() did not fail.
      eq("E117:", v_errnum)   -- v:errmsg was updated.
    end)
  end)

  describe('nvim_strwidth', function()
    it('works', function()
      eq(3, nvim('strwidth', 'abc'))
      -- 6 + (neovim)
      -- 19 * 2 (each japanese character occupies two cells)
      eq(44, nvim('strwidth', 'neovimのデザインかなりまともなのになってる。'))
    end)

    it('cannot handle NULs', function()
      eq(0, nvim('strwidth', '\0abc'))
    end)
  end)

  describe('nvim_get_current_line, nvim_set_current_line', function()
    it('works', function()
      eq('', nvim('get_current_line'))
      nvim('set_current_line', 'abc')
      eq('abc', nvim('get_current_line'))
    end)
  end)

  describe('nvim_get_var, nvim_set_var, nvim_del_var', function()
    it('works', function()
      nvim('set_var', 'lua', {1, 2, {['3'] = 1}})
      eq({1, 2, {['3'] = 1}}, nvim('get_var', 'lua'))
      eq({1, 2, {['3'] = 1}}, nvim('eval', 'g:lua'))
      eq(1, funcs.exists('g:lua'))
      meths.del_var('lua')
      eq(0, funcs.exists('g:lua'))
      eq({false, "Key not found: lua"}, meth_pcall(meths.del_var, 'lua'))
      meths.set_var('lua', 1)
      command('lockvar lua')
      eq({false, 'Key is locked: lua'}, meth_pcall(meths.del_var, 'lua'))
      eq({false, 'Key is locked: lua'}, meth_pcall(meths.set_var, 'lua', 1))
    end)

    it('vim_set_var returns the old value', function()
      local val1 = {1, 2, {['3'] = 1}}
      local val2 = {4, 7}
      eq(NIL, request('vim_set_var', 'lua', val1))
      eq(val1, request('vim_set_var', 'lua', val2))
    end)

    it('vim_del_var returns the old value', function()
      local val1 = {1, 2, {['3'] = 1}}
      local val2 = {4, 7}
      eq(NIL,  request('vim_set_var', 'lua', val1))
      eq(val1, request('vim_set_var', 'lua', val2))
      eq(val2, request('vim_del_var', 'lua'))
    end)

    it('truncates values with NULs in them', function()
      nvim('set_var', 'xxx', 'ab\0cd')
      eq('ab', nvim('get_var', 'xxx'))
    end)
  end)

  describe('nvim_get_option, nvim_set_option', function()
    it('works', function()
      ok(nvim('get_option', 'equalalways'))
      nvim('set_option', 'equalalways', false)
      ok(not nvim('get_option', 'equalalways'))
    end)

    it('works to get global value of local options', function()
      eq(false, nvim('get_option', 'lisp'))
      eq(8, nvim('get_option', 'shiftwidth'))
    end)

    it('works to set global value of local options', function()
      nvim('set_option', 'lisp', true)
      eq(true, nvim('get_option', 'lisp'))
      eq(false, helpers.curbuf('get_option', 'lisp'))
      eq(nil, nvim('command_output', 'setglobal lisp?'):match('nolisp'))
      eq('nolisp', nvim('command_output', 'setlocal lisp?'):match('nolisp'))
      nvim('set_option', 'shiftwidth', 20)
      eq('20', nvim('command_output', 'setglobal shiftwidth?'):match('%d+'))
      eq('8', nvim('command_output', 'setlocal shiftwidth?'):match('%d+'))
    end)

    it('most window-local options have no global value', function()
      local status, err = pcall(nvim, 'get_option', 'foldcolumn')
      eq(false, status)
      ok(err:match('Invalid option name') ~= nil)
    end)

    it('updates where the option was last set from', function()
      nvim('set_option', 'equalalways', false)
      local status, rv = pcall(nvim, 'command_output',
        'verbose set equalalways?')
      eq(true, status)
      ok(nil ~= string.find(rv, 'noequalalways\n'..
        '\tLast set from API client %(channel id %d+%)'))

      nvim('execute_lua', 'vim.api.nvim_set_option("equalalways", true)', {})
      status, rv = pcall(nvim, 'command_output',
        'verbose set equalalways?')
      eq(true, status)
      eq('  equalalways\n\tLast set from Lua', rv)
    end)
  end)

  describe('nvim_{get,set}_current_buf, nvim_list_bufs', function()
    it('works', function()
      eq(1, #nvim('list_bufs'))
      eq(nvim('list_bufs')[1], nvim('get_current_buf'))
      nvim('command', 'new')
      eq(2, #nvim('list_bufs'))
      eq(nvim('list_bufs')[2], nvim('get_current_buf'))
      nvim('set_current_buf', nvim('list_bufs')[1])
      eq(nvim('list_bufs')[1], nvim('get_current_buf'))
    end)
  end)

  describe('nvim_{get,set}_current_win, nvim_list_wins', function()
    it('works', function()
      eq(1, #nvim('list_wins'))
      eq(nvim('list_wins')[1], nvim('get_current_win'))
      nvim('command', 'vsplit')
      nvim('command', 'split')
      eq(3, #nvim('list_wins'))
      eq(nvim('list_wins')[1], nvim('get_current_win'))
      nvim('set_current_win', nvim('list_wins')[2])
      eq(nvim('list_wins')[2], nvim('get_current_win'))
    end)
  end)

  describe('nvim_{get,set}_current_tabpage, nvim_list_tabpages', function()
    it('works', function()
      eq(1, #nvim('list_tabpages'))
      eq(nvim('list_tabpages')[1], nvim('get_current_tabpage'))
      nvim('command', 'tabnew')
      eq(2, #nvim('list_tabpages'))
      eq(2, #nvim('list_wins'))
      eq(nvim('list_wins')[2], nvim('get_current_win'))
      eq(nvim('list_tabpages')[2], nvim('get_current_tabpage'))
      nvim('set_current_win', nvim('list_wins')[1])
      -- Switching window also switches tabpages if necessary
      eq(nvim('list_tabpages')[1], nvim('get_current_tabpage'))
      eq(nvim('list_wins')[1], nvim('get_current_win'))
      nvim('set_current_tabpage', nvim('list_tabpages')[2])
      eq(nvim('list_tabpages')[2], nvim('get_current_tabpage'))
      eq(nvim('list_wins')[2], nvim('get_current_win'))
    end)
  end)

  describe('nvim_get_mode', function()
    it("during normal-mode `g` returns blocking=true", function()
      nvim("input", "o")                -- add a line
      eq({mode='i', blocking=false}, nvim("get_mode"))
      nvim("input", [[<C-\><C-N>]])
      eq(2, nvim("eval", "line('.')"))
      eq({mode='n', blocking=false}, nvim("get_mode"))

      nvim("input", "g")
      eq({mode='n', blocking=true}, nvim("get_mode"))

      nvim("input", "k")                -- complete the operator
      eq(1, nvim("eval", "line('.')"))  -- verify the completed operator
      eq({mode='n', blocking=false}, nvim("get_mode"))
    end)

    it("returns the correct result multiple consecutive times", function()
      for _ = 1,5 do
        eq({mode='n', blocking=false}, nvim("get_mode"))
      end
      nvim("input", "g")
      for _ = 1,4 do
        eq({mode='n', blocking=true}, nvim("get_mode"))
      end
      nvim("input", "g")
      for _ = 1,7 do
        eq({mode='n', blocking=false}, nvim("get_mode"))
      end
    end)

    it("during normal-mode CTRL-W, returns blocking=true", function()
      nvim("input", "<C-W>")
      eq({mode='n', blocking=true}, nvim("get_mode"))

      nvim("input", "s")                  -- complete the operator
      eq(2, nvim("eval", "winnr('$')"))   -- verify the completed operator
      eq({mode='n', blocking=false}, nvim("get_mode"))
    end)

    it("during press-enter prompt returns blocking=true", function()
      eq({mode='n', blocking=false}, nvim("get_mode"))
      command("echom 'msg1'")
      command("echom 'msg2'")
      command("echom 'msg3'")
      command("echom 'msg4'")
      command("echom 'msg5'")
      eq({mode='n', blocking=false}, nvim("get_mode"))
      nvim("input", ":messages<CR>")
      eq({mode='r', blocking=true}, nvim("get_mode"))
    end)

    it("during getchar() returns blocking=false", function()
      nvim("input", ":let g:test_input = nr2char(getchar())<CR>")
      -- Events are enabled during getchar(), RPC calls are *not* blocked. #5384
      eq({mode='n', blocking=false}, nvim("get_mode"))
      eq(0, nvim("eval", "exists('g:test_input')"))
      nvim("input", "J")
      eq("J", nvim("eval", "g:test_input"))
      eq({mode='n', blocking=false}, nvim("get_mode"))
    end)

    -- TODO: bug #6247#issuecomment-286403810
    it("batched with input", function()
      eq({mode='n', blocking=false}, nvim("get_mode"))
      command("echom 'msg1'")
      command("echom 'msg2'")
      command("echom 'msg3'")
      command("echom 'msg4'")
      command("echom 'msg5'")

      local req = {
        {'nvim_get_mode', {}},
        {'nvim_input',    {':messages<CR>'}},
        {'nvim_get_mode', {}},
        {'nvim_eval',     {'1'}},
      }
      eq({ { {mode='n', blocking=false},
             13,
             {mode='n', blocking=false},  -- TODO: should be blocked=true ?
             1 },
           NIL}, meths.call_atomic(req))
      eq({mode='r', blocking=true}, nvim("get_mode"))
    end)
    it("during insert-mode map-pending, returns blocking=true #6166", function()
      command("inoremap xx foo")
      nvim("input", "ix")
      eq({mode='i', blocking=true}, nvim("get_mode"))
    end)
    it("during normal-mode gU, returns blocking=false #6166", function()
      nvim("input", "gu")
      eq({mode='no', blocking=false}, nvim("get_mode"))
    end)
  end)

  describe('RPC (K_EVENT) #6166', function()
    it('does not complete ("interrupt") normal-mode operator-pending', function()
      helpers.insert([[
        FIRST LINE
        SECOND LINE]])
      nvim('input', 'gg')
      nvim('input', 'gu')
      -- Make any RPC request (can be non-async: op-pending does not block).
      nvim('get_current_buf')
      -- Buffer should not change.
      helpers.expect([[
        FIRST LINE
        SECOND LINE]])
      -- Now send input to complete the operator.
      nvim('input', 'j')
      helpers.expect([[
        first line
        second line]])
    end)

    it('does not complete ("interrupt") `d` #3732', function()
      local screen = Screen.new(20, 4)
      screen:attach()
      command('set listchars=eol:$')
      command('set list')
      feed('ia<cr>b<cr>c<cr><Esc>kkk')
      feed('d')
      -- Make any RPC request (can be non-async: op-pending does not block).
      nvim('get_current_buf')
      screen:expect([[
       ^a$                  |
       b$                  |
       c$                  |
                           |
      ]])
    end)

    it('does not complete ("interrupt") normal-mode map-pending', function()
      command("nnoremap dd :let g:foo='it worked...'<CR>")
      helpers.insert([[
        FIRST LINE
        SECOND LINE]])
      nvim('input', 'gg')
      nvim('input', 'd')
      -- Make any RPC request (must be async, because map-pending blocks).
      nvim('get_api_info')
      -- Send input to complete the mapping.
      nvim('input', 'd')
      helpers.expect([[
        FIRST LINE
        SECOND LINE]])
      eq('it worked...', helpers.eval('g:foo'))
    end)
    it('does not complete ("interrupt") insert-mode map-pending', function()
      command('inoremap xx foo')
      command('set timeoutlen=9999')
      helpers.insert([[
        FIRST LINE
        SECOND LINE]])
      nvim('input', 'ix')
      -- Make any RPC request (must be async, because map-pending blocks).
      nvim('get_api_info')
      -- Send input to complete the mapping.
      nvim('input', 'x')
      helpers.expect([[
        FIRST LINE
        SECOND LINfooE]])
    end)
  end)

  describe('nvim_replace_termcodes', function()
    it('escapes K_SPECIAL as K_SPECIAL KS_SPECIAL KE_FILLER', function()
      eq('\128\254X', helpers.nvim('replace_termcodes', '\128', true, true, true))
    end)

    it('leaves non-K_SPECIAL string unchanged', function()
      eq('abc', helpers.nvim('replace_termcodes', 'abc', true, true, true))
    end)

    it('converts <expressions>', function()
      eq('\\', helpers.nvim('replace_termcodes', '<Leader>', true, true, true))
    end)

    it('converts <LeftMouse> to K_SPECIAL KS_EXTRA KE_LEFTMOUSE', function()
      -- K_SPECIAL KS_EXTRA KE_LEFTMOUSE
      -- 0x80      0xfd     0x2c
      -- 128       253      44
      eq('\128\253\44', helpers.nvim('replace_termcodes',
                                     '<LeftMouse>', true, true, true))
    end)

    it('converts keycodes', function()
      eq('\nx\27x\rx<x', helpers.nvim('replace_termcodes',
         '<NL>x<Esc>x<CR>x<lt>x', true, true, true))
    end)

    it('does not convert keycodes if special=false', function()
      eq('<NL>x<Esc>x<CR>x<lt>x', helpers.nvim('replace_termcodes',
         '<NL>x<Esc>x<CR>x<lt>x', true, true, false))
    end)

    it('does not crash when transforming an empty string', function()
      -- Actually does not test anything, because current code will use NULL for
      -- an empty string.
      --
      -- Problem here is that if String argument has .data in allocated memory
      -- then `return str` in vim_replace_termcodes body will make Neovim free
      -- `str.data` twice: once when freeing arguments, then when freeing return
      -- value.
      eq('', meths.replace_termcodes('', true, true, true))
    end)
  end)

  describe('nvim_feedkeys', function()
    it('CSI escaping', function()
      local function on_setup()
        -- notice the special char(…) \xe2\80\xa6
        nvim('feedkeys', ':let x1="…"\n', '', true)

        -- Both nvim_replace_termcodes and nvim_feedkeys escape \x80
        local inp = helpers.nvim('replace_termcodes', ':let x2="…"<CR>', true, true, true)
        nvim('feedkeys', inp, '', true)   -- escape_csi=true

        -- nvim_feedkeys with CSI escaping disabled
        inp = helpers.nvim('replace_termcodes', ':let x3="…"<CR>', true, true, true)
        nvim('feedkeys', inp, '', false)  -- escape_csi=false

        helpers.stop()
      end

      -- spin the loop a bit
      helpers.run(nil, nil, on_setup)

      eq(nvim('get_var', 'x1'), '…')
      -- Because of the double escaping this is neq
      neq(nvim('get_var', 'x2'), '…')
      eq(nvim('get_var', 'x3'), '…')
    end)
  end)

  describe('nvim_err_write', function()
    local screen

    before_each(function()
      clear()
      screen = Screen.new(40, 8)
      screen:attach()
      screen:set_default_attr_ids({
        [0] = {bold=true, foreground=Screen.colors.Blue},
        [1] = {foreground = Screen.colors.White, background = Screen.colors.Red},
        [2] = {bold = true, foreground = Screen.colors.SeaGreen},
        [3] = {bold = true, reverse = true},
      })
    end)

    it('can show one line', function()
      nvim_async('err_write', 'has bork\n')
      screen:expect([[
        ^                                        |
        {0:~                                       }|
        {0:~                                       }|
        {0:~                                       }|
        {0:~                                       }|
        {0:~                                       }|
        {0:~                                       }|
        {1:has bork}                                |
      ]])
    end)

    it('shows return prompt when more than &cmdheight lines', function()
      nvim_async('err_write', 'something happened\nvery bad\n')
      screen:expect([[
                                                |
        {0:~                                       }|
        {0:~                                       }|
        {0:~                                       }|
        {3:                                        }|
        {1:something happened}                      |
        {1:very bad}                                |
        {2:Press ENTER or type command to continue}^ |
      ]])
    end)

    it('shows return prompt after all lines are shown', function()
      nvim_async('err_write', 'FAILURE\nERROR\nEXCEPTION\nTRACEBACK\n')
      screen:expect([[
                                                |
        {0:~                                       }|
        {3:                                        }|
        {1:FAILURE}                                 |
        {1:ERROR}                                   |
        {1:EXCEPTION}                               |
        {1:TRACEBACK}                               |
        {2:Press ENTER or type command to continue}^ |
      ]])
    end)

    it('handles multiple calls', function()
      -- without linebreak text is joined to one line
      nvim_async('err_write', 'very ')
      nvim_async('err_write', 'fail\n')
      screen:expect([[
        ^                                        |
        {0:~                                       }|
        {0:~                                       }|
        {0:~                                       }|
        {0:~                                       }|
        {0:~                                       }|
        {0:~                                       }|
        {1:very fail}                               |
      ]])
      helpers.wait()

      -- shows up to &cmdheight lines
      nvim_async('err_write', 'more fail\ntoo fail\n')
      screen:expect([[
                                                |
        {0:~                                       }|
        {0:~                                       }|
        {0:~                                       }|
        {3:                                        }|
        {1:more fail}                               |
        {1:too fail}                                |
        {2:Press ENTER or type command to continue}^ |
      ]])
      feed('<cr>')  -- exit the press ENTER screen
    end)
  end)

  describe('nvim_list_chans and nvim_get_chan_info', function()
    before_each(function()
      command('autocmd ChanOpen * let g:opened_event = copy(v:event)')
      command('autocmd ChanInfo * let g:info_event = copy(v:event)')
    end)
    local testinfo = {
      stream = 'stdio',
      id = 1,
      mode = 'rpc',
      client = {},
    }
    local stderr = {
      stream = 'stderr',
      id = 2,
      mode = 'bytes',
    }

    it('returns {} for invalid channel', function()
      eq({}, meths.get_chan_info(0))
      eq({}, meths.get_chan_info(-1))
      -- more preallocated numbers might be added, try something high
      eq({}, meths.get_chan_info(10))
    end)

    it('works for stdio channel', function()
      eq({[1]=testinfo,[2]=stderr}, meths.list_chans())
      eq(testinfo, meths.get_chan_info(1))
      eq(stderr, meths.get_chan_info(2))

      meths.set_client_info("functionaltests",
                            {major=0, minor=3, patch=17},
                            'ui',
                            {do_stuff={n_args={2,3}}},
                            {license= 'Apache2'})
      local info = {
        stream = 'stdio',
        id = 1,
        mode = 'rpc',
        client = {
          name='functionaltests',
          version={major=0, minor=3, patch=17},
          type='ui',
          methods={do_stuff={n_args={2,3}}},
          attributes={license='Apache2'},
        },
      }
      eq({info=info}, meths.get_var("info_event"))
      eq({[1]=info, [2]=stderr}, meths.list_chans())
      eq(info, meths.get_chan_info(1))
    end)

    it('works for job channel', function()
      eq(3, eval("jobstart(['cat'], {'rpc': v:true})"))
      local info = {
        stream='job',
        id=3,
        mode='rpc',
        client={},
      }
      eq({info=info}, meths.get_var("opened_event"))
      eq({[1]=testinfo,[2]=stderr,[3]=info}, meths.list_chans())
      eq(info, meths.get_chan_info(3))
      eval('rpcrequest(3, "nvim_set_client_info", "cat", {}, "remote",'..
                       '{"nvim_command":{"n_args":1}},'.. -- and so on
                       '{"description":"The Amazing Cat"})')
      info = {
        stream='job',
        id=3,
        mode='rpc',
        client = {
          name='cat',
          version={major=0},
          type='remote',
          methods={nvim_command={n_args=1}},
          attributes={description="The Amazing Cat"},
        },
      }
      eq({info=info}, meths.get_var("info_event"))
      eq({[1]=testinfo,[2]=stderr,[3]=info}, meths.list_chans())
    end)

    it('works for :terminal channel', function()
      command(":terminal")
      eq({id=1}, meths.get_current_buf())
      eq(3, meths.buf_get_option(1, "channel"))

      local info = {
        stream='job',
        id=3,
        mode='terminal',
        buffer = 1,
        pty='?',
      }
      local event = meths.get_var("opened_event")
      if not iswin() then
        info.pty = event.info.pty
        neq(nil, string.match(info.pty, "^/dev/"))
      end
      eq({info=info}, event)
      info.buffer = {id=1}
      eq({[1]=testinfo,[2]=stderr,[3]=info}, meths.list_chans())
      eq(info, meths.get_chan_info(3))
    end)
  end)

  describe('nvim_call_atomic', function()
    it('works', function()
      meths.buf_set_lines(0, 0, -1, true, {'first'})
      local req = {
        {'nvim_get_current_line', {}},
        {'nvim_set_current_line', {'second'}},
      }
      eq({{'first', NIL}, NIL}, meths.call_atomic(req))
      eq({'second'}, meths.buf_get_lines(0, 0, -1, true))
    end)

    it('allows multiple return values', function()
      local req = {
        {'nvim_set_var', {'avar', true}},
        {'nvim_set_var', {'bvar', 'string'}},
        {'nvim_get_var', {'avar'}},
        {'nvim_get_var', {'bvar'}},
      }
      eq({{NIL, NIL, true, 'string'}, NIL}, meths.call_atomic(req))
    end)

    it('is aborted by errors in call', function()
      local error_types = meths.get_api_info()[2].error_types
      local req = {
        {'nvim_set_var', {'one', 1}},
        {'nvim_buf_set_lines', {}},
        {'nvim_set_var', {'two', 2}},
      }
      eq({{NIL}, {1, error_types.Exception.id,
                  'Wrong number of arguments: expecting 5 but got 0'}},
         meths.call_atomic(req))
      eq(1, meths.get_var('one'))
      eq(false, pcall(meths.get_var, 'two'))

      -- still returns all previous successful calls
      req = {
        {'nvim_set_var', {'avar', 5}},
        {'nvim_set_var', {'bvar', 'string'}},
        {'nvim_get_var', {'avar'}},
        {'nvim_buf_get_lines', {0, 10, 20, true}},
        {'nvim_get_var', {'bvar'}},
      }
      eq({{NIL, NIL, 5}, {3, error_types.Validation.id, 'Index out of bounds'}},
        meths.call_atomic(req))

      req = {
        {'i_am_not_a_method', {'xx'}},
        {'nvim_set_var', {'avar', 10}},
      }
      eq({{}, {0, error_types.Exception.id, 'Invalid method: i_am_not_a_method'}},
         meths.call_atomic(req))
      eq(5, meths.get_var('avar'))
    end)

    it('throws error on malformed arguments', function()
      local req = {
        {'nvim_set_var', {'avar', 1}},
        {'nvim_set_var'},
        {'nvim_set_var', {'avar', 2}},
      }
      local status, err = pcall(meths.call_atomic, req)
      eq(false, status)
      ok(err:match('Items in calls array must be arrays of size 2') ~= nil)
      -- call before was done, but not after
      eq(1, meths.get_var('avar'))

      req = {
        { 'nvim_set_var', { 'bvar', { 2, 3 } } },
        12,
      }
      status, err = pcall(meths.call_atomic, req)
      eq(false, status)
      ok(err:match('Items in calls array must be arrays') ~= nil)
      eq({2,3}, meths.get_var('bvar'))

      req = {
        {'nvim_set_current_line', 'little line'},
        {'nvim_set_var', {'avar', 3}},
      }
      status, err = pcall(meths.call_atomic, req)
      eq(false, status)
      ok(err:match('Args must be Array') ~= nil)
      -- call before was done, but not after
      eq(1, meths.get_var('avar'))
      eq({''}, meths.buf_get_lines(0, 0, -1, true))
    end)
  end)

  describe('nvim_list_runtime_paths', function()
    it('returns nothing with empty &runtimepath', function()
      meths.set_option('runtimepath', '')
      eq({}, meths.list_runtime_paths())
    end)
    it('returns single runtimepath', function()
      meths.set_option('runtimepath', 'a')
      eq({'a'}, meths.list_runtime_paths())
    end)
    it('returns two runtimepaths', function()
      meths.set_option('runtimepath', 'a,b')
      eq({'a', 'b'}, meths.list_runtime_paths())
    end)
    it('returns empty strings when appropriate', function()
      meths.set_option('runtimepath', 'a,,b')
      eq({'a', '', 'b'}, meths.list_runtime_paths())
      meths.set_option('runtimepath', ',a,b')
      eq({'', 'a', 'b'}, meths.list_runtime_paths())
      meths.set_option('runtimepath', 'a,b,')
      eq({'a', 'b', ''}, meths.list_runtime_paths())
    end)
    it('truncates too long paths', function()
      local long_path = ('/a'):rep(8192)
      meths.set_option('runtimepath', long_path)
      local paths_list = meths.list_runtime_paths()
      neq({long_path}, paths_list)
      eq({long_path:sub(1, #(paths_list[1]))}, paths_list)
    end)
  end)

  it('can throw exceptions', function()
    local status, err = pcall(nvim, 'get_option', 'invalid-option')
    eq(false, status)
    ok(err:match('Invalid option name') ~= nil)
  end)

  it('does not truncate error message <1 MB #5984', function()
    local very_long_name = 'A'..('x'):rep(10000)..'Z'
    local status, err = pcall(nvim, 'get_option', very_long_name)
    eq(false, status)
    eq(very_long_name, err:match('Ax+Z?'))
  end)

  it("does not leak memory on incorrect argument types", function()
    local status, err = pcall(nvim, 'set_current_dir',{'not', 'a', 'dir'})
    eq(false, status)
    ok(err:match(': Wrong type for argument 1, expecting String') ~= nil)
  end)

  describe('nvim_parse_expression', function()
    before_each(function()
      meths.set_option('isident', '')
    end)
    local function simplify_east_api_node(line, east_api_node)
      if east_api_node == NIL then
        return nil
      end
      if east_api_node.children then
        for k, v in pairs(east_api_node.children) do
          east_api_node.children[k] = simplify_east_api_node(line, v)
        end
      end
      local typ = east_api_node.type
      if typ == 'Register' then
        typ = typ .. ('(name=%s)'):format(
          tostring(intchar2lua(east_api_node.name)))
        east_api_node.name = nil
      elseif typ == 'PlainIdentifier' then
        typ = typ .. ('(scope=%s,ident=%s)'):format(
          tostring(intchar2lua(east_api_node.scope)), east_api_node.ident)
        east_api_node.scope = nil
        east_api_node.ident = nil
      elseif typ == 'PlainKey' then
        typ = typ .. ('(key=%s)'):format(east_api_node.ident)
        east_api_node.ident = nil
      elseif typ == 'Comparison' then
        typ = typ .. ('(type=%s,inv=%u,ccs=%s)'):format(
          east_api_node.cmp_type, east_api_node.invert and 1 or 0,
          east_api_node.ccs_strategy)
        east_api_node.ccs_strategy = nil
        east_api_node.cmp_type = nil
        east_api_node.invert = nil
      elseif typ == 'Integer' then
        typ = typ .. ('(val=%u)'):format(east_api_node.ivalue)
        east_api_node.ivalue = nil
      elseif typ == 'Float' then
        typ = typ .. format_string('(val=%e)', east_api_node.fvalue)
        east_api_node.fvalue = nil
      elseif typ == 'SingleQuotedString' or typ == 'DoubleQuotedString' then
        typ = format_string('%s(val=%q)', typ, east_api_node.svalue)
        east_api_node.svalue = nil
      elseif typ == 'Option' then
        typ = ('%s(scope=%s,ident=%s)'):format(
          typ,
          tostring(intchar2lua(east_api_node.scope)),
          east_api_node.ident)
        east_api_node.ident = nil
        east_api_node.scope = nil
      elseif typ == 'Environment' then
        typ = ('%s(ident=%s)'):format(typ, east_api_node.ident)
        east_api_node.ident = nil
      elseif typ == 'Assignment' then
        local aug = east_api_node.augmentation
        if aug == '' then aug = 'Plain' end
        typ = ('%s(%s)'):format(typ, aug)
        east_api_node.augmentation = nil
      end
      typ = ('%s:%u:%u:%s'):format(
        typ, east_api_node.start[1], east_api_node.start[2],
        line:sub(east_api_node.start[2] + 1,
                 east_api_node.start[2] + 1 + east_api_node.len - 1))
      assert(east_api_node.start[2] + east_api_node.len - 1 <= #line)
      for k, _ in pairs(east_api_node.start) do
        assert(({true, true})[k])
      end
      east_api_node.start = nil
      east_api_node.type = nil
      east_api_node.len = nil
      local can_simplify = true
      for _, _ in pairs(east_api_node) do
        if can_simplify then can_simplify = false end
      end
      if can_simplify then
        return typ
      else
        east_api_node[1] = typ
        return east_api_node
      end
    end
    local function simplify_east_api(line, east_api)
      if east_api.error then
        east_api.err = east_api.error
        east_api.error = nil
        east_api.err.msg = east_api.err.message
        east_api.err.message = nil
      end
      if east_api.ast then
        east_api.ast = {simplify_east_api_node(line, east_api.ast)}
        if #east_api.ast == 0 then
          east_api.ast = nil
        end
      end
      if east_api.len == #line then
        east_api.len = nil
      end
      return east_api
    end
    local function simplify_east_hl(line, east_hl)
      for i, v in ipairs(east_hl) do
        east_hl[i] = ('%s:%u:%u:%s'):format(
          v[4],
          v[1],
          v[2],
          line:sub(v[2] + 1, v[3]))
      end
      return east_hl
    end
    local FLAGS_TO_STR = {
      [0] = "",
      [1] = "m",
      [2] = "E",
      [3] = "mE",
      [4] = "l",
      [5] = "lm",
      [6] = "lE",
      [7] = "lmE",
    }
    local function _check_parsing(opts, str, exp_ast, exp_highlighting_fs,
                                  nz_flags_exps)
      if type(str) ~= 'string' then
        return
      end
      local zflags = opts.flags[1]
      nz_flags_exps = nz_flags_exps or {}
      for _, flags in ipairs(opts.flags) do
        local err, msg = pcall(function()
          local east_api = meths.parse_expression(str, FLAGS_TO_STR[flags], true)
          local east_hl = east_api.highlight
          east_api.highlight = nil
          local ast = simplify_east_api(str, east_api)
          local hls = simplify_east_hl(str, east_hl)
          local exps = {
            ast = exp_ast,
            hl_fs = exp_highlighting_fs,
          }
          local add_exps = nz_flags_exps[flags]
          if not add_exps and flags == 3 + zflags then
            add_exps = nz_flags_exps[1 + zflags] or nz_flags_exps[2 + zflags]
          end
          if add_exps then
            if add_exps.ast then
              exps.ast = mergedicts_copy(exps.ast, add_exps.ast)
            end
            if add_exps.hl_fs then
              exps.hl_fs = mergedicts_copy(exps.hl_fs, add_exps.hl_fs)
            end
          end
          eq(exps.ast, ast)
          if exp_highlighting_fs then
            local exp_highlighting = {}
            local next_col = 0
            for i, h in ipairs(exps.hl_fs) do
              exp_highlighting[i], next_col = h(next_col)
            end
            eq(exp_highlighting, hls)
          end
        end)
        if not err then
          if type(msg) == 'table' then
            local merr, new_msg = pcall(
              format_string, 'table error:\n%s\n\n(%r)', msg.message, msg)
            if merr then
              msg = new_msg
            else
              msg = format_string('table error without .message:\n(%r)',
                                  msg)
            end
          elseif type(msg) ~= 'string' then
            msg = format_string('non-string non-table error:\n%r', msg)
          end
          error(format_string('Error while processing test (%r, %s):\n%s',
                              str, FLAGS_TO_STR[flags], msg))
        end
      end
    end
    local function hl(group, str, shift)
      return function(next_col)
        local col = next_col + (shift or 0)
        return (('%s:%u:%u:%s'):format(
          'Nvim' .. group,
          0,
          col,
          str)), (col + #str)
      end
    end
    local function fmtn(typ, args, rest)
      if (typ == 'UnknownFigure'
          or typ == 'DictLiteral'
          or typ == 'CurlyBracesIdentifier'
          or typ == 'Lambda') then
        return ('%s%s'):format(typ, rest)
      elseif typ == 'DoubleQuotedString' or typ == 'SingleQuotedString' then
        if args:sub(-4) == 'NULL' then
          args = args:sub(1, -5) .. '""'
        end
        return ('%s(%s)%s'):format(typ, args, rest)
      end
    end
    assert:set_parameter('TableFormatLevel', 1000000)
    require('test.unit.viml.expressions.parser_tests')(
        it, _check_parsing, hl, fmtn)
  end)

  describe('nvim_list_uis', function()
    it('returns empty if --headless', function()
      -- Test runner defaults to --headless.
      eq({}, nvim("list_uis"))
    end)
    it('returns attached UIs', function()
      local screen = Screen.new(20, 4)
      screen:attach()
      local expected = {
        {
          chan = 1,
          ext_cmdline = false,
          ext_popupmenu = false,
          ext_tabline = false,
          ext_wildmenu = false,
          ext_linegrid = screen._options.ext_linegrid or false,
          ext_hlstate=false,
          height = 4,
          rgb = true,
          width = 20,
        }
      }
      eq(expected, nvim("list_uis"))

      screen:detach()
      screen = Screen.new(44, 99)
      screen:attach({ rgb = false })
      expected[1].rgb = false
      expected[1].width = 44
      expected[1].height = 99
      eq(expected, nvim("list_uis"))
    end)
  end)

<<<<<<< HEAD
  describe('nvim_log', function()
    -- choose a file for our logs to go to
    templog = 'Xnvim-log'

    before_each(function()
      os.remove(templog)
      clear({env={
          NVIM_LOG_FILE=templog,
      }})
    end)

    after_each(function()
      clear()
      os.remove(templog)
    end)

    function file_contains(path, pattern)
      local file = io.open(path, 'r')
      if not file then
        error(string.format('file_contains(): %s could not be read', path))
      end

      local data = file:read('*a')
      file:close()

      if nil ~= string.match(data, pattern) then
        return
      end

      error(string.format("%s does not contain pattern '%s'. File contents:\n%s", path, pattern, data))
    end

    it('writes lines to $NVIM_LOG_FILE', function()
      command(string.format("let $NVIM_LOG_FILE = '%s'", templog))
      nvim('log', 'INFO', {'Info line A', 'Info line B'}, {})
      file_contains(templog, 'INFO  Info line A')
      file_contains(templog, 'INFO  Info line B')

      -- test that calling nvim_log() with different log levels results in the expected error messages
      nvim('log', 'DEBUG', {'A debug line'}, {})
      file_contains(templog, 'DEBUG  A debug line')

      -- test that nvim_log() includes the owner name
      nvim('log', 'WARN', {'A warning line'}, {who='nvim_spec.lua'})
      file_contains(templog, 'WARN %[nvim_spec.lua%] A warning line')

      -- test an invalid type / empty opt.who
      nvim('log', 'INFO', {'Info line C'}, {who=555})
      file_contains(templog, 'INFO  Info line C')
      file_contains(templog, 'ERROR nvim_log%(%): opt%[who%] must be a string')
      nvim('log', 'INFO', {'Info line D'}, {who=""})
      file_contains(templog, 'INFO %[%] Info line D')

      -- test an invalid log level
      nvim('log', 'CRITICAL', {'Critical line'}, {who="nvim_spec.lua"})
      file_contains(templog, "ERROR %[nvim_spec.lua%] nvim_log%(%): invalid log level 'CRITICAL'")
      file_contains(templog, 'ERROR %[nvim_spec.lua%] Critical line')

      -- test invalid/empty log line items
      nvim('log', 'INFO', {'valid line 1', 555, false, 'valid line 2'}, {who="nvim_spec.lua"})
      file_contains(templog, 'ERROR %[nvim_spec.lua%] nvim_log%(%): lines%[1%] should be a string; got integer instead')
      file_contains(templog, 'ERROR %[nvim_spec.lua%] nvim_log%(%): lines%[2%] should be a string; got boolean instead')
      file_contains(templog, 'INFO %[nvim_spec.lua%] valid line 1')
      file_contains(templog, 'INFO %[nvim_spec.lua%] valid line 2')
=======
  describe('nvim_create_namespace', function()
    it('works', function()
      eq({}, meths.get_namespaces())
      eq(1, meths.create_namespace("ns-1"))
      eq(2, meths.create_namespace("ns-2"))
      eq(1, meths.create_namespace("ns-1"))
      eq({["ns-1"]=1, ["ns-2"]=2}, meths.get_namespaces())
      eq(3, meths.create_namespace(""))
      eq(4, meths.create_namespace(""))
      eq({["ns-1"]=1, ["ns-2"]=2}, meths.get_namespaces())
>>>>>>> 87b40f74
    end)
  end)
end)<|MERGE_RESOLUTION|>--- conflicted
+++ resolved
@@ -1279,72 +1279,6 @@
     end)
   end)
 
-<<<<<<< HEAD
-  describe('nvim_log', function()
-    -- choose a file for our logs to go to
-    templog = 'Xnvim-log'
-
-    before_each(function()
-      os.remove(templog)
-      clear({env={
-          NVIM_LOG_FILE=templog,
-      }})
-    end)
-
-    after_each(function()
-      clear()
-      os.remove(templog)
-    end)
-
-    function file_contains(path, pattern)
-      local file = io.open(path, 'r')
-      if not file then
-        error(string.format('file_contains(): %s could not be read', path))
-      end
-
-      local data = file:read('*a')
-      file:close()
-
-      if nil ~= string.match(data, pattern) then
-        return
-      end
-
-      error(string.format("%s does not contain pattern '%s'. File contents:\n%s", path, pattern, data))
-    end
-
-    it('writes lines to $NVIM_LOG_FILE', function()
-      command(string.format("let $NVIM_LOG_FILE = '%s'", templog))
-      nvim('log', 'INFO', {'Info line A', 'Info line B'}, {})
-      file_contains(templog, 'INFO  Info line A')
-      file_contains(templog, 'INFO  Info line B')
-
-      -- test that calling nvim_log() with different log levels results in the expected error messages
-      nvim('log', 'DEBUG', {'A debug line'}, {})
-      file_contains(templog, 'DEBUG  A debug line')
-
-      -- test that nvim_log() includes the owner name
-      nvim('log', 'WARN', {'A warning line'}, {who='nvim_spec.lua'})
-      file_contains(templog, 'WARN %[nvim_spec.lua%] A warning line')
-
-      -- test an invalid type / empty opt.who
-      nvim('log', 'INFO', {'Info line C'}, {who=555})
-      file_contains(templog, 'INFO  Info line C')
-      file_contains(templog, 'ERROR nvim_log%(%): opt%[who%] must be a string')
-      nvim('log', 'INFO', {'Info line D'}, {who=""})
-      file_contains(templog, 'INFO %[%] Info line D')
-
-      -- test an invalid log level
-      nvim('log', 'CRITICAL', {'Critical line'}, {who="nvim_spec.lua"})
-      file_contains(templog, "ERROR %[nvim_spec.lua%] nvim_log%(%): invalid log level 'CRITICAL'")
-      file_contains(templog, 'ERROR %[nvim_spec.lua%] Critical line')
-
-      -- test invalid/empty log line items
-      nvim('log', 'INFO', {'valid line 1', 555, false, 'valid line 2'}, {who="nvim_spec.lua"})
-      file_contains(templog, 'ERROR %[nvim_spec.lua%] nvim_log%(%): lines%[1%] should be a string; got integer instead')
-      file_contains(templog, 'ERROR %[nvim_spec.lua%] nvim_log%(%): lines%[2%] should be a string; got boolean instead')
-      file_contains(templog, 'INFO %[nvim_spec.lua%] valid line 1')
-      file_contains(templog, 'INFO %[nvim_spec.lua%] valid line 2')
-=======
   describe('nvim_create_namespace', function()
     it('works', function()
       eq({}, meths.get_namespaces())
@@ -1355,7 +1289,72 @@
       eq(3, meths.create_namespace(""))
       eq(4, meths.create_namespace(""))
       eq({["ns-1"]=1, ["ns-2"]=2}, meths.get_namespaces())
->>>>>>> 87b40f74
-    end)
+    end)
+  end)
+
+  describe('nvim_log', function()
+    -- choose a file for our logs to go to
+    templog = 'Xnvim-log'
+
+    before_each(function()
+      os.remove(templog)
+      clear({env={
+          NVIM_LOG_FILE=templog,
+      }})
+    end)
+
+    after_each(function()
+      clear()
+      os.remove(templog)
+    end)
+
+    function file_contains(path, pattern)
+      local file = io.open(path, 'r')
+      if not file then
+        error(string.format('file_contains(): %s could not be read', path))
+      end
+
+      local data = file:read('*a')
+      file:close()
+
+      if nil ~= string.match(data, pattern) then
+        return
+      end
+
+      error(string.format("%s does not contain pattern '%s'. File contents:\n%s", path, pattern, data))
+    end
+
+    it('writes lines to $NVIM_LOG_FILE', function()
+      command(string.format("let $NVIM_LOG_FILE = '%s'", templog))
+      nvim('log', 'INFO', {'Info line A', 'Info line B'}, {})
+      file_contains(templog, 'INFO  Info line A')
+      file_contains(templog, 'INFO  Info line B')
+
+      -- test that calling nvim_log() with different log levels results in the expected error messages
+      nvim('log', 'DEBUG', {'A debug line'}, {})
+      file_contains(templog, 'DEBUG  A debug line')
+
+      -- test that nvim_log() includes the owner name
+      nvim('log', 'WARN', {'A warning line'}, {who='nvim_spec.lua'})
+      file_contains(templog, 'WARN %[nvim_spec.lua%] A warning line')
+
+      -- test an invalid type / empty opt.who
+      nvim('log', 'INFO', {'Info line C'}, {who=555})
+      file_contains(templog, 'INFO  Info line C')
+      file_contains(templog, 'ERROR nvim_log%(%): opt%[who%] must be a string')
+      nvim('log', 'INFO', {'Info line D'}, {who=""})
+      file_contains(templog, 'INFO %[%] Info line D')
+
+      -- test an invalid log level
+      nvim('log', 'CRITICAL', {'Critical line'}, {who="nvim_spec.lua"})
+      file_contains(templog, "ERROR %[nvim_spec.lua%] nvim_log%(%): invalid log level 'CRITICAL'")
+      file_contains(templog, 'ERROR %[nvim_spec.lua%] Critical line')
+
+      -- test invalid/empty log line items
+      nvim('log', 'INFO', {'valid line 1', 555, false, 'valid line 2'}, {who="nvim_spec.lua"})
+      file_contains(templog, 'ERROR %[nvim_spec.lua%] nvim_log%(%): lines%[1%] should be a string; got integer instead')
+      file_contains(templog, 'ERROR %[nvim_spec.lua%] nvim_log%(%): lines%[2%] should be a string; got boolean instead')
+      file_contains(templog, 'INFO %[nvim_spec.lua%] valid line 1')
+      file_contains(templog, 'INFO %[nvim_spec.lua%] valid line 2')
   end)
 end)