local helpers = require('test.functional.helpers')(after_each)
local clear, nvim = helpers.clear, helpers.nvim
local Screen = require('test.functional.ui.screen')
local eq, eval = helpers.eq, helpers.eval
local command = helpers.command
local meths = helpers.meths
local funcs = helpers.funcs
local pcall_err = helpers.pcall_err
local ok = helpers.ok
local assert_alive = helpers.assert_alive

describe('API: highlight',function()
  local expected_rgb = {
    background = Screen.colors.Yellow,
    foreground = Screen.colors.Red,
    special = Screen.colors.Blue,
    bold = true,
  }
  local expected_cterm = {
    background = 10,
    underline = true,
  }
  local expected_rgb2 = {
    background = Screen.colors.Yellow,
    foreground = Screen.colors.Red,
    special = Screen.colors.Blue,
    bold = true,
    italic = true,
    reverse = true,
    undercurl = true,
    underline = true,
    strikethrough = true,
  }

  before_each(function()
    clear()
    command("hi NewHighlight cterm=underline ctermbg=green guifg=red guibg=yellow guisp=blue gui=bold")
  end)

  it("nvim_get_hl_by_id", function()
    local hl_id = eval("hlID('NewHighlight')")
    eq(expected_cterm, nvim("get_hl_by_id", hl_id, false))

    hl_id = eval("hlID('NewHighlight')")
    -- Test valid id.
    eq(expected_rgb, nvim("get_hl_by_id", hl_id, true))

    -- Test invalid id.
    local err, emsg = pcall(meths.get_hl_by_id, 30000, false)
    eq(false, err)
    eq('Invalid highlight id: 30000', string.match(emsg, 'Invalid.*'))

    -- Test all highlight properties.
    command('hi NewHighlight gui=underline,bold,undercurl,italic,reverse,strikethrough')
    eq(expected_rgb2, nvim("get_hl_by_id", hl_id, true))

    -- Test nil argument.
    err, emsg = pcall(meths.get_hl_by_id, { nil }, false)
    eq(false, err)
    eq('Wrong type for argument 1 when calling nvim_get_hl_by_id, expecting Integer',
       string.match(emsg, 'Wrong.*'))

    -- Test 0 argument.
    err, emsg = pcall(meths.get_hl_by_id, 0, false)
    eq(false, err)
    eq('Invalid highlight id: 0',
       string.match(emsg, 'Invalid.*'))

    -- Test -1 argument.
    err, emsg = pcall(meths.get_hl_by_id, -1, false)
    eq(false, err)
    eq('Invalid highlight id: -1',
       string.match(emsg, 'Invalid.*'))

    -- Test highlight group without ctermbg value.
    command('hi Normal ctermfg=red ctermbg=yellow')
    command('hi NewConstant ctermfg=green guifg=white guibg=blue')
    hl_id = eval("hlID('NewConstant')")
    eq({foreground = 10,}, meths.get_hl_by_id(hl_id, false))

    -- Test highlight group without ctermfg value.
    command('hi clear NewConstant')
    command('hi NewConstant ctermbg=Magenta guifg=white guibg=blue')
    eq({background = 13,}, meths.get_hl_by_id(hl_id, false))

    -- Test highlight group with ctermfg and ctermbg values.
    command('hi clear NewConstant')
    command('hi NewConstant ctermfg=green ctermbg=Magenta guifg=white guibg=blue')
    eq({foreground = 10, background = 13,}, meths.get_hl_by_id(hl_id, false))
  end)

  it("nvim_get_hl_by_name", function()
    local expected_normal = { background = Screen.colors.Yellow,
                              foreground = Screen.colors.Red }

    -- Test `Normal` default values.
    eq({}, nvim("get_hl_by_name", 'Normal', true))

    eq(expected_cterm, nvim("get_hl_by_name", 'NewHighlight', false))
    eq(expected_rgb, nvim("get_hl_by_name", 'NewHighlight', true))

    -- Test `Normal` modified values.
    command('hi Normal guifg=red guibg=yellow')
    eq(expected_normal, nvim("get_hl_by_name", 'Normal', true))

    -- Test invalid name.
    local err, emsg = pcall(meths.get_hl_by_name , 'unknown_highlight', false)
    eq(false, err)
    eq('Invalid highlight name: unknown_highlight',
       string.match(emsg, 'Invalid.*'))

    -- Test nil argument.
    err, emsg = pcall(meths.get_hl_by_name , { nil }, false)
    eq(false, err)
    eq('Wrong type for argument 1 when calling nvim_get_hl_by_name, expecting String',
       string.match(emsg, 'Wrong.*'))

    -- Test empty string argument.
    err, emsg = pcall(meths.get_hl_by_name , '', false)
    eq(false, err)
    eq('Invalid highlight name: ',
       string.match(emsg, 'Invalid.*'))

    -- Test "standout" attribute. #8054
    eq({ underline = true, },
       meths.get_hl_by_name('cursorline', 0));
    command('hi CursorLine cterm=standout,underline term=standout,underline gui=standout,underline')
    command('set cursorline')
    eq({ underline = true, standout = true, },
       meths.get_hl_by_name('cursorline', 0));

  end)

  it('nvim_get_hl_id_by_name', function()
    -- precondition: use a hl group that does not yet exist
    eq('Invalid highlight name: Shrubbery', pcall_err(meths.get_hl_by_name, "Shrubbery", true))
    eq(0, funcs.hlID("Shrubbery"))

    local hl_id = meths.get_hl_id_by_name("Shrubbery")
    ok(hl_id > 0)
    eq(hl_id, funcs.hlID("Shrubbery"))

    command('hi Shrubbery guifg=#888888 guibg=#888888')
    eq({foreground=tonumber("0x888888"), background=tonumber("0x888888")},
       meths.get_hl_by_id(hl_id, true))
    eq({foreground=tonumber("0x888888"), background=tonumber("0x888888")},
       meths.get_hl_by_name("Shrubbery", true))
  end)

  it("nvim_buf_add_highlight to other buffer doesn't crash if undo is disabled #12873", function()
    command('vsplit file')
    local err, _ = pcall(meths.buf_set_option, 1, 'undofile', false)
    eq(true, err)
    err, _ = pcall(meths.buf_set_option, 1, 'undolevels', -1)
    eq(true, err)
    err, _ = pcall(meths.buf_add_highlight, 1, -1, 'Question', 0, 0, -1)
    eq(true, err)
    assert_alive()
  end)
end)

<<<<<<< HEAD
describe("API: higlight clear", function()

  local ns1 = meths.create_namespace('Test_ns1')
  local ns2 = meths.create_namespace('Test_ns2')
  local hl1 = {
    foreground = 0082920,
    background = 2929121,
    bold = true,
  }
  local hl2 = {
    foreground = 92919022,
    background = 02820913,
    italic = true,
  }
  local cleared = {}

  before_each(function()
    clear()
    -- highlights for ns1
    meths.set_hl(ns1, 'hl1', hl1)
    meths.set_hl(ns1, 'hl2', hl2)
    meths.set_hl(ns1, 'hl3', hl2)
    -- highlights for ns2
    meths.set_hl(ns2, 'hl1', hl1)
  end)

  it('can clear specific highlights in namespace', function()
    meths._set_hl_ns(ns1)
    -- clear specific highlight groups from a ns
    meths.namespace_clear_hl(ns1, {'hl1', 'hl2'})
    eq(cleared, meths.get_hl_by_name('hl1', true))
    eq(cleared, meths.get_hl_by_name('hl2', true))
    -- hl3 is untouched
    eq(hl2, meths.get_hl_by_name('hl3', true))
    -- ns2 is untouched
    meths._set_hl_ns(ns2)
    eq(hl1, meths.get_hl_by_name('hl1', true))
  end)

  it('can clear entire namespace', function()
    meths._set_hl_ns(ns1)
    meths.namespace_clear_hl(ns1, {})
    -- All cleared
    eq(cleared, meths.get_hl_by_name('hl1', true))
    eq(cleared, meths.get_hl_by_name('hl2', true))
    eq(cleared, meths.get_hl_by_name('hl3', true))
    -- ns2 is untouched
    meths._set_hl_ns(ns2)
    eq(hl1, meths.get_hl_by_name('hl1', true))
=======
describe("API: set highlight", function()
  local highlight_color = {
    fg = tonumber('0xff0000'),
    bg = tonumber('0x0032aa'),
    ctermfg = 8,
    ctermbg = 15,
  }
  local highlight1 = {
    background = highlight_color.bg,
    foreground = highlight_color.fg,
    bold = true,
    italic = true,
  }
  local highlight2_config = {
    ctermbg = highlight_color.ctermbg,
    ctermfg = highlight_color.ctermfg,
    underline = true,
    reverse = true,
  }
  local highlight2_result = {
    background = highlight_color.ctermbg,
    foreground = highlight_color.ctermfg,
    underline = true,
    reverse = true,
  }
  local highlight3_config = {
    background = highlight_color.bg,
    foreground = highlight_color.fg,
    ctermbg = highlight_color.ctermbg,
    ctermfg = highlight_color.ctermfg,
    bold = true,
    italic = true,
    reverse = true,
    undercurl = true,
    underline = true,
    cterm = {
      italic = true,
      reverse = true,
      undercurl = true,
    }
  }
  local highlight3_result_gui = {
    background = highlight_color.bg,
    foreground = highlight_color.fg,
    bold = true,
    italic = true,
    reverse = true,
    undercurl = true,
    underline = true,
  }
  local highlight3_result_cterm = {
    background = highlight_color.ctermbg,
    foreground = highlight_color.ctermfg,
    italic = true,
    reverse = true,
    undercurl = true,
  }

  local function get_ns()
    local ns = meths.create_namespace('Test_set_hl')
    meths._set_hl_ns(ns)
    return ns
  end

  before_each(clear)

  it ("can set gui highlight", function()
    local ns = get_ns()
    meths.set_hl(ns, 'Test_hl', highlight1)
    eq(highlight1, meths.get_hl_by_name('Test_hl', true))
  end)

  it ("can set cterm highlight", function()
    local ns = get_ns()
    meths.set_hl(ns, 'Test_hl', highlight2_config)
    eq(highlight2_result, meths.get_hl_by_name('Test_hl', false))
  end)

  it ("cterm attr defaults to gui attr", function()
    local ns = get_ns()
    meths.set_hl(ns, 'Test_hl', highlight1)
    eq({
      bold = true,
      italic = true,
    }, meths.get_hl_by_name('Test_hl', false))
  end)

  it ("can overwrite attr for cterm", function()
    local ns = get_ns()
    meths.set_hl(ns, 'Test_hl', highlight3_config)
    eq(highlight3_result_gui, meths.get_hl_by_name('Test_hl', true))
    eq(highlight3_result_cterm, meths.get_hl_by_name('Test_hl', false))
>>>>>>> 7d82ea01
  end)
end)<|MERGE_RESOLUTION|>--- conflicted
+++ resolved
@@ -159,149 +159,150 @@
   end)
 end)
 
-<<<<<<< HEAD
-describe("API: higlight clear", function()
-
-  local ns1 = meths.create_namespace('Test_ns1')
-  local ns2 = meths.create_namespace('Test_ns2')
-  local hl1 = {
-    foreground = 0082920,
-    background = 2929121,
-    bold = true,
-  }
-  local hl2 = {
-    foreground = 92919022,
-    background = 02820913,
-    italic = true,
-  }
-  local cleared = {}
-
-  before_each(function()
-    clear()
-    -- highlights for ns1
-    meths.set_hl(ns1, 'hl1', hl1)
-    meths.set_hl(ns1, 'hl2', hl2)
-    meths.set_hl(ns1, 'hl3', hl2)
-    -- highlights for ns2
-    meths.set_hl(ns2, 'hl1', hl1)
-  end)
-
-  it('can clear specific highlights in namespace', function()
-    meths._set_hl_ns(ns1)
-    -- clear specific highlight groups from a ns
-    meths.namespace_clear_hl(ns1, {'hl1', 'hl2'})
-    eq(cleared, meths.get_hl_by_name('hl1', true))
-    eq(cleared, meths.get_hl_by_name('hl2', true))
-    -- hl3 is untouched
-    eq(hl2, meths.get_hl_by_name('hl3', true))
-    -- ns2 is untouched
-    meths._set_hl_ns(ns2)
-    eq(hl1, meths.get_hl_by_name('hl1', true))
-  end)
-
-  it('can clear entire namespace', function()
-    meths._set_hl_ns(ns1)
-    meths.namespace_clear_hl(ns1, {})
-    -- All cleared
-    eq(cleared, meths.get_hl_by_name('hl1', true))
-    eq(cleared, meths.get_hl_by_name('hl2', true))
-    eq(cleared, meths.get_hl_by_name('hl3', true))
-    -- ns2 is untouched
-    meths._set_hl_ns(ns2)
-    eq(hl1, meths.get_hl_by_name('hl1', true))
-=======
-describe("API: set highlight", function()
-  local highlight_color = {
-    fg = tonumber('0xff0000'),
-    bg = tonumber('0x0032aa'),
-    ctermfg = 8,
-    ctermbg = 15,
-  }
-  local highlight1 = {
-    background = highlight_color.bg,
-    foreground = highlight_color.fg,
-    bold = true,
-    italic = true,
-  }
-  local highlight2_config = {
-    ctermbg = highlight_color.ctermbg,
-    ctermfg = highlight_color.ctermfg,
-    underline = true,
-    reverse = true,
-  }
-  local highlight2_result = {
-    background = highlight_color.ctermbg,
-    foreground = highlight_color.ctermfg,
-    underline = true,
-    reverse = true,
-  }
-  local highlight3_config = {
-    background = highlight_color.bg,
-    foreground = highlight_color.fg,
-    ctermbg = highlight_color.ctermbg,
-    ctermfg = highlight_color.ctermfg,
-    bold = true,
-    italic = true,
-    reverse = true,
-    undercurl = true,
-    underline = true,
-    cterm = {
+describe("API: highlight", function()
+  describe("nvim_set_hl", function()
+    local highlight_color = {
+      fg = tonumber('0xff0000'),
+      bg = tonumber('0x0032aa'),
+      ctermfg = 8,
+      ctermbg = 15,
+    }
+    local highlight1 = {
+      background = highlight_color.bg,
+      foreground = highlight_color.fg,
+      bold = true,
+      italic = true,
+    }
+    local highlight2_config = {
+      ctermbg = highlight_color.ctermbg,
+      ctermfg = highlight_color.ctermfg,
+      underline = true,
+      reverse = true,
+    }
+    local highlight2_result = {
+      background = highlight_color.ctermbg,
+      foreground = highlight_color.ctermfg,
+      underline = true,
+      reverse = true,
+    }
+    local highlight3_config = {
+      background = highlight_color.bg,
+      foreground = highlight_color.fg,
+      ctermbg = highlight_color.ctermbg,
+      ctermfg = highlight_color.ctermfg,
+      bold = true,
       italic = true,
       reverse = true,
       undercurl = true,
-    }
-  }
-  local highlight3_result_gui = {
-    background = highlight_color.bg,
-    foreground = highlight_color.fg,
-    bold = true,
-    italic = true,
-    reverse = true,
-    undercurl = true,
-    underline = true,
-  }
-  local highlight3_result_cterm = {
-    background = highlight_color.ctermbg,
-    foreground = highlight_color.ctermfg,
-    italic = true,
-    reverse = true,
-    undercurl = true,
-  }
-
-  local function get_ns()
-    local ns = meths.create_namespace('Test_set_hl')
-    meths._set_hl_ns(ns)
-    return ns
-  end
-
-  before_each(clear)
-
-  it ("can set gui highlight", function()
-    local ns = get_ns()
-    meths.set_hl(ns, 'Test_hl', highlight1)
-    eq(highlight1, meths.get_hl_by_name('Test_hl', true))
-  end)
-
-  it ("can set cterm highlight", function()
-    local ns = get_ns()
-    meths.set_hl(ns, 'Test_hl', highlight2_config)
-    eq(highlight2_result, meths.get_hl_by_name('Test_hl', false))
-  end)
-
-  it ("cterm attr defaults to gui attr", function()
-    local ns = get_ns()
-    meths.set_hl(ns, 'Test_hl', highlight1)
-    eq({
+      underline = true,
+      cterm = {
+        italic = true,
+        reverse = true,
+        undercurl = true,
+      }
+    }
+    local highlight3_result_gui = {
+      background = highlight_color.bg,
+      foreground = highlight_color.fg,
       bold = true,
       italic = true,
-    }, meths.get_hl_by_name('Test_hl', false))
-  end)
-
-  it ("can overwrite attr for cterm", function()
-    local ns = get_ns()
-    meths.set_hl(ns, 'Test_hl', highlight3_config)
-    eq(highlight3_result_gui, meths.get_hl_by_name('Test_hl', true))
-    eq(highlight3_result_cterm, meths.get_hl_by_name('Test_hl', false))
->>>>>>> 7d82ea01
+      reverse = true,
+      undercurl = true,
+      underline = true,
+    }
+    local highlight3_result_cterm = {
+      background = highlight_color.ctermbg,
+      foreground = highlight_color.ctermfg,
+      italic = true,
+      reverse = true,
+      undercurl = true,
+    }
+
+    local function get_ns()
+      local ns = meths.create_namespace('Test_set_hl')
+      meths._set_hl_ns(ns)
+      return ns
+    end
+
+    before_each(clear)
+
+    it ("can set gui highlight", function()
+      local ns = get_ns()
+      meths.set_hl(ns, 'Test_hl', highlight1)
+      eq(highlight1, meths.get_hl_by_name('Test_hl', true))
+    end)
+
+    it ("can set cterm highlight", function()
+      local ns = get_ns()
+      meths.set_hl(ns, 'Test_hl', highlight2_config)
+      eq(highlight2_result, meths.get_hl_by_name('Test_hl', false))
+    end)
+
+    it ("cterm attr defaults to gui attr", function()
+      local ns = get_ns()
+      meths.set_hl(ns, 'Test_hl', highlight1)
+      eq({
+        bold = true,
+        italic = true,
+      }, meths.get_hl_by_name('Test_hl', false))
+    end)
+
+    it ("can overwrite attr for cterm", function()
+      local ns = get_ns()
+      meths.set_hl(ns, 'Test_hl', highlight3_config)
+      eq(highlight3_result_gui, meths.get_hl_by_name('Test_hl', true))
+      eq(highlight3_result_cterm, meths.get_hl_by_name('Test_hl', false))
+    end)
+  end)
+
+  describe("nvim_namespace_clear_hl", function()
+    local ns1 = meths.create_namespace('Test_ns1')
+    local ns2 = meths.create_namespace('Test_ns2')
+    local hl1 = {
+      foreground = 0082920,
+      background = 2929121,
+      bold = true,
+    }
+    local hl2 = {
+      foreground = 92919022,
+      background = 02820913,
+      italic = true,
+    }
+    local cleared = {}
+
+    before_each(function()
+      clear()
+      -- highlights for ns1
+      meths.set_hl(ns1, 'hl1', hl1)
+      meths.set_hl(ns1, 'hl2', hl2)
+      meths.set_hl(ns1, 'hl3', hl2)
+      -- highlights for ns2
+      meths.set_hl(ns2, 'hl1', hl1)
+    end)
+
+    it('can clear specific highlights in namespace', function()
+      meths._set_hl_ns(ns1)
+      -- clear specific highlight groups from a ns
+      meths.namespace_clear_hl(ns1, {'hl1', 'hl2'})
+      eq(cleared, meths.get_hl_by_name('hl1', true))
+      eq(cleared, meths.get_hl_by_name('hl2', true))
+      -- hl3 is untouched
+      eq(hl2, meths.get_hl_by_name('hl3', true))
+      -- ns2 is untouched
+      meths._set_hl_ns(ns2)
+      eq(hl1, meths.get_hl_by_name('hl1', true))
+    end)
+
+    it('can clear entire namespace', function()
+      meths._set_hl_ns(ns1)
+      meths.namespace_clear_hl(ns1, {})
+      -- All cleared
+      eq(cleared, meths.get_hl_by_name('hl1', true))
+      eq(cleared, meths.get_hl_by_name('hl2', true))
+      eq(cleared, meths.get_hl_by_name('hl3', true))
+      -- ns2 is untouched
+      meths._set_hl_ns(ns2)
+      eq(hl1, meths.get_hl_by_name('hl1', true))
+    end)
   end)
 end)