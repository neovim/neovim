local helpers = require('test.functional.helpers')(after_each)

local assert_log = helpers.assert_log
local clear = helpers.clear
local buf_lines = helpers.buf_lines
local dedent = helpers.dedent
local exec_lua = helpers.exec_lua
local eq = helpers.eq
local pcall_err = helpers.pcall_err
local pesc = helpers.pesc
local insert = helpers.insert
local retry = helpers.retry
local NIL = helpers.NIL

-- Use these to get access to a coroutine so that I can run async tests and use
-- yield.
local run, stop = helpers.run, helpers.stop

-- TODO(justinmk): hangs on Windows https://github.com/neovim/neovim/pull/11837
if helpers.pending_win32(pending) then return end

-- Fake LSP server.
local fake_lsp_code = 'test/functional/fixtures/fake-lsp-server.lua'
local fake_lsp_logfile = 'Xtest-fake-lsp.log'

teardown(function()
  os.remove(fake_lsp_logfile)
end)

local function fake_lsp_server_setup(test_name, timeout_ms)
  exec_lua([=[
    lsp = require('vim.lsp')
    local test_name, fixture_filename, logfile, timeout = ...
    TEST_RPC_CLIENT_ID = lsp.start_client {
      cmd_env = {
        NVIM_LOG_FILE = logfile;
      };
      cmd = {
        vim.v.progpath, '-Es', '-u', 'NONE', '--headless',
        "-c", string.format("lua TEST_NAME = %q", test_name),
        "-c", string.format("lua TIMEOUT = %d", timeout),
        "-c", "luafile "..fixture_filename,
      };
      callbacks = setmetatable({}, {
        __index = function(t, method)
          return function(...)
            return vim.rpcrequest(1, 'callback', ...)
          end
        end;
      });
      root_dir = vim.loop.cwd();
      on_init = function(client, result)
        TEST_RPC_CLIENT = client
        vim.rpcrequest(1, "init", result)
      end;
      on_exit = function(...)
        vim.rpcnotify(1, "exit", ...)
      end;
    }
  ]=], test_name, fake_lsp_code, fake_lsp_logfile, timeout_ms or 1e3)
end

local function test_rpc_server(config)
  if config.test_name then
    clear()
    fake_lsp_server_setup(config.test_name, config.timeout_ms or 1e3)
  end
  local client = setmetatable({}, {
    __index = function(_, name)
      -- Workaround for not being able to yield() inside __index for Lua 5.1 :(
      -- Otherwise I would just return the value here.
      return function(...)
        return exec_lua([=[
        local name = ...
        if type(TEST_RPC_CLIENT[name]) == 'function' then
          return TEST_RPC_CLIENT[name](select(2, ...))
        else
          return TEST_RPC_CLIENT[name]
        end
        ]=], name, ...)
      end
    end;
  })
  local code, signal
  local function on_request(method, args)
    if method == "init" then
      if config.on_init then
        config.on_init(client, unpack(args))
      end
      return NIL
    end
    if method == 'callback' then
      if config.on_callback then
        config.on_callback(unpack(args))
      end
    end
    return NIL
  end
  local function on_notify(method, args)
    if method == 'exit' then
      code, signal = unpack(args)
      return stop()
    end
  end
  --  TODO specify timeout?
  --  run(on_request, on_notify, config.on_setup, 1000)
  run(on_request, on_notify, config.on_setup)
  if config.on_exit then
    config.on_exit(code, signal)
  end
  stop()
  if config.test_name then
    exec_lua("lsp._vim_exit_handler()")
  end
end

describe('LSP', function()
  describe('server_name specified', function()
    before_each(function()
      clear()
      -- Run an instance of nvim on the file which contains our "scripts".
      -- Pass TEST_NAME to pick the script.
      local test_name = "basic_init"
      exec_lua([=[
        lsp = require('vim.lsp')
        local test_name, fixture_filename, logfile = ...
        function test__start_client()
          return lsp.start_client {
            cmd_env = {
              NVIM_LOG_FILE = logfile;
            };
            cmd = {
              vim.v.progpath, '-Es', '-u', 'NONE', '--headless',
              "-c", string.format("lua TEST_NAME = %q", test_name),
              "-c", "luafile "..fixture_filename;
            };
            root_dir = vim.loop.cwd();
          }
        end
        TEST_CLIENT1 = test__start_client()
      ]=], test_name, fake_lsp_code, fake_lsp_logfile)
    end)

    after_each(function()
      exec_lua("lsp._vim_exit_handler()")
     -- exec_lua("lsp.stop_all_clients(true)")
    end)

    it('start_client(), stop_client()', function()
      retry(nil, 4000, function()
        eq(1, exec_lua('return #lsp.get_active_clients()'))
      end)
      eq(2, exec_lua([[
        TEST_CLIENT2 = test__start_client()
        return TEST_CLIENT2
      ]]))
      eq(3, exec_lua([[
        TEST_CLIENT3 = test__start_client()
        return TEST_CLIENT3
      ]]))
      retry(nil, 4000, function()
        eq(3, exec_lua('return #lsp.get_active_clients()'))
      end)

      eq(false, exec_lua('return lsp.get_client_by_id(TEST_CLIENT1) == nil'))
      eq(false, exec_lua('return lsp.get_client_by_id(TEST_CLIENT1).is_stopped()'))
      exec_lua('return lsp.get_client_by_id(TEST_CLIENT1).stop()')
      retry(nil, 4000, function()
        eq(2, exec_lua('return #lsp.get_active_clients()'))
      end)
      eq(true, exec_lua('return lsp.get_client_by_id(TEST_CLIENT1) == nil'))

      exec_lua('lsp.stop_client({TEST_CLIENT2, TEST_CLIENT3})')
      retry(nil, 4000, function()
        eq(0, exec_lua('return #lsp.get_active_clients()'))
      end)
    end)

    it('stop_client() also works on client objects', function()
      exec_lua([[
        TEST_CLIENT2 = test__start_client()
        TEST_CLIENT3 = test__start_client()
      ]])
      retry(nil, 4000, function()
        eq(3, exec_lua('return #lsp.get_active_clients()'))
      end)
      -- Stop all clients.
      exec_lua('lsp.stop_client(lsp.get_active_clients())')
      retry(nil, 4000, function()
        eq(0, exec_lua('return #lsp.get_active_clients()'))
      end)
    end)
  end)

  describe('basic_init test', function()
    it('should run correctly', function()
      local expected_callbacks = {
        {NIL, "test", {}, 1};
      }
      test_rpc_server {
        test_name = "basic_init";
        on_init = function(client, _init_result)
          -- client is a dummy object which will queue up commands to be run
          -- once the server initializes. It can't accept lua callbacks or
          -- other types that may be unserializable for now.
          client.stop()
        end;
        -- If the program timed out, then code will be nil.
        on_exit = function(code, signal)
          eq(0, code, "exit code", fake_lsp_logfile)
          eq(0, signal, "exit signal", fake_lsp_logfile)
        end;
        -- Note that NIL must be used here.
        -- on_callback(err, method, result, client_id)
        on_callback = function(...)
          eq(table.remove(expected_callbacks), {...})
        end;
      }
    end)

    it('should fail', function()
      local expected_callbacks = {
        {NIL, "test", {}, 1};
      }
      test_rpc_server {
        test_name = "basic_init";
        on_init = function(client)
          client.notify('test')
          client.stop()
        end;
        on_exit = function(code, signal)
          eq(101, code, "exit code", fake_lsp_logfile)  -- See fake-lsp-server.lua
          eq(0, signal, "exit signal", fake_lsp_logfile)
          assert_log(pesc([[assert_eq failed: left == "\"shutdown\"", right == "\"test\""]]),
            fake_lsp_logfile)
        end;
        on_callback = function(...)
          eq(table.remove(expected_callbacks), {...}, "expected callback")
        end;
      }
    end)

    it('should succeed with manual shutdown', function()
      local expected_callbacks = {
        {NIL, "shutdown", {}, 1, NIL};
        {NIL, "test", {}, 1};
      }
      test_rpc_server {
        test_name = "basic_init";
        on_init = function(client)
          eq(0, client.resolved_capabilities().text_document_did_change)
          client.request('shutdown')
          client.notify('exit')
        end;
        on_exit = function(code, signal)
          eq(0, code, "exit code", fake_lsp_logfile)
          eq(0, signal, "exit signal", fake_lsp_logfile)
        end;
        on_callback = function(...)
          eq(table.remove(expected_callbacks), {...}, "expected callback")
        end;
      }
    end)

    it('should verify capabilities sent', function()
      local expected_callbacks = {
        {NIL, "shutdown", {}, 1};
      }
      test_rpc_server {
        test_name = "basic_check_capabilities";
        on_init = function(client)
          client.stop()
          local full_kind = exec_lua("return require'vim.lsp.protocol'.TextDocumentSyncKind.Full")
          eq(full_kind, client.resolved_capabilities().text_document_did_change)
        end;
        on_exit = function(code, signal)
          eq(0, code, "exit code", fake_lsp_logfile)
          eq(0, signal, "exit signal", fake_lsp_logfile)
        end;
        on_callback = function(...)
          eq(table.remove(expected_callbacks), {...}, "expected callback")
        end;
      }
    end)

    it('client.supports_methods() should validate capabilities', function()
      local expected_callbacks = {
        {NIL, "shutdown", {}, 1};
      }
      test_rpc_server {
        test_name = "capabilities_for_client_supports_method";
        on_init = function(client)
          client.stop()
          local full_kind = exec_lua("return require'vim.lsp.protocol'.TextDocumentSyncKind.Full")
          eq(full_kind, client.resolved_capabilities().text_document_did_change)
          eq(true, client.resolved_capabilities().completion)
          eq(true, client.resolved_capabilities().hover)
          eq(false, client.resolved_capabilities().goto_definition)
          eq(false, client.resolved_capabilities().rename)

          -- known methods for resolved capabilities
          eq(true, client.supports_method("textDocument/hover"))
          eq(false, client.supports_method("textDocument/definition"))

          -- unknown methods are assumed to be supported.
          eq(true, client.supports_method("unknown-method"))
        end;
        on_exit = function(code, signal)
          eq(0, code, "exit code", fake_lsp_logfile)
          eq(0, signal, "exit signal", fake_lsp_logfile)
        end;
        on_callback = function(...)
          eq(table.remove(expected_callbacks), {...}, "expected callback")
        end;
      }
    end)

    it('should call unsupported_method when trying to call an unsupported method', function()
      local expected_callbacks = {
        {NIL, "shutdown", {}, 1};
      }
      test_rpc_server {
        test_name = "capabilities_for_client_supports_method";
        on_setup = function()
            exec_lua([=[
<<<<<<< HEAD
              BUFFER = vim.api.nvim_get_current_buf()
              lsp.buf_attach_client(BUFFER, TEST_RPC_CLIENT_ID)
              vim.lsp.callbacks['textDocument/typeDefinition'] = function(err, method)
=======
              vim.lsp.handlers['textDocument/hover'] = function(err, method)
>>>>>>> a1a4dd34
                vim.lsp._last_lsp_callback = { err = err; method = method }
              end
              vim.lsp._unsupported_method = function(method)
                vim.lsp._last_unsupported_method = method
                return 'fake-error'
              end
              vim.lsp.buf.type_definition()
            ]=])
        end;
        on_init = function(client)
          client.stop()
          local method = exec_lua("return vim.lsp._last_unsupported_method")
          eq("textDocument/typeDefinition", method)
          local lsp_cb_call = exec_lua("return vim.lsp._last_lsp_callback")
          eq("fake-error", lsp_cb_call.err)
          eq("textDocument/typeDefinition", lsp_cb_call.method)
          exec_lua [[
            vim.api.nvim_command(BUFFER.."bwipeout")
          ]]
        end;
        on_exit = function(code, signal)
          eq(0, code, "exit code", fake_lsp_logfile)
          eq(0, signal, "exit signal", fake_lsp_logfile)
        end;
        on_callback = function(...)
          eq(table.remove(expected_callbacks), {...}, "expected callback")
        end;
      }
    end)

    it('shouldn\'t call unsupported_method when no client and trying to call an unsupported method', function()
      local expected_callbacks = {
        {NIL, "shutdown", {}, 1};
      }
      test_rpc_server {
        test_name = "capabilities_for_client_supports_method";
        on_setup = function()
            exec_lua([=[
              vim.lsp.callbacks['textDocument/typeDefinition'] = function(err, method)
                vim.lsp._last_lsp_callback = { err = err; method = method }
              end
              vim.lsp._unsupported_method = function(method)
                vim.lsp._last_unsupported_method = method
                return 'fake-error'
              end
              vim.lsp.buf.type_definition()
            ]=])
        end;
        on_init = function(client)
          client.stop()
          eq(NIL, exec_lua("return vim.lsp._last_unsupported_method"))
          eq(NIL, exec_lua("return vim.lsp._last_lsp_callback"))
        end;
        on_exit = function(code, signal)
          eq(0, code, "exit code", fake_lsp_logfile)
          eq(0, signal, "exit signal", fake_lsp_logfile)
        end;
        on_callback = function(...)
          eq(table.remove(expected_callbacks), {...}, "expected callback")
        end;
      }
    end)

    it('should not send didOpen if the buffer closes before init', function()
      local expected_callbacks = {
        {NIL, "shutdown", {}, 1};
        {NIL, "finish", {}, 1};
      }
      local client
      test_rpc_server {
        test_name = "basic_finish";
        on_setup = function()
          exec_lua [[
            BUFFER = vim.api.nvim_create_buf(false, true)
            vim.api.nvim_buf_set_lines(BUFFER, 0, -1, false, {
              "testing";
              "123";
            })
          ]]
          eq(1, exec_lua("return TEST_RPC_CLIENT_ID"))
          eq(true, exec_lua("return lsp.buf_attach_client(BUFFER, TEST_RPC_CLIENT_ID)"))
          eq(true, exec_lua("return lsp.buf_is_attached(BUFFER, TEST_RPC_CLIENT_ID)"))
          exec_lua [[
            vim.api.nvim_command(BUFFER.."bwipeout")
          ]]
        end;
        on_init = function(_client)
          client = _client
          local full_kind = exec_lua("return require'vim.lsp.protocol'.TextDocumentSyncKind.Full")
          eq(full_kind, client.resolved_capabilities().text_document_did_change)
          eq(true, client.resolved_capabilities().text_document_open_close)
          client.notify('finish')
        end;
        on_exit = function(code, signal)
          eq(0, code, "exit code", fake_lsp_logfile)
          eq(0, signal, "exit signal", fake_lsp_logfile)
        end;
        on_callback = function(err, method, params, client_id)
          eq(table.remove(expected_callbacks), {err, method, params, client_id}, "expected callback")
          if method == 'finish' then
            client.stop()
          end
        end;
      }
    end)

    it('should check the body sent attaching before init', function()
      local expected_callbacks = {
        {NIL, "shutdown", {}, 1};
        {NIL, "finish", {}, 1};
        {NIL, "start", {}, 1};
      }
      local client
      test_rpc_server {
        test_name = "basic_check_buffer_open";
        on_setup = function()
          exec_lua [[
            BUFFER = vim.api.nvim_create_buf(false, true)
            vim.api.nvim_buf_set_lines(BUFFER, 0, -1, false, {
              "testing";
              "123";
            })
          ]]
          exec_lua [[
            assert(lsp.buf_attach_client(BUFFER, TEST_RPC_CLIENT_ID))
          ]]
        end;
        on_init = function(_client)
          client = _client
          local full_kind = exec_lua("return require'vim.lsp.protocol'.TextDocumentSyncKind.Full")
          eq(full_kind, client.resolved_capabilities().text_document_did_change)
          eq(true, client.resolved_capabilities().text_document_open_close)
          exec_lua [[
            assert(not lsp.buf_attach_client(BUFFER, TEST_RPC_CLIENT_ID), "Shouldn't attach twice")
          ]]
        end;
        on_exit = function(code, signal)
          eq(0, code, "exit code", fake_lsp_logfile)
          eq(0, signal, "exit signal", fake_lsp_logfile)
        end;
        on_callback = function(err, method, params, client_id)
          if method == 'start' then
            client.notify('finish')
          end
          eq(table.remove(expected_callbacks), {err, method, params, client_id}, "expected callback")
          if method == 'finish' then
            client.stop()
          end
        end;
      }
    end)

    it('should check the body sent attaching after init', function()
      local expected_callbacks = {
        {NIL, "shutdown", {}, 1};
        {NIL, "finish", {}, 1};
        {NIL, "start", {}, 1};
      }
      local client
      test_rpc_server {
        test_name = "basic_check_buffer_open";
        on_setup = function()
          exec_lua [[
            BUFFER = vim.api.nvim_create_buf(false, true)
            vim.api.nvim_buf_set_lines(BUFFER, 0, -1, false, {
              "testing";
              "123";
            })
          ]]
        end;
        on_init = function(_client)
          client = _client
          local full_kind = exec_lua("return require'vim.lsp.protocol'.TextDocumentSyncKind.Full")
          eq(full_kind, client.resolved_capabilities().text_document_did_change)
          eq(true, client.resolved_capabilities().text_document_open_close)
          exec_lua [[
            assert(lsp.buf_attach_client(BUFFER, TEST_RPC_CLIENT_ID))
          ]]
        end;
        on_exit = function(code, signal)
          eq(0, code, "exit code", fake_lsp_logfile)
          eq(0, signal, "exit signal", fake_lsp_logfile)
        end;
        on_callback = function(err, method, params, client_id)
          if method == 'start' then
            client.notify('finish')
          end
          eq(table.remove(expected_callbacks), {err, method, params, client_id}, "expected callback")
          if method == 'finish' then
            client.stop()
          end
        end;
      }
    end)

    it('should check the body and didChange full', function()
      local expected_callbacks = {
        {NIL, "shutdown", {}, 1};
        {NIL, "finish", {}, 1};
        {NIL, "start", {}, 1};
      }
      local client
      test_rpc_server {
        test_name = "basic_check_buffer_open_and_change";
        on_setup = function()
          exec_lua [[
            BUFFER = vim.api.nvim_create_buf(false, true)
            vim.api.nvim_buf_set_lines(BUFFER, 0, -1, false, {
              "testing";
              "123";
            })
          ]]
        end;
        on_init = function(_client)
          client = _client
          local full_kind = exec_lua("return require'vim.lsp.protocol'.TextDocumentSyncKind.Full")
          eq(full_kind, client.resolved_capabilities().text_document_did_change)
          eq(true, client.resolved_capabilities().text_document_open_close)
          exec_lua [[
            assert(lsp.buf_attach_client(BUFFER, TEST_RPC_CLIENT_ID))
          ]]
        end;
        on_exit = function(code, signal)
          eq(0, code, "exit code", fake_lsp_logfile)
          eq(0, signal, "exit signal", fake_lsp_logfile)
        end;
        on_callback = function(err, method, params, client_id)
          if method == 'start' then
            exec_lua [[
              vim.api.nvim_buf_set_lines(BUFFER, 1, 2, false, {
                "boop";
              })
            ]]
            client.notify('finish')
          end
          eq(table.remove(expected_callbacks), {err, method, params, client_id}, "expected callback")
          if method == 'finish' then
            client.stop()
          end
        end;
      }
    end)

    it('should check the body and didChange full with noeol', function()
      local expected_callbacks = {
        {NIL, "shutdown", {}, 1};
        {NIL, "finish", {}, 1};
        {NIL, "start", {}, 1};
      }
      local client
      test_rpc_server {
        test_name = "basic_check_buffer_open_and_change_noeol";
        on_setup = function()
          exec_lua [[
            BUFFER = vim.api.nvim_create_buf(false, true)
            vim.api.nvim_buf_set_lines(BUFFER, 0, -1, false, {
              "testing";
              "123";
            })
            vim.api.nvim_buf_set_option(BUFFER, 'eol', false)
          ]]
        end;
        on_init = function(_client)
          client = _client
          local full_kind = exec_lua("return require'vim.lsp.protocol'.TextDocumentSyncKind.Full")
          eq(full_kind, client.resolved_capabilities().text_document_did_change)
          eq(true, client.resolved_capabilities().text_document_open_close)
          exec_lua [[
            assert(lsp.buf_attach_client(BUFFER, TEST_RPC_CLIENT_ID))
          ]]
        end;
        on_exit = function(code, signal)
          eq(0, code, "exit code", fake_lsp_logfile)
          eq(0, signal, "exit signal", fake_lsp_logfile)
        end;
        on_callback = function(err, method, params, client_id)
          if method == 'start' then
            exec_lua [[
              vim.api.nvim_buf_set_lines(BUFFER, 1, 2, false, {
                "boop";
              })
            ]]
            client.notify('finish')
          end
          eq(table.remove(expected_callbacks), {err, method, params, client_id}, "expected callback")
          if method == 'finish' then
            client.stop()
          end
        end;
      }
    end)

    -- TODO(askhan) we don't support full for now, so we can disable these tests.
    pending('should check the body and didChange incremental', function()
      local expected_callbacks = {
        {NIL, "shutdown", {}, 1};
        {NIL, "finish", {}, 1};
        {NIL, "start", {}, 1};
      }
      local client
      test_rpc_server {
        test_name = "basic_check_buffer_open_and_change_incremental";
        on_setup = function()
          exec_lua [[
            BUFFER = vim.api.nvim_create_buf(false, true)
            vim.api.nvim_buf_set_lines(BUFFER, 0, -1, false, {
              "testing";
              "123";
            })
          ]]
        end;
        on_init = function(_client)
          client = _client
          local sync_kind = exec_lua("return require'vim.lsp.protocol'.TextDocumentSyncKind.Incremental")
          eq(sync_kind, client.resolved_capabilities().text_document_did_change)
          eq(true, client.resolved_capabilities().text_document_open_close)
          exec_lua [[
            assert(lsp.buf_attach_client(BUFFER, TEST_RPC_CLIENT_ID))
          ]]
        end;
        on_exit = function(code, signal)
          eq(0, code, "exit code", fake_lsp_logfile)
          eq(0, signal, "exit signal", fake_lsp_logfile)
        end;
        on_callback = function(err, method, params, client_id)
          if method == 'start' then
            exec_lua [[
              vim.api.nvim_buf_set_lines(BUFFER, 1, 2, false, {
                "boop";
              })
            ]]
            client.notify('finish')
          end
          eq(table.remove(expected_callbacks), {err, method, params, client_id}, "expected callback")
          if method == 'finish' then
            client.stop()
          end
        end;
      }
    end)

    -- TODO(askhan) we don't support full for now, so we can disable these tests.
    pending('should check the body and didChange incremental normal mode editing', function()
      local expected_callbacks = {
        {NIL, "shutdown", {}, 1};
        {NIL, "finish", {}, 1};
        {NIL, "start", {}, 1};
      }
      local client
      test_rpc_server {
        test_name = "basic_check_buffer_open_and_change_incremental_editing";
        on_setup = function()
          exec_lua [[
            BUFFER = vim.api.nvim_create_buf(false, true)
            vim.api.nvim_buf_set_lines(BUFFER, 0, -1, false, {
              "testing";
              "123";
            })
          ]]
        end;
        on_init = function(_client)
          client = _client
          local sync_kind = exec_lua("return require'vim.lsp.protocol'.TextDocumentSyncKind.Incremental")
          eq(sync_kind, client.resolved_capabilities().text_document_did_change)
          eq(true, client.resolved_capabilities().text_document_open_close)
          exec_lua [[
            assert(lsp.buf_attach_client(BUFFER, TEST_RPC_CLIENT_ID))
          ]]
        end;
        on_exit = function(code, signal)
          eq(0, code, "exit code", fake_lsp_logfile)
          eq(0, signal, "exit signal", fake_lsp_logfile)
        end;
        on_callback = function(err, method, params, client_id)
          if method == 'start' then
            helpers.command("normal! 1Go")
            client.notify('finish')
          end
          eq(table.remove(expected_callbacks), {err, method, params, client_id}, "expected callback")
          if method == 'finish' then
            client.stop()
          end
        end;
      }
    end)

    it('should check the body and didChange full with 2 changes', function()
      local expected_callbacks = {
        {NIL, "shutdown", {}, 1};
        {NIL, "finish", {}, 1};
        {NIL, "start", {}, 1};
      }
      local client
      test_rpc_server {
        test_name = "basic_check_buffer_open_and_change_multi";
        on_setup = function()
          exec_lua [[
            BUFFER = vim.api.nvim_create_buf(false, true)
            vim.api.nvim_buf_set_lines(BUFFER, 0, -1, false, {
              "testing";
              "123";
            })
          ]]
        end;
        on_init = function(_client)
          client = _client
          local sync_kind = exec_lua("return require'vim.lsp.protocol'.TextDocumentSyncKind.Full")
          eq(sync_kind, client.resolved_capabilities().text_document_did_change)
          eq(true, client.resolved_capabilities().text_document_open_close)
          exec_lua [[
            assert(lsp.buf_attach_client(BUFFER, TEST_RPC_CLIENT_ID))
          ]]
        end;
        on_exit = function(code, signal)
          eq(0, code, "exit code", fake_lsp_logfile)
          eq(0, signal, "exit signal", fake_lsp_logfile)
        end;
        on_callback = function(err, method, params, client_id)
          if method == 'start' then
            exec_lua [[
              vim.api.nvim_buf_set_lines(BUFFER, 1, 2, false, {
                "321";
              })
              vim.api.nvim_buf_set_lines(BUFFER, 1, 2, false, {
                "boop";
              })
            ]]
            client.notify('finish')
          end
          eq(table.remove(expected_callbacks), {err, method, params, client_id}, "expected callback")
          if method == 'finish' then
            client.stop()
          end
        end;
      }
    end)

    it('should check the body and didChange full lifecycle', function()
      local expected_callbacks = {
        {NIL, "shutdown", {}, 1};
        {NIL, "finish", {}, 1};
        {NIL, "start", {}, 1};
      }
      local client
      test_rpc_server {
        test_name = "basic_check_buffer_open_and_change_multi_and_close";
        on_setup = function()
          exec_lua [[
            BUFFER = vim.api.nvim_create_buf(false, true)
            vim.api.nvim_buf_set_lines(BUFFER, 0, -1, false, {
              "testing";
              "123";
            })
          ]]
        end;
        on_init = function(_client)
          client = _client
          local sync_kind = exec_lua("return require'vim.lsp.protocol'.TextDocumentSyncKind.Full")
          eq(sync_kind, client.resolved_capabilities().text_document_did_change)
          eq(true, client.resolved_capabilities().text_document_open_close)
          exec_lua [[
            assert(lsp.buf_attach_client(BUFFER, TEST_RPC_CLIENT_ID))
          ]]
        end;
        on_exit = function(code, signal)
          eq(0, code, "exit code", fake_lsp_logfile)
          eq(0, signal, "exit signal", fake_lsp_logfile)
        end;
        on_callback = function(err, method, params, client_id)
          if method == 'start' then
            exec_lua [[
              vim.api.nvim_buf_set_lines(BUFFER, 1, 2, false, {
                "321";
              })
              vim.api.nvim_buf_set_lines(BUFFER, 1, 2, false, {
                "boop";
              })
              vim.api.nvim_command(BUFFER.."bwipeout")
            ]]
            client.notify('finish')
          end
          eq(table.remove(expected_callbacks), {err, method, params, client_id}, "expected callback")
          if method == 'finish' then
            client.stop()
          end
        end;
      }
    end)
  end)

  describe("parsing tests", function()
    it('should handle invalid content-length correctly', function()
      local expected_callbacks = {
        {NIL, "shutdown", {}, 1};
        {NIL, "finish", {}, 1};
        {NIL, "start", {}, 1};
      }
      local client
      test_rpc_server {
        test_name = "invalid_header";
        on_setup = function()
        end;
        on_init = function(_client)
          client = _client
          client.stop(true)
        end;
        on_exit = function(code, signal)
          eq(0, code, "exit code", fake_lsp_logfile)
          eq(0, signal, "exit signal", fake_lsp_logfile)
        end;
        on_callback = function(err, method, params, client_id)
          eq(table.remove(expected_callbacks), {err, method, params, client_id}, "expected callback")
        end;
      }
    end)
  end)
  describe('lsp._cmd_parts test', function()
    local function _cmd_parts(input)
      return exec_lua([[
        lsp = require('vim.lsp')
        return lsp._cmd_parts(...)
      ]], input)
    end
    it('should valid cmd argument', function()
      eq(true, pcall(_cmd_parts, {"nvim"}))
      eq(true, pcall(_cmd_parts, {"nvim", "--head"}))
    end)

    it('should invalid cmd argument', function()
      eq(dedent([[
          Error executing lua: .../lsp.lua:0: cmd: expected list, got nvim
          stack traceback:
              .../lsp.lua:0: in function <.../lsp.lua:0>]]),
        pcall_err(_cmd_parts, 'nvim'))
      eq(dedent([[
          Error executing lua: .../lsp.lua:0: cmd argument: expected string, got number
          stack traceback:
              .../lsp.lua:0: in function <.../lsp.lua:0>]]),
        pcall_err(_cmd_parts, {'nvim', 1}))
    end)
  end)
end)

describe('LSP', function()
  before_each(function()
    clear()
  end)

  local function make_edit(y_0, x_0, y_1, x_1, text)
    return {
      range = {
        start = { line = y_0, character = x_0 };
        ["end"] = { line = y_1, character = x_1 };
      };
      newText = type(text) == 'table' and table.concat(text, '\n') or (text or "");
    }
  end

  it('highlight groups', function()
    eq({
      'LspDiagnosticsDefaultError',
      'LspDiagnosticsDefaultHint',
      'LspDiagnosticsDefaultInformation',
      'LspDiagnosticsDefaultWarning',
      'LspDiagnosticsFloatingError',
      'LspDiagnosticsFloatingHint',
      'LspDiagnosticsFloatingInformation',
      'LspDiagnosticsFloatingWarning',
      'LspDiagnosticsSignError',
      'LspDiagnosticsSignHint',
      'LspDiagnosticsSignInformation',
      'LspDiagnosticsSignWarning',
      'LspDiagnosticsUnderlineError',
      'LspDiagnosticsUnderlineHint',
      'LspDiagnosticsUnderlineInformation',
      'LspDiagnosticsUnderlineWarning',
      'LspDiagnosticsVirtualTextError',
      'LspDiagnosticsVirtualTextHint',
      'LspDiagnosticsVirtualTextInformation',
      'LspDiagnosticsVirtualTextWarning',
    }, exec_lua([[require'vim.lsp'; return vim.fn.getcompletion('Lsp', 'highlight')]]))
  end)

  describe('apply_text_edits', function()
    before_each(function()
      insert(dedent([[
        First line of text
        Second line of text
        Third line of text
        Fourth line of text
        å å ɧ 汉语 ↥ 🤦 🦄]]))
    end)
    it('applies simple edits', function()
      local edits = {
        make_edit(0, 0, 0, 0, {"123"});
        make_edit(1, 0, 1, 1, {"2"});
        make_edit(2, 0, 2, 2, {"3"});
        make_edit(3, 2, 3, 4, {""});
      }
      exec_lua('vim.lsp.util.apply_text_edits(...)', edits, 1)
      eq({
        '123First line of text';
        '2econd line of text';
        '3ird line of text';
        'Foth line of text';
        'å å ɧ 汉语 ↥ 🤦 🦄';
      }, buf_lines(1))
    end)
    it('applies complex edits', function()
      local edits = {
        make_edit(0, 0, 0, 0, {"", "12"});
        make_edit(0, 0, 0, 0, {"3", "foo"});
        make_edit(0, 1, 0, 1, {"bar", "123"});
        make_edit(0, #"First ", 0, #"First line of text", {"guy"});
        make_edit(1, 0, 1, #'Second', {"baz"});
        make_edit(2, #'Th', 2, #"Third", {"e next"});
        make_edit(3, #'', 3, #"Fourth", {"another line of text", "before this"});
        make_edit(3, #'Fourth', 3, #"Fourth line of text", {"!"});
      }
      exec_lua('vim.lsp.util.apply_text_edits(...)', edits, 1)
      eq({
        '';
        '123';
        'fooFbar';
        '123irst guy';
        'baz line of text';
        'The next line of text';
        'another line of text';
        'before this!';
        'å å ɧ 汉语 ↥ 🤦 🦄';
      }, buf_lines(1))
    end)
    it('applies non-ASCII characters edits', function()
      local edits = {
        make_edit(4, 3, 4, 4, {"ä"});
      }
      exec_lua('vim.lsp.util.apply_text_edits(...)', edits, 1)
      eq({
        'First line of text';
        'Second line of text';
        'Third line of text';
        'Fourth line of text';
        'å ä ɧ 汉语 ↥ 🤦 🦄';
      }, buf_lines(1))
    end)

    describe('with LSP end line after what Vim considers to be the end line', function()
      it('applies edits when the last linebreak is considered a new line', function()
        local edits = {
          make_edit(0, 0, 5, 0, {"All replaced"});
        }
        exec_lua('vim.lsp.util.apply_text_edits(...)', edits, 1)
        eq({'All replaced'}, buf_lines(1))
      end)
      it('applies edits when the end line is 2 larger than vim\'s', function()
        local edits = {
          make_edit(0, 0, 6, 0, {"All replaced"});
        }
        exec_lua('vim.lsp.util.apply_text_edits(...)', edits, 1)
        eq({'All replaced'}, buf_lines(1))
      end)
      it('applies edits with a column offset', function()
        local edits = {
          make_edit(0, 0, 5, 2, {"All replaced"});
        }
        exec_lua('vim.lsp.util.apply_text_edits(...)', edits, 1)
        eq({'All replaced'}, buf_lines(1))
      end)
    end)
  end)

  describe('apply_text_document_edit', function()
    local target_bufnr
    local text_document_edit = function(editVersion)
      return {
        edits = {
          make_edit(0, 0, 0, 3, "First ↥ 🤦 🦄")
      },
        textDocument = {
          uri = "file://fake/uri";
          version = editVersion
        }
      }
    end
    before_each(function()
      target_bufnr = exec_lua [[
        local bufnr = vim.uri_to_bufnr("file://fake/uri")
        local lines = {"1st line of text", "2nd line of 语text"}
        vim.api.nvim_buf_set_lines(bufnr, 0, 1, false, lines)
        return bufnr
      ]]
    end)
    it('correctly goes ahead with the edit if all is normal', function()
      exec_lua('vim.lsp.util.apply_text_document_edit(...)', text_document_edit(5))
      eq({
        'First ↥ 🤦 🦄 line of text';
        '2nd line of 语text';
      }, buf_lines(target_bufnr))
    end)
    it('correctly goes ahead with the edit if the version is vim.NIL', function()
      -- we get vim.NIL when we decode json null value.
      local json = exec_lua[[
        return vim.fn.json_decode("{ \"a\": 1, \"b\": null }")
      ]]
      eq(json.b, exec_lua("return vim.NIL"))

      exec_lua('vim.lsp.util.apply_text_document_edit(...)', text_document_edit(exec_lua("return vim.NIL")))
      eq({
        'First ↥ 🤦 🦄 line of text';
        '2nd line of 语text';
      }, buf_lines(target_bufnr))
    end)
    it('skips the edit if the version of the edit is behind the local buffer ', function()
      local apply_edit_mocking_current_version = function(edit, versionedBuf)
        exec_lua([[
          local args = {...}
          local versionedBuf = args[2]
          vim.lsp.util.buf_versions[versionedBuf.bufnr] = versionedBuf.currentVersion
          vim.lsp.util.apply_text_document_edit(...)
        ]], edit, versionedBuf)
      end

      local baseText = {
        '1st line of text';
        '2nd line of 语text';
      }

      eq(baseText, buf_lines(target_bufnr))

      -- Apply an edit for an old version, should skip
      apply_edit_mocking_current_version(text_document_edit(2), {currentVersion=7; bufnr=target_bufnr})
      eq(baseText, buf_lines(target_bufnr)) -- no change

      -- Sanity check that next version to current does apply change
      apply_edit_mocking_current_version(text_document_edit(8), {currentVersion=7; bufnr=target_bufnr})
      eq({
        'First ↥ 🤦 🦄 line of text';
        '2nd line of 语text';
      }, buf_lines(target_bufnr))
    end)
  end)
  describe('workspace_apply_edit', function()
    it('workspace/applyEdit returns ApplyWorkspaceEditResponse', function()
      local expected = {
        applied = true;
        failureReason = nil;
      }
      eq(expected, exec_lua [[
        local apply_edit = {
          label = nil;
          edit = {};
        }
        return vim.lsp.handlers['workspace/applyEdit'](nil, nil, apply_edit)
      ]])
    end)
  end)
  describe('completion_list_to_complete_items', function()
    -- Completion option precedence:
    -- textEdit.newText > insertText > label
    -- https://microsoft.github.io/language-server-protocol/specifications/specification-current/#textDocument_completion
    it('should choose right completion option', function ()
      local prefix = 'foo'
      local completion_list = {
        -- resolves into label
        { label='foobar', sortText="a" },
        { label='foobar', sortText="b", textEdit={} },
        -- resolves into insertText
        { label='foocar', sortText="c", insertText='foobar' },
        { label='foocar', sortText="d", insertText='foobar', textEdit={} },
        -- resolves into textEdit.newText
        { label='foocar', sortText="e", insertText='foodar', textEdit={newText='foobar'} },
        { label='foocar', sortText="f", textEdit={newText='foobar'} },
        -- real-world snippet text
        { label='foocar', sortText="g", insertText='foodar', textEdit={newText='foobar(${1:place holder}, ${2:more ...holder{\\}})'} },
        { label='foocar', sortText="h", insertText='foodar(${1:var1} typ1, ${2:var2} *typ2) {$0\\}', textEdit={} },
        -- nested snippet tokens
        { label='foocar', sortText="i", insertText='foodar(${1:var1 ${2|typ2,typ3|} ${3:tail}}) {$0\\}', textEdit={} },
        -- plain text
        { label='foocar', sortText="j", insertText='foodar(${1:var1})', insertTextFormat=1, textEdit={} },
      }
      local completion_list_items = {items=completion_list}
      local expected = {
        { abbr = 'foobar', dup = 1, empty = 1, icase = 1, info = ' ', kind = 'Unknown', menu = '', word = 'foobar', user_data = { nvim = { lsp = { completion_item = { label = 'foobar', sortText="a" } } } } },
        { abbr = 'foobar', dup = 1, empty = 1, icase = 1, info = ' ', kind = 'Unknown', menu = '', word = 'foobar', user_data = { nvim = { lsp = { completion_item = { label='foobar', sortText="b", textEdit={} } } }  } },
        { abbr = 'foocar', dup = 1, empty = 1, icase = 1, info = ' ', kind = 'Unknown', menu = '', word = 'foobar', user_data = { nvim = { lsp = { completion_item = { label='foocar', sortText="c", insertText='foobar' } } } } },
        { abbr = 'foocar', dup = 1, empty = 1, icase = 1, info = ' ', kind = 'Unknown', menu = '', word = 'foobar', user_data = { nvim = { lsp = { completion_item = { label='foocar', sortText="d", insertText='foobar', textEdit={} } } } } },
        { abbr = 'foocar', dup = 1, empty = 1, icase = 1, info = ' ', kind = 'Unknown', menu = '', word = 'foobar', user_data = { nvim = { lsp = { completion_item = { label='foocar', sortText="e", insertText='foodar', textEdit={newText='foobar'} } } } } },
        { abbr = 'foocar', dup = 1, empty = 1, icase = 1, info = ' ', kind = 'Unknown', menu = '', word = 'foobar', user_data = { nvim = { lsp = { completion_item = { label='foocar', sortText="f", textEdit={newText='foobar'} } } } } },
        { abbr = 'foocar', dup = 1, empty = 1, icase = 1, info = ' ', kind = 'Unknown', menu = '', word = 'foobar(place holder, more ...holder{})', user_data = { nvim = { lsp = { completion_item = { label='foocar', sortText="g", insertText='foodar', textEdit={newText='foobar(${1:place holder}, ${2:more ...holder{\\}})'} } } } } },
        { abbr = 'foocar', dup = 1, empty = 1, icase = 1, info = ' ', kind = 'Unknown', menu = '', word = 'foodar(var1 typ1, var2 *typ2) {}', user_data = { nvim = { lsp = { completion_item = { label='foocar', sortText="h", insertText='foodar(${1:var1} typ1, ${2:var2} *typ2) {$0\\}', textEdit={} } } } } },
        { abbr = 'foocar', dup = 1, empty = 1, icase = 1, info = ' ', kind = 'Unknown', menu = '', word = 'foodar(var1 typ2,typ3 tail) {}', user_data = { nvim = { lsp = { completion_item = { label='foocar', sortText="i", insertText='foodar(${1:var1 ${2|typ2,typ3|} ${3:tail}}) {$0\\}', textEdit={} } } } } },
        { abbr = 'foocar', dup = 1, empty = 1, icase = 1, info = ' ', kind = 'Unknown', menu = '', word = 'foodar(${1:var1})', user_data = { nvim = { lsp = { completion_item = { label='foocar', sortText="j", insertText='foodar(${1:var1})', insertTextFormat=1, textEdit={} } } } } },
      }

      eq(expected, exec_lua([[return vim.lsp.util.text_document_completion_list_to_complete_items(...)]], completion_list, prefix))
      eq(expected, exec_lua([[return vim.lsp.util.text_document_completion_list_to_complete_items(...)]], completion_list_items, prefix))
      eq({}, exec_lua([[return vim.lsp.util.text_document_completion_list_to_complete_items(...)]], {}, prefix))
    end)
  end)

  describe('lsp.util.locations_to_items', function()
    it('Convert Location[] to items', function()
      local expected = {
        {
          filename = 'fake/uri',
          lnum = 1,
          col = 3,
          text = 'testing'
        },
      }
      local actual = exec_lua [[
        local bufnr = vim.uri_to_bufnr("file://fake/uri")
        local lines = {"testing", "123"}
        vim.api.nvim_buf_set_lines(bufnr, 0, 1, false, lines)
        local locations = {
          {
            uri = 'file://fake/uri',
            range = {
              start = { line = 0, character = 2 },
              ['end'] = { line = 0, character = 3 },
            }
          },
        }
        return vim.lsp.util.locations_to_items(locations)
      ]]
      eq(expected, actual)
    end)
    it('Convert LocationLink[] to items', function()
      local expected = {
        {
          filename = 'fake/uri',
          lnum = 1,
          col = 3,
          text = 'testing'
        },
      }
      local actual = exec_lua [[
        local bufnr = vim.uri_to_bufnr("file://fake/uri")
        local lines = {"testing", "123"}
        vim.api.nvim_buf_set_lines(bufnr, 0, 1, false, lines)
        local locations = {
          {
            targetUri = vim.uri_from_bufnr(bufnr),
            targetRange = {
              start = { line = 0, character = 2 },
              ['end'] = { line = 0, character = 3 },
            },
            targetSelectionRange = {
              start = { line = 0, character = 2 },
              ['end'] = { line = 0, character = 3 },
            }
          },
        }
        return vim.lsp.util.locations_to_items(locations)
      ]]
      eq(expected, actual)
    end)
  end)
  describe('lsp.util.symbols_to_items', function()
    describe('convert DocumentSymbol[] to items', function()
      it('DocumentSymbol has children', function()
        local expected = {
          {
            col = 1,
            filename = '',
            kind = 'File',
            lnum = 2,
            text = '[File] TestA'
          },
          {
            col = 1,
            filename = '',
            kind = 'Module',
            lnum = 4,
            text = '[Module] TestB'
          },
          {
            col = 1,
            filename = '',
            kind = 'Namespace',
            lnum = 6,
            text = '[Namespace] TestC'
          }
        }
        eq(expected, exec_lua [[
          local doc_syms = {
            {
              deprecated = false,
              detail = "A",
              kind = 1,
              name = "TestA",
              range = {
                start = {
                  character = 0,
                  line = 1
                },
                ["end"] = {
                  character = 0,
                  line = 2
                }
              },
              selectionRange = {
                start = {
                  character = 0,
                  line = 1
                },
                ["end"] = {
                  character = 4,
                  line = 1
                }
              },
              children = {
                {
                  children = {},
                  deprecated = false,
                  detail = "B",
                  kind = 2,
                  name = "TestB",
                  range = {
                    start = {
                      character = 0,
                      line = 3
                    },
                    ["end"] = {
                      character = 0,
                      line = 4
                    }
                  },
                  selectionRange = {
                    start = {
                      character = 0,
                      line = 3
                    },
                    ["end"] = {
                      character = 4,
                      line = 3
                    }
                  }
                }
              }
            },
            {
              deprecated = false,
              detail = "C",
              kind = 3,
              name = "TestC",
              range = {
                start = {
                  character = 0,
                  line = 5
                },
                ["end"] = {
                  character = 0,
                  line = 6
                }
              },
              selectionRange = {
                start = {
                  character = 0,
                  line = 5
                },
                ["end"] = {
                  character = 4,
                  line = 5
                }
              }
            }
          }
          return vim.lsp.util.symbols_to_items(doc_syms, nil)
        ]])
      end)
      it('DocumentSymbol has no children', function()
        local expected = {
          {
            col = 1,
            filename = '',
            kind = 'File',
            lnum = 2,
            text = '[File] TestA'
          },
          {
            col = 1,
            filename = '',
            kind = 'Namespace',
            lnum = 6,
            text = '[Namespace] TestC'
          }
        }
        eq(expected, exec_lua [[
          local doc_syms = {
            {
              deprecated = false,
              detail = "A",
              kind = 1,
              name = "TestA",
              range = {
                start = {
                  character = 0,
                  line = 1
                },
                ["end"] = {
                  character = 0,
                  line = 2
                }
              },
              selectionRange = {
                start = {
                  character = 0,
                  line = 1
                },
                ["end"] = {
                  character = 4,
                  line = 1
                }
              },
            },
            {
              deprecated = false,
              detail = "C",
              kind = 3,
              name = "TestC",
              range = {
                start = {
                  character = 0,
                  line = 5
                },
                ["end"] = {
                  character = 0,
                  line = 6
                }
              },
              selectionRange = {
                start = {
                  character = 0,
                  line = 5
                },
                ["end"] = {
                  character = 4,
                  line = 5
                }
              }
            }
          }
          return vim.lsp.util.symbols_to_items(doc_syms, nil)
        ]])
      end)
    end)
    it('convert SymbolInformation[] to items', function()
        local expected = {
          {
            col = 1,
            filename = 'test_a',
            kind = 'File',
            lnum = 2,
            text = '[File] TestA'
          },
          {
            col = 1,
            filename = 'test_b',
            kind = 'Module',
            lnum = 4,
            text = '[Module] TestB'
          }
        }
        eq(expected, exec_lua [[
          local sym_info = {
            {
              deprecated = false,
              kind = 1,
              name = "TestA",
              location = {
                range = {
                  start = {
                    character = 0,
                    line = 1
                  },
                  ["end"] = {
                    character = 0,
                    line = 2
                  }
                },
                uri = "file://test_a"
              },
              contanerName = "TestAContainer"
            },
            {
              deprecated = false,
              kind = 2,
              name = "TestB",
              location = {
                range = {
                  start = {
                    character = 0,
                    line = 3
                  },
                  ["end"] = {
                    character = 0,
                    line = 4
                  }
                },
                uri = "file://test_b"
              },
              contanerName = "TestBContainer"
            }
          }
          return vim.lsp.util.symbols_to_items(sym_info, nil)
        ]])
    end)
  end)

  describe('lsp.util._get_completion_item_kind_name', function()
    it('returns the name specified by protocol', function()
      eq("Text", exec_lua("return vim.lsp.util._get_completion_item_kind_name(1)"))
      eq("TypeParameter", exec_lua("return vim.lsp.util._get_completion_item_kind_name(25)"))
    end)
    it('returns the name not specified by protocol', function()
      eq("Unknown", exec_lua("return vim.lsp.util._get_completion_item_kind_name(nil)"))
      eq("Unknown", exec_lua("return vim.lsp.util._get_completion_item_kind_name(vim.NIL)"))
      eq("Unknown", exec_lua("return vim.lsp.util._get_completion_item_kind_name(1000)"))
    end)
  end)

  describe('lsp.util._get_symbol_kind_name', function()
    it('returns the name specified by protocol', function()
      eq("File", exec_lua("return vim.lsp.util._get_symbol_kind_name(1)"))
      eq("TypeParameter", exec_lua("return vim.lsp.util._get_symbol_kind_name(26)"))
    end)
    it('returns the name not specified by protocol', function()
      eq("Unknown", exec_lua("return vim.lsp.util._get_symbol_kind_name(nil)"))
      eq("Unknown", exec_lua("return vim.lsp.util._get_symbol_kind_name(vim.NIL)"))
      eq("Unknown", exec_lua("return vim.lsp.util._get_symbol_kind_name(1000)"))
    end)
  end)

  describe('lsp.util.jump_to_location', function()
    local target_bufnr

    before_each(function()
      target_bufnr = exec_lua [[
        local bufnr = vim.uri_to_bufnr("file://fake/uri")
        local lines = {"1st line of text", "å å ɧ 汉语 ↥ 🤦 🦄"}
        vim.api.nvim_buf_set_lines(bufnr, 0, 1, false, lines)
        return bufnr
      ]]
    end)

    local location = function(start_line, start_char, end_line, end_char)
      return {
        uri = "file://fake/uri",
        range = {
          start = { line = start_line, character = start_char },
          ["end"] = { line = end_line, character = end_char },
        },
      }
    end

    local jump = function(msg)
      eq(true, exec_lua('return vim.lsp.util.jump_to_location(...)', msg))
      eq(target_bufnr, exec_lua[[return vim.fn.bufnr('%')]])
      return {
        line = exec_lua[[return vim.fn.line('.')]],
        col = exec_lua[[return vim.fn.col('.')]],
      }
    end

    it('jumps to a Location', function()
      local pos = jump(location(0, 9, 0, 9))
      eq(1, pos.line)
      eq(10, pos.col)
    end)

    it('jumps to a LocationLink', function()
      local pos = jump({
          targetUri = "file://fake/uri",
          targetSelectionRange = {
            start = { line = 0, character = 4 },
            ["end"] = { line = 0, character = 4 },
          },
          targetRange = {
            start = { line = 1, character = 5 },
            ["end"] = { line = 1, character = 5 },
          },
        })
      eq(1, pos.line)
      eq(5, pos.col)
    end)

    it('jumps to the correct multibyte column', function()
      local pos = jump(location(1, 2, 1, 2))
      eq(2, pos.line)
      eq(4, pos.col)
      eq('å', exec_lua[[return vim.fn.expand('<cword>')]])
    end)
  end)

  describe('lsp.util._make_floating_popup_size', function()
    before_each(function()
      exec_lua [[ contents =
      {"text tαxt txtα tex",
      "text tααt tααt text",
      "text tαxt tαxt"}
      ]]
    end)

    it('calculates size correctly', function()
      eq({19,3}, exec_lua[[ return {vim.lsp.util._make_floating_popup_size(contents)} ]])
    end)

    it('calculates size correctly with wrapping', function()
      eq({15,5}, exec_lua[[ return {vim.lsp.util._make_floating_popup_size(contents,{width = 15, wrap_at = 14})} ]])
    end)
  end)

  describe('lsp.util.get_effective_tabstop', function()
    local function test_tabstop(tabsize, softtabstop)
      exec_lua(string.format([[
        vim.api.nvim_buf_set_option(0, 'softtabstop', %d)
        vim.api.nvim_buf_set_option(0, 'tabstop', 2)
        vim.api.nvim_buf_set_option(0, 'shiftwidth', 3)
      ]], softtabstop))
      eq(tabsize, exec_lua('return vim.lsp.util.get_effective_tabstop()'))
    end

    it('with softtabstop = 1', function() test_tabstop(1, 1) end)
    it('with softtabstop = 0', function() test_tabstop(2, 0) end)
    it('with softtabstop = -1', function() test_tabstop(3, -1) end)
  end)

  describe('vim.lsp.buf.outgoing_calls', function()
    it('does nothing for an empty response', function()
      local qflist_count = exec_lua([=[
        require'vim.lsp.handlers'['callHierarchy/outgoingCalls']()
        return #vim.fn.getqflist()
      ]=])
      eq(0, qflist_count)
    end)

    it('opens the quickfix list with the right caller', function()
      local qflist = exec_lua([=[
        local rust_analyzer_response = { {
          fromRanges = { {
            ['end'] = {
              character = 7,
              line = 3
            },
            start = {
              character = 4,
              line = 3
            }
          } },
          to = {
            detail = "fn foo()",
            kind = 12,
            name = "foo",
            range = {
              ['end'] = {
                character = 11,
                line = 0
              },
              start = {
                character = 0,
                line = 0
              }
            },
            selectionRange = {
              ['end'] = {
                character = 6,
                line = 0
              },
              start = {
              character = 3,
              line = 0
              }
            },
            uri = "file:///src/main.rs"
          }
        } }
        local callback = require'vim.lsp.handlers'['callHierarchy/outgoingCalls']
        callback(nil, nil, rust_analyzer_response)
        return vim.fn.getqflist()
      ]=])

      local expected = { {
        bufnr = 2,
        col = 5,
        lnum = 4,
        module = "",
        nr = 0,
        pattern = "",
        text = "foo",
        type = "",
        valid = 1,
        vcol = 0
      } }

      eq(expected, qflist)
    end)
  end)

  describe('vim.lsp.buf.incoming_calls', function()
    it('does nothing for an empty response', function()
      local qflist_count = exec_lua([=[
        require'vim.lsp.handlers'['callHierarchy/incomingCalls']()
        return #vim.fn.getqflist()
      ]=])
      eq(0, qflist_count)
    end)

    it('opens the quickfix list with the right callee', function()
      local qflist = exec_lua([=[
        local rust_analyzer_response = { {
          from = {
            detail = "fn main()",
            kind = 12,
            name = "main",
            range = {
              ['end'] = {
                character = 1,
                line = 4
              },
              start = {
                character = 0,
                line = 2
              }
            },
            selectionRange = {
              ['end'] = {
                character = 7,
                line = 2
              },
              start = {
                character = 3,
                line = 2
              }
            },
            uri = "file:///src/main.rs"
          },
          fromRanges = { {
            ['end'] = {
              character = 7,
              line = 3
            },
            start = {
              character = 4,
              line = 3
            }
          } }
        } }

        local callback = require'vim.lsp.handlers'['callHierarchy/incomingCalls']
        callback(nil, nil, rust_analyzer_response)
        return vim.fn.getqflist()
      ]=])

      local expected = { {
        bufnr = 2,
        col = 5,
        lnum = 4,
        module = "",
        nr = 0,
        pattern = "",
        text = "main",
        type = "",
        valid = 1,
        vcol = 0
      } }

      eq(expected, qflist)
    end)
  end)
end)<|MERGE_RESOLUTION|>--- conflicted
+++ resolved
@@ -323,13 +323,9 @@
         test_name = "capabilities_for_client_supports_method";
         on_setup = function()
             exec_lua([=[
-<<<<<<< HEAD
               BUFFER = vim.api.nvim_get_current_buf()
               lsp.buf_attach_client(BUFFER, TEST_RPC_CLIENT_ID)
               vim.lsp.callbacks['textDocument/typeDefinition'] = function(err, method)
-=======
-              vim.lsp.handlers['textDocument/hover'] = function(err, method)
->>>>>>> a1a4dd34
                 vim.lsp._last_lsp_callback = { err = err; method = method }
               end
               vim.lsp._unsupported_method = function(method)
