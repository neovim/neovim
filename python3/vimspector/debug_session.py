--- conflicted
+++ resolved
@@ -60,7 +60,6 @@
   def _ResetServerState( self ):
     self._connection = None
     self._configuration = None
-    self._exceptionBreakpoints = None
     self._init_complete = False
     self._launch_complete = False
     self._server_capabilities = {}
@@ -524,6 +523,7 @@
   def _Initialise( self ):
     def handle_initialize_response( msg ):
       self._server_capabilities = msg.get( 'body' ) or {}
+      self._breakpoints.SetServerCapabilities( self._server_capabilities )
       self._Launch()
 
     self._connection.DoRequest( handle_initialize_response, {
@@ -610,8 +610,8 @@
 
 
   def OnEvent_initialized( self, message ):
-<<<<<<< HEAD
-    self._SendBreakpoints()
+    self._codeView.ClearBreakpoints()
+    self._breakpoints.SendBreakpoints()
 
     if self._server_capabilities.get( 'supportsConfigurationDoneRequest' ):
       self._connection.DoRequest(
@@ -623,18 +623,6 @@
     else:
       self._OnInitializeComplete()
 
-=======
-    self._codeView.ClearBreakpoints()
-    self._breakpoints.SendBreakpoints()
-
-    self._connection.DoRequest(
-      lambda msg: self._OnInitializeComplete(),
-      {
-        'command': 'configurationDone',
-      }
-    )
->>>>>>> 01c0dca3
-
   def OnEvent_thread( self, message ):
     self._stackTraceView.OnThreadEvent( message[ 'body' ] )
 
@@ -695,7 +683,6 @@
     self._variablesView.ConnectionClosed()
     self._outputView.ConnectionClosed()
     self._breakpoints.ConnectionClosed()
-    self._breakpoints.SetBreakpointsHandler( None )
 
     self._ResetServerState()
 
@@ -706,131 +693,6 @@
     # We will handle this when the server actually exists
     utils.UserMessage( "Debugging was terminated." )
 
-<<<<<<< HEAD
-  def _RemoveBreakpoints( self ):
-    for breakpoints in self._line_breakpoints.values():
-      for bp in breakpoints:
-        if 'sign_id' in bp:
-          vim.command( 'sign unplace {0}'.format( bp[ 'sign_id' ] ) )
-          del bp[ 'sign_id' ]
-
-  def _SendBreakpoints( self ):
-    self._codeView.ClearBreakpoints()
-
-    for file_name, line_breakpoints in self._line_breakpoints.items():
-      breakpoints = []
-      for bp in line_breakpoints:
-        if bp[ 'state' ] != 'ENABLED':
-          continue
-
-        if 'sign_id' in bp:
-          vim.command( 'sign unplace {0}'.format( bp[ 'sign_id' ] ) )
-          del bp[ 'sign_id' ]
-
-        breakpoints.append( { 'line': bp[ 'line' ] } )
-
-      source = {
-        'name': os.path.basename( file_name ),
-        'path': file_name,
-      }
-
-      self._connection.DoRequest(
-        functools.partial( self._UpdateBreakpoints, source ),
-        {
-          'command': 'setBreakpoints',
-          'arguments': {
-            'source': source,
-            'breakpoints': breakpoints,
-          },
-          'sourceModified': False, # TODO: We can actually check this
-        }
-      )
-
-    if self._server_capabilities.get( 'supportsFunctionBreakpoints' ):
-      self._connection.DoRequest(
-        functools.partial( self._UpdateBreakpoints, None ),
-        {
-          'command': 'setFunctionBreakpoints',
-          'arguments': {
-            'breakpoints': [
-              { 'name': bp[ 'function' ] }
-              for bp in self._func_breakpoints if bp[ 'state' ] == 'ENABLED'
-            ],
-          }
-        }
-      )
-
-    if self._exceptionBreakpoints is None:
-      self._SetUpExceptionBreakpoints()
-
-    if self._exceptionBreakpoints:
-      self._connection.DoRequest(
-        None, # There is nothing on the response to this
-        {
-          'command': 'setExceptionBreakpoints',
-          'arguments': self._exceptionBreakpoints
-        }
-      )
-
-  def _SetUpExceptionBreakpoints( self ):
-    exceptionBreakpointFilters = self._server_capabilities.get(
-        'exceptionBreakpointFilters',
-        [] )
-
-    if exceptionBreakpointFilters or not self._server_capabilities.get(
-      'supportsConfigurationDoneRequest' ):
-      exceptionFilters = []
-      if exceptionBreakpointFilters:
-        for f in exceptionBreakpointFilters:
-          response = utils.AskForInput(
-            "Enable exception filter '{}'? (Y/N)".format( f[ 'label' ] ) )
-
-          if response == 'Y':
-            exceptionFilters.append( f[ 'filter' ] )
-          elif not response and f.get( 'default' ):
-            exceptionFilters.append( f[ 'filter' ] )
-
-      self._exceptionBreakpoints = {
-        'filters': exceptionFilters
-      }
-
-      if self._server_capabilities.get( 'supportsExceptionOptions' ):
-        # FIXME Sigh. The python debug adapter requires this 
-        #       key to exist. Even though it is optional.
-        break_mode = utils.SelectFromList( 'When to break on exception?',
-                                           [ 'never',
-                                             'always',
-                                             'unhandled',
-                                             'userHandled' ] )
-
-        if not break_mode:
-          break_mode = 'unhandled'
-
-        path = [ { 'nagate': True, 'names': [ 'DO_NOT_MATCH' ] } ]
-        self._exceptionBreakpoints[ 'exceptionOptions' ] = [ {
-          'path': path,
-          'breakMode': break_mode
-        } ]
-
-  def _ShowBreakpoints( self ):
-    for file_name, line_breakpoints in self._line_breakpoints.items():
-      for bp in line_breakpoints:
-        if 'sign_id' in bp:
-          vim.command( 'sign unplace {0}'.format( bp[ 'sign_id' ] ) )
-        else:
-          bp[ 'sign_id' ] = self._next_sign_id
-          self._next_sign_id += 1
-
-        vim.command(
-          'sign place {0} line={1} name={2} file={3}'.format(
-            bp[ 'sign_id' ] ,
-            bp[ 'line' ],
-            'vimspectorBP' if bp[ 'state' ] == 'ENABLED'
-                           else 'vimspectorBPDisabled',
-            file_name ) )
-
-=======
->>>>>>> 01c0dca3
   def OnEvent_output( self, message ):
     if self._outputView:
       self._outputView.OnOutput( message[ 'body' ] )
